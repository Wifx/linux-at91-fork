/*
 * builtin-top.c
 *
 * Builtin top command: Display a continuously updated profile of
 * any workload, CPU or specific PID.
 *
 * Copyright (C) 2008, Red Hat Inc, Ingo Molnar <mingo@redhat.com>
 *		 2011, Red Hat Inc, Arnaldo Carvalho de Melo <acme@redhat.com>
 *
 * Improvements and fixes by:
 *
 *   Arjan van de Ven <arjan@linux.intel.com>
 *   Yanmin Zhang <yanmin.zhang@intel.com>
 *   Wu Fengguang <fengguang.wu@intel.com>
 *   Mike Galbraith <efault@gmx.de>
 *   Paul Mackerras <paulus@samba.org>
 *
 * Released under the GPL v2. (and only v2, not any later version)
 */
#include "builtin.h"

#include "perf.h"

#include "util/annotate.h"
#include "util/cache.h"
#include "util/color.h"
#include "util/evlist.h"
#include "util/evsel.h"
#include "util/session.h"
#include "util/symbol.h"
#include "util/thread.h"
#include "util/thread_map.h"
#include "util/top.h"
#include "util/util.h"
#include <linux/rbtree.h>
#include "util/parse-options.h"
#include "util/parse-events.h"
#include "util/cpumap.h"
#include "util/xyarray.h"
#include "util/sort.h"

#include "util/debug.h"

#include <assert.h>
#include <fcntl.h>

#include <stdio.h>
#include <termios.h>
#include <unistd.h>
#include <inttypes.h>

#include <errno.h>
#include <time.h>
#include <sched.h>

#include <sys/syscall.h>
#include <sys/ioctl.h>
#include <sys/poll.h>
#include <sys/prctl.h>
#include <sys/wait.h>
#include <sys/uio.h>
#include <sys/mman.h>

#include <linux/unistd.h>
#include <linux/types.h>


void get_term_dimensions(struct winsize *ws)
{
	char *s = getenv("LINES");

	if (s != NULL) {
		ws->ws_row = atoi(s);
		s = getenv("COLUMNS");
		if (s != NULL) {
			ws->ws_col = atoi(s);
			if (ws->ws_row && ws->ws_col)
				return;
		}
	}
#ifdef TIOCGWINSZ
	if (ioctl(1, TIOCGWINSZ, ws) == 0 &&
	    ws->ws_row && ws->ws_col)
		return;
#endif
	ws->ws_row = 25;
	ws->ws_col = 80;
}

static void perf_top__update_print_entries(struct perf_top *top)
{
	top->print_entries = top->winsize.ws_row;

	if (top->print_entries > 9)
		top->print_entries -= 9;
}

static void perf_top__sig_winch(int sig __used, siginfo_t *info __used, void *arg)
{
	struct perf_top *top = arg;

	get_term_dimensions(&top->winsize);
	perf_top__update_print_entries(top);
}

static int perf_top__parse_source(struct perf_top *top, struct hist_entry *he)
{
	struct symbol *sym;
	struct annotation *notes;
	struct map *map;
	int err = -1;

	if (!he || !he->ms.sym)
		return -1;

	sym = he->ms.sym;
	map = he->ms.map;

	/*
	 * We can't annotate with just /proc/kallsyms
	 */
	if (map->dso->symtab_type == SYMTAB__KALLSYMS) {
		pr_err("Can't annotate %s: No vmlinux file was found in the "
		       "path\n", sym->name);
		sleep(1);
		return -1;
	}

	notes = symbol__annotation(sym);
	if (notes->src != NULL) {
		pthread_mutex_lock(&notes->lock);
		goto out_assign;
	}

	pthread_mutex_lock(&notes->lock);

	if (symbol__alloc_hist(sym) < 0) {
		pthread_mutex_unlock(&notes->lock);
		pr_err("Not enough memory for annotating '%s' symbol!\n",
		       sym->name);
		sleep(1);
		return err;
	}

	err = symbol__annotate(sym, map, 0);
	if (err == 0) {
out_assign:
		top->sym_filter_entry = he;
	}

	pthread_mutex_unlock(&notes->lock);
	return err;
}

static void __zero_source_counters(struct hist_entry *he)
{
	struct symbol *sym = he->ms.sym;
	symbol__annotate_zero_histograms(sym);
}

static void perf_top__record_precise_ip(struct perf_top *top,
					struct hist_entry *he,
					int counter, u64 ip)
{
	struct annotation *notes;
	struct symbol *sym;

	if (he == NULL || he->ms.sym == NULL ||
	    ((top->sym_filter_entry == NULL ||
	      top->sym_filter_entry->ms.sym != he->ms.sym) && use_browser != 1))
		return;

	sym = he->ms.sym;
	notes = symbol__annotation(sym);

	if (pthread_mutex_trylock(&notes->lock))
		return;

	if (notes->src == NULL && symbol__alloc_hist(sym) < 0) {
		pthread_mutex_unlock(&notes->lock);
		pr_err("Not enough memory for annotating '%s' symbol!\n",
		       sym->name);
		sleep(1);
		return;
	}

	ip = he->ms.map->map_ip(he->ms.map, ip);
	symbol__inc_addr_samples(sym, he->ms.map, counter, ip);

	pthread_mutex_unlock(&notes->lock);
}

static void perf_top__show_details(struct perf_top *top)
{
	struct hist_entry *he = top->sym_filter_entry;
	struct annotation *notes;
	struct symbol *symbol;
	int more;

	if (!he)
		return;

	symbol = he->ms.sym;
	notes = symbol__annotation(symbol);

	pthread_mutex_lock(&notes->lock);

	if (notes->src == NULL)
		goto out_unlock;

	printf("Showing %s for %s\n", event_name(top->sym_evsel), symbol->name);
	printf("  Events  Pcnt (>=%d%%)\n", top->sym_pcnt_filter);

	more = symbol__annotate_printf(symbol, he->ms.map, top->sym_evsel->idx,
				       0, top->sym_pcnt_filter, top->print_entries, 4);
	if (top->zero)
		symbol__annotate_zero_histogram(symbol, top->sym_evsel->idx);
	else
		symbol__annotate_decay_histogram(symbol, top->sym_evsel->idx);
	if (more != 0)
		printf("%d lines not displayed, maybe increase display entries [e]\n", more);
out_unlock:
	pthread_mutex_unlock(&notes->lock);
}

static const char		CONSOLE_CLEAR[] = "[H[2J";

static struct hist_entry *perf_evsel__add_hist_entry(struct perf_evsel *evsel,
						     struct addr_location *al,
						     struct perf_sample *sample)
{
	struct hist_entry *he;

	he = __hists__add_entry(&evsel->hists, al, NULL, sample->period);
	if (he == NULL)
		return NULL;

<<<<<<< HEAD
	evsel->hists.stats.total_period += sample->period;
=======
>>>>>>> 172d1b0b
	hists__inc_nr_events(&evsel->hists, PERF_RECORD_SAMPLE);
	return he;
}

static void perf_top__print_sym_table(struct perf_top *top)
{
	char bf[160];
	int printed = 0;
	const int win_width = top->winsize.ws_col - 1;

	puts(CONSOLE_CLEAR);

	perf_top__header_snprintf(top, bf, sizeof(bf));
	printf("%s\n", bf);

	perf_top__reset_sample_counters(top);

	printf("%-*.*s\n", win_width, win_width, graph_dotted_line);

	if (top->sym_evsel->hists.stats.nr_lost_warned !=
	    top->sym_evsel->hists.stats.nr_events[PERF_RECORD_LOST]) {
		top->sym_evsel->hists.stats.nr_lost_warned =
			top->sym_evsel->hists.stats.nr_events[PERF_RECORD_LOST];
		color_fprintf(stdout, PERF_COLOR_RED,
			      "WARNING: LOST %d chunks, Check IO/CPU overload",
			      top->sym_evsel->hists.stats.nr_lost_warned);
		++printed;
	}

	if (top->sym_filter_entry) {
		perf_top__show_details(top);
		return;
	}

	hists__collapse_resort_threaded(&top->sym_evsel->hists);
	hists__output_resort_threaded(&top->sym_evsel->hists);
	hists__decay_entries_threaded(&top->sym_evsel->hists,
				      top->hide_user_symbols,
				      top->hide_kernel_symbols);
	hists__output_recalc_col_len(&top->sym_evsel->hists,
				     top->winsize.ws_row - 3);
	putchar('\n');
	hists__fprintf(&top->sym_evsel->hists, NULL, false, false,
		       top->winsize.ws_row - 4 - printed, win_width, stdout);
}

static void prompt_integer(int *target, const char *msg)
{
	char *buf = malloc(0), *p;
	size_t dummy = 0;
	int tmp;

	fprintf(stdout, "\n%s: ", msg);
	if (getline(&buf, &dummy, stdin) < 0)
		return;

	p = strchr(buf, '\n');
	if (p)
		*p = 0;

	p = buf;
	while(*p) {
		if (!isdigit(*p))
			goto out_free;
		p++;
	}
	tmp = strtoul(buf, NULL, 10);
	*target = tmp;
out_free:
	free(buf);
}

static void prompt_percent(int *target, const char *msg)
{
	int tmp = 0;

	prompt_integer(&tmp, msg);
	if (tmp >= 0 && tmp <= 100)
		*target = tmp;
}

static void perf_top__prompt_symbol(struct perf_top *top, const char *msg)
{
	char *buf = malloc(0), *p;
	struct hist_entry *syme = top->sym_filter_entry, *n, *found = NULL;
	struct rb_node *next;
	size_t dummy = 0;

	/* zero counters of active symbol */
	if (syme) {
		__zero_source_counters(syme);
		top->sym_filter_entry = NULL;
	}

	fprintf(stdout, "\n%s: ", msg);
	if (getline(&buf, &dummy, stdin) < 0)
		goto out_free;

	p = strchr(buf, '\n');
	if (p)
		*p = 0;

	next = rb_first(&top->sym_evsel->hists.entries);
	while (next) {
		n = rb_entry(next, struct hist_entry, rb_node);
		if (n->ms.sym && !strcmp(buf, n->ms.sym->name)) {
			found = n;
			break;
		}
		next = rb_next(&n->rb_node);
	}

	if (!found) {
		fprintf(stderr, "Sorry, %s is not active.\n", buf);
		sleep(1);
	} else
		perf_top__parse_source(top, found);

out_free:
	free(buf);
}

static void perf_top__print_mapped_keys(struct perf_top *top)
{
	char *name = NULL;

	if (top->sym_filter_entry) {
		struct symbol *sym = top->sym_filter_entry->ms.sym;
		name = sym->name;
	}

	fprintf(stdout, "\nMapped keys:\n");
	fprintf(stdout, "\t[d]     display refresh delay.             \t(%d)\n", top->delay_secs);
	fprintf(stdout, "\t[e]     display entries (lines).           \t(%d)\n", top->print_entries);

	if (top->evlist->nr_entries > 1)
		fprintf(stdout, "\t[E]     active event counter.              \t(%s)\n", event_name(top->sym_evsel));

	fprintf(stdout, "\t[f]     profile display filter (count).    \t(%d)\n", top->count_filter);

	fprintf(stdout, "\t[F]     annotate display filter (percent). \t(%d%%)\n", top->sym_pcnt_filter);
	fprintf(stdout, "\t[s]     annotate symbol.                   \t(%s)\n", name?: "NULL");
	fprintf(stdout, "\t[S]     stop annotation.\n");

	fprintf(stdout,
		"\t[K]     hide kernel_symbols symbols.     \t(%s)\n",
		top->hide_kernel_symbols ? "yes" : "no");
	fprintf(stdout,
		"\t[U]     hide user symbols.               \t(%s)\n",
		top->hide_user_symbols ? "yes" : "no");
	fprintf(stdout, "\t[z]     toggle sample zeroing.             \t(%d)\n", top->zero ? 1 : 0);
	fprintf(stdout, "\t[qQ]    quit.\n");
}

static int perf_top__key_mapped(struct perf_top *top, int c)
{
	switch (c) {
		case 'd':
		case 'e':
		case 'f':
		case 'z':
		case 'q':
		case 'Q':
		case 'K':
		case 'U':
		case 'F':
		case 's':
		case 'S':
			return 1;
		case 'E':
			return top->evlist->nr_entries > 1 ? 1 : 0;
		default:
			break;
	}

	return 0;
}

static void perf_top__handle_keypress(struct perf_top *top, int c)
{
	if (!perf_top__key_mapped(top, c)) {
		struct pollfd stdin_poll = { .fd = 0, .events = POLLIN };
		struct termios tc, save;

		perf_top__print_mapped_keys(top);
		fprintf(stdout, "\nEnter selection, or unmapped key to continue: ");
		fflush(stdout);

		tcgetattr(0, &save);
		tc = save;
		tc.c_lflag &= ~(ICANON | ECHO);
		tc.c_cc[VMIN] = 0;
		tc.c_cc[VTIME] = 0;
		tcsetattr(0, TCSANOW, &tc);

		poll(&stdin_poll, 1, -1);
		c = getc(stdin);

		tcsetattr(0, TCSAFLUSH, &save);
		if (!perf_top__key_mapped(top, c))
			return;
	}

	switch (c) {
		case 'd':
			prompt_integer(&top->delay_secs, "Enter display delay");
			if (top->delay_secs < 1)
				top->delay_secs = 1;
			break;
		case 'e':
			prompt_integer(&top->print_entries, "Enter display entries (lines)");
			if (top->print_entries == 0) {
				struct sigaction act = {
					.sa_sigaction = perf_top__sig_winch,
					.sa_flags     = SA_SIGINFO,
				};
				perf_top__sig_winch(SIGWINCH, NULL, top);
				sigaction(SIGWINCH, &act, NULL);
			} else
				signal(SIGWINCH, SIG_DFL);
			break;
		case 'E':
			if (top->evlist->nr_entries > 1) {
				/* Select 0 as the default event: */
				int counter = 0;

				fprintf(stderr, "\nAvailable events:");

				list_for_each_entry(top->sym_evsel, &top->evlist->entries, node)
					fprintf(stderr, "\n\t%d %s", top->sym_evsel->idx, event_name(top->sym_evsel));

				prompt_integer(&counter, "Enter details event counter");

				if (counter >= top->evlist->nr_entries) {
					top->sym_evsel = list_entry(top->evlist->entries.next, struct perf_evsel, node);
					fprintf(stderr, "Sorry, no such event, using %s.\n", event_name(top->sym_evsel));
					sleep(1);
					break;
				}
				list_for_each_entry(top->sym_evsel, &top->evlist->entries, node)
					if (top->sym_evsel->idx == counter)
						break;
			} else
				top->sym_evsel = list_entry(top->evlist->entries.next, struct perf_evsel, node);
			break;
		case 'f':
			prompt_integer(&top->count_filter, "Enter display event count filter");
			break;
		case 'F':
			prompt_percent(&top->sym_pcnt_filter,
				       "Enter details display event filter (percent)");
			break;
		case 'K':
			top->hide_kernel_symbols = !top->hide_kernel_symbols;
			break;
		case 'q':
		case 'Q':
			printf("exiting.\n");
			if (top->dump_symtab)
				perf_session__fprintf_dsos(top->session, stderr);
			exit(0);
		case 's':
			perf_top__prompt_symbol(top, "Enter details symbol");
			break;
		case 'S':
			if (!top->sym_filter_entry)
				break;
			else {
				struct hist_entry *syme = top->sym_filter_entry;

				top->sym_filter_entry = NULL;
				__zero_source_counters(syme);
			}
			break;
		case 'U':
			top->hide_user_symbols = !top->hide_user_symbols;
			break;
		case 'z':
			top->zero = !top->zero;
			break;
		default:
			break;
	}
}

static void perf_top__sort_new_samples(void *arg)
{
	struct perf_top *t = arg;
	perf_top__reset_sample_counters(t);

	if (t->evlist->selected != NULL)
		t->sym_evsel = t->evlist->selected;

	hists__collapse_resort_threaded(&t->sym_evsel->hists);
	hists__output_resort_threaded(&t->sym_evsel->hists);
	hists__decay_entries_threaded(&t->sym_evsel->hists,
				      t->hide_user_symbols,
				      t->hide_kernel_symbols);
}

static void *display_thread_tui(void *arg)
{
	struct perf_top *top = arg;
	const char *help = "For a higher level overview, try: perf top --sort comm,dso";

	perf_top__sort_new_samples(top);
	perf_evlist__tui_browse_hists(top->evlist, help,
				      perf_top__sort_new_samples,
				      top, top->delay_secs);

	exit_browser(0);
	exit(0);
	return NULL;
}

static void *display_thread(void *arg)
{
	struct pollfd stdin_poll = { .fd = 0, .events = POLLIN };
	struct termios tc, save;
	struct perf_top *top = arg;
	int delay_msecs, c;

	tcgetattr(0, &save);
	tc = save;
	tc.c_lflag &= ~(ICANON | ECHO);
	tc.c_cc[VMIN] = 0;
	tc.c_cc[VTIME] = 0;

	pthread__unblock_sigwinch();
repeat:
	delay_msecs = top->delay_secs * 1000;
	tcsetattr(0, TCSANOW, &tc);
	/* trash return*/
	getc(stdin);

	while (1) {
		perf_top__print_sym_table(top);
		/*
		 * Either timeout expired or we got an EINTR due to SIGWINCH,
		 * refresh screen in both cases.
		 */
		switch (poll(&stdin_poll, 1, delay_msecs)) {
		case 0:
			continue;
		case -1:
			if (errno == EINTR)
				continue;
			/* Fall trhu */
		default:
			goto process_hotkey;
		}
	}
process_hotkey:
	c = getc(stdin);
	tcsetattr(0, TCSAFLUSH, &save);

	perf_top__handle_keypress(top, c);
	goto repeat;

	return NULL;
}

/* Tag samples to be skipped. */
static const char *skip_symbols[] = {
	"default_idle",
	"native_safe_halt",
	"cpu_idle",
	"enter_idle",
	"exit_idle",
	"mwait_idle",
	"mwait_idle_with_hints",
	"poll_idle",
	"ppc64_runlatch_off",
	"pseries_dedicated_idle_sleep",
	NULL
};

static int symbol_filter(struct map *map __used, struct symbol *sym)
{
	const char *name = sym->name;
	int i;

	/*
	 * ppc64 uses function descriptors and appends a '.' to the
	 * start of every instruction address. Remove it.
	 */
	if (name[0] == '.')
		name++;

	if (!strcmp(name, "_text") ||
	    !strcmp(name, "_etext") ||
	    !strcmp(name, "_sinittext") ||
	    !strncmp("init_module", name, 11) ||
	    !strncmp("cleanup_module", name, 14) ||
	    strstr(name, "_text_start") ||
	    strstr(name, "_text_end"))
		return 1;

	for (i = 0; skip_symbols[i]; i++) {
		if (!strcmp(skip_symbols[i], name)) {
			sym->ignore = true;
			break;
		}
	}

	return 0;
}

static void perf_event__process_sample(struct perf_tool *tool,
				       const union perf_event *event,
				       struct perf_evsel *evsel,
				       struct perf_sample *sample,
				       struct machine *machine)
{
	struct perf_top *top = container_of(tool, struct perf_top, tool);
	struct symbol *parent = NULL;
	u64 ip = event->ip.ip;
	struct addr_location al;
	int err;

	if (!machine && perf_guest) {
		pr_err("Can't find guest [%d]'s kernel information\n",
			event->ip.pid);
		return;
	}

	if (event->header.misc & PERF_RECORD_MISC_EXACT_IP)
		top->exact_samples++;

	if (perf_event__preprocess_sample(event, machine, &al, sample,
					  symbol_filter) < 0 ||
	    al.filtered)
		return;

	if (!top->kptr_restrict_warned &&
	    symbol_conf.kptr_restrict &&
	    al.cpumode == PERF_RECORD_MISC_KERNEL) {
		ui__warning(
"Kernel address maps (/proc/{kallsyms,modules}) are restricted.\n\n"
"Check /proc/sys/kernel/kptr_restrict.\n\n"
"Kernel%s samples will not be resolved.\n",
			  !RB_EMPTY_ROOT(&al.map->dso->symbols[MAP__FUNCTION]) ?
			  " modules" : "");
		if (use_browser <= 0)
			sleep(5);
		top->kptr_restrict_warned = true;
	}

	if (al.sym == NULL) {
		const char *msg = "Kernel samples will not be resolved.\n";
		/*
		 * As we do lazy loading of symtabs we only will know if the
		 * specified vmlinux file is invalid when we actually have a
		 * hit in kernel space and then try to load it. So if we get
		 * here and there are _no_ symbols in the DSO backing the
		 * kernel map, bail out.
		 *
		 * We may never get here, for instance, if we use -K/
		 * --hide-kernel-symbols, even if the user specifies an
		 * invalid --vmlinux ;-)
		 */
		if (!top->kptr_restrict_warned && !top->vmlinux_warned &&
		    al.map == machine->vmlinux_maps[MAP__FUNCTION] &&
		    RB_EMPTY_ROOT(&al.map->dso->symbols[MAP__FUNCTION])) {
			if (symbol_conf.vmlinux_name) {
				ui__warning("The %s file can't be used.\n%s",
					    symbol_conf.vmlinux_name, msg);
			} else {
				ui__warning("A vmlinux file was not found.\n%s",
					    msg);
			}

			if (use_browser <= 0)
				sleep(5);
			top->vmlinux_warned = true;
		}
	}

	if (al.sym == NULL || !al.sym->ignore) {
		struct hist_entry *he;

		if ((sort__has_parent || symbol_conf.use_callchain) &&
		    sample->callchain) {
			err = machine__resolve_callchain(machine, evsel, al.thread,
							 sample->callchain, &parent);
			if (err)
				return;
		}

		he = perf_evsel__add_hist_entry(evsel, &al, sample);
		if (he == NULL) {
			pr_err("Problem incrementing symbol period, skipping event\n");
			return;
		}

		if (symbol_conf.use_callchain) {
			err = callchain_append(he->callchain, &evsel->hists.callchain_cursor,
					       sample->period);
			if (err)
				return;
		}

		if (top->sort_has_symbols)
			perf_top__record_precise_ip(top, he, evsel->idx, ip);
	}

	return;
}

static void perf_top__mmap_read_idx(struct perf_top *top, int idx)
{
	struct perf_sample sample;
	struct perf_evsel *evsel;
	struct perf_session *session = top->session;
	union perf_event *event;
	struct machine *machine;
	u8 origin;
	int ret;

	while ((event = perf_evlist__mmap_read(top->evlist, idx)) != NULL) {
		ret = perf_session__parse_sample(session, event, &sample);
		if (ret) {
			pr_err("Can't parse sample, err = %d\n", ret);
			continue;
		}

		evsel = perf_evlist__id2evsel(session->evlist, sample.id);
		assert(evsel != NULL);

		origin = event->header.misc & PERF_RECORD_MISC_CPUMODE_MASK;

		if (event->header.type == PERF_RECORD_SAMPLE)
			++top->samples;

		switch (origin) {
		case PERF_RECORD_MISC_USER:
			++top->us_samples;
			if (top->hide_user_symbols)
				continue;
			machine = perf_session__find_host_machine(session);
			break;
		case PERF_RECORD_MISC_KERNEL:
			++top->kernel_samples;
			if (top->hide_kernel_symbols)
				continue;
			machine = perf_session__find_host_machine(session);
			break;
		case PERF_RECORD_MISC_GUEST_KERNEL:
			++top->guest_kernel_samples;
			machine = perf_session__find_machine(session, event->ip.pid);
			break;
		case PERF_RECORD_MISC_GUEST_USER:
			++top->guest_us_samples;
			/*
			 * TODO: we don't process guest user from host side
			 * except simple counting.
			 */
			/* Fall thru */
		default:
			continue;
		}


		if (event->header.type == PERF_RECORD_SAMPLE) {
			perf_event__process_sample(&top->tool, event, evsel,
						   &sample, machine);
		} else if (event->header.type < PERF_RECORD_MAX) {
			hists__inc_nr_events(&evsel->hists, event->header.type);
			perf_event__process(&top->tool, event, &sample, machine);
		} else
			++session->hists.stats.nr_unknown_events;
	}
}

static void perf_top__mmap_read(struct perf_top *top)
{
	int i;

	for (i = 0; i < top->evlist->nr_mmaps; i++)
		perf_top__mmap_read_idx(top, i);
}

static void perf_top__start_counters(struct perf_top *top)
{
	struct perf_evsel *counter, *first;
	struct perf_evlist *evlist = top->evlist;

	first = list_entry(evlist->entries.next, struct perf_evsel, node);

	list_for_each_entry(counter, &evlist->entries, node) {
		struct perf_event_attr *attr = &counter->attr;
		struct xyarray *group_fd = NULL;

		if (top->group && counter != first)
			group_fd = first->fd;

		attr->sample_type = PERF_SAMPLE_IP | PERF_SAMPLE_TID;

		if (top->freq) {
			attr->sample_type |= PERF_SAMPLE_PERIOD;
			attr->freq	  = 1;
			attr->sample_freq = top->freq;
		}

		if (evlist->nr_entries > 1) {
			attr->sample_type |= PERF_SAMPLE_ID;
			attr->read_format |= PERF_FORMAT_ID;
		}

		if (symbol_conf.use_callchain)
			attr->sample_type |= PERF_SAMPLE_CALLCHAIN;

		attr->mmap = 1;
		attr->comm = 1;
		attr->inherit = top->inherit;
retry_sample_id:
		attr->sample_id_all = top->sample_id_all_avail ? 1 : 0;
try_again:
		if (perf_evsel__open(counter, top->evlist->cpus,
				     top->evlist->threads, top->group,
				     group_fd) < 0) {
			int err = errno;

			if (err == EPERM || err == EACCES) {
				ui__error_paranoid();
				goto out_err;
			} else if (err == EINVAL && top->sample_id_all_avail) {
				/*
				 * Old kernel, no attr->sample_id_type_all field
				 */
				top->sample_id_all_avail = false;
				goto retry_sample_id;
			}
			/*
			 * If it's cycles then fall back to hrtimer
			 * based cpu-clock-tick sw counter, which
			 * is always available even if no PMU support:
			 */
			if (attr->type == PERF_TYPE_HARDWARE &&
			    attr->config == PERF_COUNT_HW_CPU_CYCLES) {
				if (verbose)
					ui__warning("Cycles event not supported,\n"
						    "trying to fall back to cpu-clock-ticks\n");

				attr->type = PERF_TYPE_SOFTWARE;
				attr->config = PERF_COUNT_SW_CPU_CLOCK;
				goto try_again;
			}

			if (err == ENOENT) {
				ui__warning("The %s event is not supported.\n",
					    event_name(counter));
				goto out_err;
			} else if (err == EMFILE) {
				ui__warning("Too many events are opened.\n"
					    "Try again after reducing the number of events\n");
				goto out_err;
			}

			ui__warning("The sys_perf_event_open() syscall "
				    "returned with %d (%s).  /bin/dmesg "
				    "may provide additional information.\n"
				    "No CONFIG_PERF_EVENTS=y kernel support "
				    "configured?\n", err, strerror(err));
			goto out_err;
		}
	}

	if (perf_evlist__mmap(evlist, top->mmap_pages, false) < 0) {
		ui__warning("Failed to mmap with %d (%s)\n",
			    errno, strerror(errno));
		goto out_err;
	}

	return;

out_err:
	exit_browser(0);
	exit(0);
}

static int perf_top__setup_sample_type(struct perf_top *top)
{
	if (!top->sort_has_symbols) {
		if (symbol_conf.use_callchain) {
			ui__warning("Selected -g but \"sym\" not present in --sort/-s.");
			return -EINVAL;
		}
	} else if (!top->dont_use_callchains && callchain_param.mode != CHAIN_NONE) {
		if (callchain_register_param(&callchain_param) < 0) {
			ui__warning("Can't register callchain params.\n");
			return -EINVAL;
		}
	}

	return 0;
}

static int __cmd_top(struct perf_top *top)
{
	pthread_t thread;
	int ret;
	/*
	 * FIXME: perf_session__new should allow passing a O_MMAP, so that all this
	 * mmap reading, etc is encapsulated in it. Use O_WRONLY for now.
	 */
	top->session = perf_session__new(NULL, O_WRONLY, false, false, NULL);
	if (top->session == NULL)
		return -ENOMEM;

	ret = perf_top__setup_sample_type(top);
	if (ret)
		goto out_delete;

	if (top->target_tid != -1)
		perf_event__synthesize_thread_map(&top->tool, top->evlist->threads,
						  perf_event__process,
						  &top->session->host_machine);
	else
		perf_event__synthesize_threads(&top->tool, perf_event__process,
					       &top->session->host_machine);
	perf_top__start_counters(top);
	top->session->evlist = top->evlist;
	perf_session__update_sample_type(top->session);

	/* Wait for a minimal set of events before starting the snapshot */
	poll(top->evlist->pollfd, top->evlist->nr_fds, 100);

	perf_top__mmap_read(top);

	if (pthread_create(&thread, NULL, (use_browser > 0 ? display_thread_tui :
							    display_thread), top)) {
		printf("Could not create display thread.\n");
		exit(-1);
	}

	if (top->realtime_prio) {
		struct sched_param param;

		param.sched_priority = top->realtime_prio;
		if (sched_setscheduler(0, SCHED_FIFO, &param)) {
			printf("Could not set realtime priority.\n");
			exit(-1);
		}
	}

	while (1) {
		u64 hits = top->samples;

		perf_top__mmap_read(top);

		if (hits == top->samples)
			ret = poll(top->evlist->pollfd, top->evlist->nr_fds, 100);
	}

out_delete:
	perf_session__delete(top->session);
	top->session = NULL;

	return 0;
}

static int
parse_callchain_opt(const struct option *opt, const char *arg, int unset)
{
	struct perf_top *top = (struct perf_top *)opt->value;
	char *tok, *tok2;
	char *endptr;

	/*
	 * --no-call-graph
	 */
	if (unset) {
		top->dont_use_callchains = true;
		return 0;
	}

	symbol_conf.use_callchain = true;

	if (!arg)
		return 0;

	tok = strtok((char *)arg, ",");
	if (!tok)
		return -1;

	/* get the output mode */
	if (!strncmp(tok, "graph", strlen(arg)))
		callchain_param.mode = CHAIN_GRAPH_ABS;

	else if (!strncmp(tok, "flat", strlen(arg)))
		callchain_param.mode = CHAIN_FLAT;

	else if (!strncmp(tok, "fractal", strlen(arg)))
		callchain_param.mode = CHAIN_GRAPH_REL;

	else if (!strncmp(tok, "none", strlen(arg))) {
		callchain_param.mode = CHAIN_NONE;
		symbol_conf.use_callchain = false;

		return 0;
	} else
		return -1;

	/* get the min percentage */
	tok = strtok(NULL, ",");
	if (!tok)
		goto setup;

	callchain_param.min_percent = strtod(tok, &endptr);
	if (tok == endptr)
		return -1;

	/* get the print limit */
	tok2 = strtok(NULL, ",");
	if (!tok2)
		goto setup;

	if (tok2[0] != 'c') {
		callchain_param.print_limit = strtod(tok2, &endptr);
		tok2 = strtok(NULL, ",");
		if (!tok2)
			goto setup;
	}

	/* get the call chain order */
	if (!strcmp(tok2, "caller"))
		callchain_param.order = ORDER_CALLER;
	else if (!strcmp(tok2, "callee"))
		callchain_param.order = ORDER_CALLEE;
	else
		return -1;
setup:
	if (callchain_register_param(&callchain_param) < 0) {
		fprintf(stderr, "Can't register callchain params\n");
		return -1;
	}
	return 0;
}

static const char * const top_usage[] = {
	"perf top [<options>]",
	NULL
};

int cmd_top(int argc, const char **argv, const char *prefix __used)
{
	struct perf_evsel *pos;
	int status = -ENOMEM;
	struct perf_top top = {
		.count_filter	     = 5,
		.delay_secs	     = 2,
		.target_pid	     = -1,
		.target_tid	     = -1,
		.freq		     = 1000, /* 1 KHz */
		.sample_id_all_avail = true,
		.mmap_pages	     = 128,
		.sym_pcnt_filter     = 5,
	};
	char callchain_default_opt[] = "fractal,0.5,callee";
	const struct option options[] = {
	OPT_CALLBACK('e', "event", &top.evlist, "event",
		     "event selector. use 'perf list' to list available events",
		     parse_events_option),
	OPT_INTEGER('c', "count", &top.default_interval,
		    "event period to sample"),
	OPT_INTEGER('p', "pid", &top.target_pid,
		    "profile events on existing process id"),
	OPT_INTEGER('t', "tid", &top.target_tid,
		    "profile events on existing thread id"),
	OPT_BOOLEAN('a', "all-cpus", &top.system_wide,
			    "system-wide collection from all CPUs"),
	OPT_STRING('C', "cpu", &top.cpu_list, "cpu",
		    "list of cpus to monitor"),
	OPT_STRING('k', "vmlinux", &symbol_conf.vmlinux_name,
		   "file", "vmlinux pathname"),
	OPT_BOOLEAN('K', "hide_kernel_symbols", &top.hide_kernel_symbols,
		    "hide kernel symbols"),
	OPT_UINTEGER('m', "mmap-pages", &top.mmap_pages, "number of mmap data pages"),
	OPT_INTEGER('r', "realtime", &top.realtime_prio,
		    "collect data with this RT SCHED_FIFO priority"),
	OPT_INTEGER('d', "delay", &top.delay_secs,
		    "number of seconds to delay between refreshes"),
	OPT_BOOLEAN('D', "dump-symtab", &top.dump_symtab,
			    "dump the symbol table used for profiling"),
	OPT_INTEGER('f', "count-filter", &top.count_filter,
		    "only display functions with more events than this"),
	OPT_BOOLEAN('g', "group", &top.group,
			    "put the counters into a counter group"),
	OPT_BOOLEAN('i', "inherit", &top.inherit,
		    "child tasks inherit counters"),
	OPT_STRING(0, "sym-annotate", &top.sym_filter, "symbol name",
		    "symbol to annotate"),
	OPT_BOOLEAN('z', "zero", &top.zero,
		    "zero history across updates"),
	OPT_INTEGER('F', "freq", &top.freq,
		    "profile at this frequency"),
	OPT_INTEGER('E', "entries", &top.print_entries,
		    "display this many functions"),
	OPT_BOOLEAN('U', "hide_user_symbols", &top.hide_user_symbols,
		    "hide user symbols"),
	OPT_BOOLEAN(0, "tui", &top.use_tui, "Use the TUI interface"),
	OPT_BOOLEAN(0, "stdio", &top.use_stdio, "Use the stdio interface"),
	OPT_INCR('v', "verbose", &verbose,
		    "be more verbose (show counter open errors, etc)"),
	OPT_STRING('s', "sort", &sort_order, "key[,key2...]",
		   "sort by key(s): pid, comm, dso, symbol, parent"),
	OPT_BOOLEAN('n', "show-nr-samples", &symbol_conf.show_nr_samples,
		    "Show a column with the number of samples"),
	OPT_CALLBACK_DEFAULT('G', "call-graph", &top, "output_type,min_percent, call_order",
		     "Display callchains using output_type (graph, flat, fractal, or none), min percent threshold and callchain order. "
		     "Default: fractal,0.5,callee", &parse_callchain_opt,
		     callchain_default_opt),
	OPT_BOOLEAN(0, "show-total-period", &symbol_conf.show_total_period,
		    "Show a column with the sum of periods"),
	OPT_STRING(0, "dsos", &symbol_conf.dso_list_str, "dso[,dso...]",
		   "only consider symbols in these dsos"),
	OPT_STRING(0, "comms", &symbol_conf.comm_list_str, "comm[,comm...]",
		   "only consider symbols in these comms"),
	OPT_STRING(0, "symbols", &symbol_conf.sym_list_str, "symbol[,symbol...]",
		   "only consider these symbols"),
	OPT_BOOLEAN(0, "source", &symbol_conf.annotate_src,
		    "Interleave source code with assembly code (default)"),
	OPT_BOOLEAN(0, "asm-raw", &symbol_conf.annotate_asm_raw,
		    "Display raw encoding of assembly instructions (default)"),
	OPT_STRING('M', "disassembler-style", &disassembler_style, "disassembler style",
		   "Specify disassembler style (e.g. -M intel for intel syntax)"),
	OPT_END()
	};

	top.evlist = perf_evlist__new(NULL, NULL);
	if (top.evlist == NULL)
		return -ENOMEM;

	symbol_conf.exclude_other = false;

	argc = parse_options(argc, argv, options, top_usage, 0);
	if (argc)
		usage_with_options(top_usage, options);

	if (sort_order == default_sort_order)
		sort_order = "dso,symbol";

	setup_sorting(top_usage, options);

	if (top.use_stdio)
		use_browser = 0;
	else if (top.use_tui)
		use_browser = 1;

	setup_browser(false);

	/* CPU and PID are mutually exclusive */
	if (top.target_tid > 0 && top.cpu_list) {
		printf("WARNING: PID switch overriding CPU\n");
		sleep(1);
		top.cpu_list = NULL;
	}

	if (top.target_pid != -1)
		top.target_tid = top.target_pid;

	if (perf_evlist__create_maps(top.evlist, top.target_pid,
				     top.target_tid, top.cpu_list) < 0)
		usage_with_options(top_usage, options);

	if (!top.evlist->nr_entries &&
	    perf_evlist__add_default(top.evlist) < 0) {
		pr_err("Not enough memory for event selector list\n");
		return -ENOMEM;
	}

	symbol_conf.nr_events = top.evlist->nr_entries;

	if (top.delay_secs < 1)
		top.delay_secs = 1;

	/*
	 * User specified count overrides default frequency.
	 */
	if (top.default_interval)
		top.freq = 0;
	else if (top.freq) {
		top.default_interval = top.freq;
	} else {
		fprintf(stderr, "frequency and count are zero, aborting\n");
		exit(EXIT_FAILURE);
	}

	list_for_each_entry(pos, &top.evlist->entries, node) {
		/*
		 * Fill in the ones not specifically initialized via -c:
		 */
		if (!pos->attr.sample_period)
			pos->attr.sample_period = top.default_interval;
	}

	top.sym_evsel = list_entry(top.evlist->entries.next, struct perf_evsel, node);

	symbol_conf.priv_size = sizeof(struct annotation);

	symbol_conf.try_vmlinux_path = (symbol_conf.vmlinux_name == NULL);
	if (symbol__init() < 0)
		return -1;

	sort_entry__setup_elide(&sort_dso, symbol_conf.dso_list, "dso", stdout);
	sort_entry__setup_elide(&sort_comm, symbol_conf.comm_list, "comm", stdout);
	sort_entry__setup_elide(&sort_sym, symbol_conf.sym_list, "symbol", stdout);

	/*
	 * Avoid annotation data structures overhead when symbols aren't on the
	 * sort list.
	 */
	top.sort_has_symbols = sort_sym.list.next != NULL;

	get_term_dimensions(&top.winsize);
	if (top.print_entries == 0) {
		struct sigaction act = {
			.sa_sigaction = perf_top__sig_winch,
			.sa_flags     = SA_SIGINFO,
		};
		perf_top__update_print_entries(&top);
		sigaction(SIGWINCH, &act, NULL);
	}

	status = __cmd_top(&top);

	perf_evlist__delete(top.evlist);

	return status;
}<|MERGE_RESOLUTION|>--- conflicted
+++ resolved
@@ -235,10 +235,6 @@
 	if (he == NULL)
 		return NULL;
 
-<<<<<<< HEAD
-	evsel->hists.stats.total_period += sample->period;
-=======
->>>>>>> 172d1b0b
 	hists__inc_nr_events(&evsel->hists, PERF_RECORD_SAMPLE);
 	return he;
 }
