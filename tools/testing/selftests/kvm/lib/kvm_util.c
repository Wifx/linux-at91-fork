--- conflicted
+++ resolved
@@ -22,16 +22,6 @@
 
 static int vcpu_mmap_sz(void);
 
-<<<<<<< HEAD
-/* Aligns x up to the next multiple of size. Size must be a power of 2. */
-static void *align(void *x, size_t size)
-{
-	size_t mask = size - 1;
-	TEST_ASSERT(size != 0 && !(size & (size - 1)),
-		    "size not a power of 2: %lu", size);
-	return (void *) (((size_t) x + mask) & ~mask);
-}
-
 int open_path_or_exit(const char *path, int flags)
 {
 	int fd;
@@ -45,8 +35,6 @@
 	return fd;
 }
 
-=======
->>>>>>> e2bd9365
 /*
  * Open KVM_DEV_PATH if available, otherwise exit the entire program.
  *
