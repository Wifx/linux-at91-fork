--- conflicted
+++ resolved
@@ -119,11 +119,7 @@
 	int mic_no;
 	int sinc_order;
 	bool audio_filter_en;
-<<<<<<< HEAD
-	u8 gclk_enabled:1;
 	u8 busy:1;
-=======
->>>>>>> 7824209d
 };
 
 static const char *const mchp_pdmc_sinc_filter_order_text[] = {
@@ -560,12 +556,6 @@
 			cfgr_val |= MCHP_PDMC_CFGR_BSSEL(i);
 	}
 
-<<<<<<< HEAD
-	if (dd->gclk_enabled) {
-		clk_disable_unprepare(dd->gclk);
-		dd->gclk_enabled = 0;
-	}
-
 	/*
 	 * from these point forward, we consider the controller busy, so the
 	 * audio filter and SINC order can't be changed
@@ -573,8 +563,6 @@
 	spin_lock(&dd->busy_lock);
 	dd->busy = 1;
 	spin_unlock((&dd->busy_lock));
-=======
->>>>>>> 7824209d
 	for (osr_start = dd->audio_filter_en ? 64 : 8;
 	     osr_start <= 256 && best_diff_rate; osr_start *= 2) {
 		long round_rate;
@@ -628,7 +616,6 @@
 	return 0;
 }
 
-<<<<<<< HEAD
 static int mchp_pdmc_hw_free(struct snd_pcm_substream *substream,
 			     struct snd_soc_dai *dai)
 {
@@ -637,16 +624,10 @@
 	spin_lock(&dd->busy_lock);
 	dd->busy = 0;
 	spin_unlock((&dd->busy_lock));
-	if (dd->gclk_enabled) {
-		clk_disable_unprepare(dd->gclk);
-		dd->gclk_enabled = 0;
-	}
-
-	return 0;
-}
-
-=======
->>>>>>> 7824209d
+
+	return 0;
+}
+
 static int mchp_pdmc_trigger(struct snd_pcm_substream *substream,
 			     int cmd, struct snd_soc_dai *dai)
 {
@@ -701,6 +682,7 @@
 	.set_fmt	= mchp_pdmc_set_fmt,
 	.startup	= mchp_pdmc_startup,
 	.hw_params	= mchp_pdmc_hw_params,
+ 	.hw_free	= mchp_pdmc_hw_free,
 	.trigger	= mchp_pdmc_trigger,
 };
 
