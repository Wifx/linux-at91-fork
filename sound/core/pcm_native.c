--- conflicted
+++ resolved
@@ -672,7 +672,6 @@
 	return 0;
 }
 
-<<<<<<< HEAD
 void snd_pcm_runtime_set(struct snd_pcm_substream *substream,
 			 struct snd_pcm_hw_params *params)
 {
@@ -730,25 +729,18 @@
 	}
 }
 EXPORT_SYMBOL(snd_pcm_runtime_set);
-=======
+
 #if IS_ENABLED(CONFIG_SND_PCM_OSS)
 #define is_oss_stream(substream)	((substream)->oss.oss)
 #else
 #define is_oss_stream(substream)	false
 #endif
->>>>>>> e29be672
 
 static int snd_pcm_hw_params(struct snd_pcm_substream *substream,
 			     struct snd_pcm_hw_params *params)
 {
 	struct snd_pcm_runtime *runtime;
-<<<<<<< HEAD
-	int err, usecs;
-=======
 	int err = 0, usecs;
-	unsigned int bits;
-	snd_pcm_uframes_t frames;
->>>>>>> e29be672
 
 	if (PCM_RUNTIME_CHECK(substream))
 		return -ENXIO;
