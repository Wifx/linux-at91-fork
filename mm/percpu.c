--- conflicted
+++ resolved
@@ -367,12 +367,7 @@
  * New target map allocation length if extension is necessary, 0
  * otherwise.
  */
-<<<<<<< HEAD
-static int pcpu_extend_area_map(struct pcpu_chunk *chunk)
-	__releases(lock) __acquires(lock)
-=======
 static int pcpu_need_to_extend(struct pcpu_chunk *chunk)
->>>>>>> ee0a6efc
 {
 	int new_alloc;
 
