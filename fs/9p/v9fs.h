/* SPDX-License-Identifier: GPL-2.0-only */
/*
 * V9FS definitions.
 *
 *  Copyright (C) 2004-2008 by Eric Van Hensbergen <ericvh@gmail.com>
 *  Copyright (C) 2002 by Ron Minnich <rminnich@lanl.gov>
 */
#ifndef FS_9P_V9FS_H
#define FS_9P_V9FS_H

#include <linux/backing-dev.h>

/**
 * enum p9_session_flags - option flags for each 9P session
 * @V9FS_PROTO_2000U: whether or not to use 9P2000.u extensions
 * @V9FS_PROTO_2000L: whether or not to use 9P2000.l extensions
 * @V9FS_ACCESS_SINGLE: only the mounting user can access the hierarchy
 * @V9FS_ACCESS_USER: a new attach will be issued for every user (default)
 * @V9FS_ACCESS_CLIENT: Just like user, but access check is performed on client.
 * @V9FS_ACCESS_ANY: use a single attach for all users
 * @V9FS_ACCESS_MASK: bit mask of different ACCESS options
 * @V9FS_POSIX_ACL: POSIX ACLs are enforced
 *
 * Session flags reflect options selected by users at mount time
 */
#define	V9FS_ACCESS_ANY (V9FS_ACCESS_SINGLE | \
			 V9FS_ACCESS_USER |   \
			 V9FS_ACCESS_CLIENT)
#define V9FS_ACCESS_MASK V9FS_ACCESS_ANY
#define V9FS_ACL_MASK V9FS_POSIX_ACL

enum p9_session_flags {
	V9FS_PROTO_2000U	= 0x01,
	V9FS_PROTO_2000L	= 0x02,
	V9FS_ACCESS_SINGLE	= 0x04,
	V9FS_ACCESS_USER	= 0x08,
	V9FS_ACCESS_CLIENT	= 0x10,
	V9FS_POSIX_ACL		= 0x20
};

/* possible values of ->cache */
/**
 * enum p9_cache_modes - user specified cache preferences
 * @CACHE_NONE: do not cache data, dentries, or directory contents (default)
 * @CACHE_LOOSE: cache data, dentries, and directory contents w/no consistency
 *
 * eventually support loose, tight, time, session, default always none
 */

enum p9_cache_modes {
	CACHE_NONE,
	CACHE_MMAP,
	CACHE_LOOSE,
	CACHE_FSCACHE,
	nr__p9_cache_modes
};

/**
 * struct v9fs_session_info - per-instance session information
 * @flags: session options of type &p9_session_flags
 * @nodev: set to 1 to disable device mapping
 * @debug: debug level
 * @afid: authentication handle
 * @cache: cache mode of type &p9_cache_modes
 * @cachetag: the tag of the cache associated with this session
 * @fscache: session cookie associated with FS-Cache
 * @uname: string user name to mount hierarchy as
 * @aname: mount specifier for remote hierarchy
 * @maxdata: maximum data to be sent/recvd per protocol message
 * @dfltuid: default numeric userid to mount hierarchy as
 * @dfltgid: default numeric groupid to mount hierarchy as
 * @uid: if %V9FS_ACCESS_SINGLE, the numeric uid which mounted the hierarchy
 * @clnt: reference to 9P network client instantiated for this session
 * @slist: reference to list of registered 9p sessions
 *
 * This structure holds state for each session instance established during
 * a sys_mount() .
 *
 * Bugs: there seems to be a lot of state which could be condensed and/or
 * removed.
 */

struct v9fs_session_info {
	/* options */
	unsigned char flags;
	unsigned char nodev;
	unsigned short debug;
	unsigned int afid;
	unsigned int cache;
#ifdef CONFIG_9P_FSCACHE
	char *cachetag;
	struct fscache_volume *fscache;
#endif

	char *uname;		/* user name to mount as */
	char *aname;		/* name of remote hierarchy being mounted */
	unsigned int maxdata;	/* max data for client interface */
	kuid_t dfltuid;		/* default uid/muid for legacy support */
	kgid_t dfltgid;		/* default gid for legacy support */
	kuid_t uid;		/* if ACCESS_SINGLE, the uid that has access */
	struct p9_client *clnt;	/* 9p client */
	struct list_head slist; /* list of sessions registered with v9fs */
	struct rw_semaphore rename_sem;
	long session_lock_timeout; /* retry interval for blocking locks */
};

/* cache_validity flags */
#define V9FS_INO_INVALID_ATTR 0x01

struct v9fs_inode {
#ifdef CONFIG_9P_FSCACHE
	struct fscache_cookie *fscache;
#endif
	struct p9_qid qid;
	unsigned int cache_validity;
	struct p9_fid *writeback_fid;
	struct mutex v_mutex;
	struct inode vfs_inode;
};

static inline struct v9fs_inode *V9FS_I(const struct inode *inode)
{
	return container_of(inode, struct v9fs_inode, vfs_inode);
}

static inline struct fscache_cookie *v9fs_inode_cookie(struct v9fs_inode *v9inode)
{
#ifdef CONFIG_9P_FSCACHE
	return v9inode->fscache;
#else
	return NULL;
#endif
}

<<<<<<< HEAD
=======
static inline struct fscache_volume *v9fs_session_cache(struct v9fs_session_info *v9ses)
{
#ifdef CONFIG_9P_FSCACHE
	return v9ses->fscache;
#else
	return NULL;
#endif
}


>>>>>>> 754e0b0e
extern int v9fs_show_options(struct seq_file *m, struct dentry *root);

struct p9_fid *v9fs_session_init(struct v9fs_session_info *v9ses,
				 const char *dev_name, char *data);
extern void v9fs_session_close(struct v9fs_session_info *v9ses);
extern void v9fs_session_cancel(struct v9fs_session_info *v9ses);
extern void v9fs_session_begin_cancel(struct v9fs_session_info *v9ses);
extern struct dentry *v9fs_vfs_lookup(struct inode *dir, struct dentry *dentry,
				      unsigned int flags);
extern int v9fs_vfs_unlink(struct inode *i, struct dentry *d);
extern int v9fs_vfs_rmdir(struct inode *i, struct dentry *d);
extern int v9fs_vfs_rename(struct user_namespace *mnt_userns,
			   struct inode *old_dir, struct dentry *old_dentry,
			   struct inode *new_dir, struct dentry *new_dentry,
			   unsigned int flags);
extern struct inode *v9fs_inode_from_fid(struct v9fs_session_info *v9ses,
					 struct p9_fid *fid,
					 struct super_block *sb, int new);
extern const struct inode_operations v9fs_dir_inode_operations_dotl;
extern const struct inode_operations v9fs_file_inode_operations_dotl;
extern const struct inode_operations v9fs_symlink_inode_operations_dotl;
extern struct inode *v9fs_inode_from_fid_dotl(struct v9fs_session_info *v9ses,
					      struct p9_fid *fid,
					      struct super_block *sb, int new);

/* other default globals */
#define V9FS_PORT	564
#define V9FS_DEFUSER	"nobody"
#define V9FS_DEFANAME	""
#define V9FS_DEFUID	KUIDT_INIT(-2)
#define V9FS_DEFGID	KGIDT_INIT(-2)

static inline struct v9fs_session_info *v9fs_inode2v9ses(struct inode *inode)
{
	return inode->i_sb->s_fs_info;
}

static inline struct v9fs_session_info *v9fs_dentry2v9ses(struct dentry *dentry)
{
	return dentry->d_sb->s_fs_info;
}

static inline int v9fs_proto_dotu(struct v9fs_session_info *v9ses)
{
	return v9ses->flags & V9FS_PROTO_2000U;
}

static inline int v9fs_proto_dotl(struct v9fs_session_info *v9ses)
{
	return v9ses->flags & V9FS_PROTO_2000L;
}

/**
 * v9fs_get_inode_from_fid - Helper routine to populate an inode by
 * issuing a attribute request
 * @v9ses: session information
 * @fid: fid to issue attribute request for
 * @sb: superblock on which to create inode
 *
 */
static inline struct inode *
v9fs_get_inode_from_fid(struct v9fs_session_info *v9ses, struct p9_fid *fid,
			struct super_block *sb)
{
	if (v9fs_proto_dotl(v9ses))
		return v9fs_inode_from_fid_dotl(v9ses, fid, sb, 0);
	else
		return v9fs_inode_from_fid(v9ses, fid, sb, 0);
}

/**
 * v9fs_get_new_inode_from_fid - Helper routine to populate an inode by
 * issuing a attribute request
 * @v9ses: session information
 * @fid: fid to issue attribute request for
 * @sb: superblock on which to create inode
 *
 */
static inline struct inode *
v9fs_get_new_inode_from_fid(struct v9fs_session_info *v9ses, struct p9_fid *fid,
			    struct super_block *sb)
{
	if (v9fs_proto_dotl(v9ses))
		return v9fs_inode_from_fid_dotl(v9ses, fid, sb, 1);
	else
		return v9fs_inode_from_fid(v9ses, fid, sb, 1);
}

#endif<|MERGE_RESOLUTION|>--- conflicted
+++ resolved
@@ -132,8 +132,6 @@
 #endif
 }
 
-<<<<<<< HEAD
-=======
 static inline struct fscache_volume *v9fs_session_cache(struct v9fs_session_info *v9ses)
 {
 #ifdef CONFIG_9P_FSCACHE
@@ -144,7 +142,6 @@
 }
 
 
->>>>>>> 754e0b0e
 extern int v9fs_show_options(struct seq_file *m, struct dentry *root);
 
 struct p9_fid *v9fs_session_init(struct v9fs_session_info *v9ses,
