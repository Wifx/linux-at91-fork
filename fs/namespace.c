/*
 *  linux/fs/namespace.c
 *
 * (C) Copyright Al Viro 2000, 2001
 *	Released under GPL v2.
 *
 * Based on code from fs/super.c, copyright Linus Torvalds and others.
 * Heavily rewritten.
 */

#include <linux/syscalls.h>
#include <linux/export.h>
#include <linux/capability.h>
#include <linux/mnt_namespace.h>
#include <linux/user_namespace.h>
#include <linux/namei.h>
#include <linux/security.h>
#include <linux/idr.h>
#include <linux/init.h>		/* init_rootfs */
#include <linux/fs_struct.h>	/* get_fs_root et.al. */
#include <linux/fsnotify.h>	/* fsnotify_vfsmount_delete */
#include <linux/uaccess.h>
#include <linux/proc_ns.h>
#include <linux/magic.h>
#include <linux/bootmem.h>
#include "pnode.h"
#include "internal.h"

static unsigned int m_hash_mask __read_mostly;
static unsigned int m_hash_shift __read_mostly;
static unsigned int mp_hash_mask __read_mostly;
static unsigned int mp_hash_shift __read_mostly;

static __initdata unsigned long mhash_entries;
static int __init set_mhash_entries(char *str)
{
	if (!str)
		return 0;
	mhash_entries = simple_strtoul(str, &str, 0);
	return 1;
}
__setup("mhash_entries=", set_mhash_entries);

static __initdata unsigned long mphash_entries;
static int __init set_mphash_entries(char *str)
{
	if (!str)
		return 0;
	mphash_entries = simple_strtoul(str, &str, 0);
	return 1;
}
__setup("mphash_entries=", set_mphash_entries);

static u64 event;
static DEFINE_IDA(mnt_id_ida);
static DEFINE_IDA(mnt_group_ida);
static DEFINE_SPINLOCK(mnt_id_lock);
static int mnt_id_start = 0;
static int mnt_group_start = 1;

static struct hlist_head *mount_hashtable __read_mostly;
static struct hlist_head *mountpoint_hashtable __read_mostly;
static struct kmem_cache *mnt_cache __read_mostly;
static DECLARE_RWSEM(namespace_sem);

/* /sys/fs */
struct kobject *fs_kobj;
EXPORT_SYMBOL_GPL(fs_kobj);

/*
 * vfsmount lock may be taken for read to prevent changes to the
 * vfsmount hash, ie. during mountpoint lookups or walking back
 * up the tree.
 *
 * It should be taken for write in all cases where the vfsmount
 * tree or hash is modified or when a vfsmount structure is modified.
 */
__cacheline_aligned_in_smp DEFINE_SEQLOCK(mount_lock);

static inline struct hlist_head *m_hash(struct vfsmount *mnt, struct dentry *dentry)
{
	unsigned long tmp = ((unsigned long)mnt / L1_CACHE_BYTES);
	tmp += ((unsigned long)dentry / L1_CACHE_BYTES);
	tmp = tmp + (tmp >> m_hash_shift);
	return &mount_hashtable[tmp & m_hash_mask];
}

static inline struct hlist_head *mp_hash(struct dentry *dentry)
{
	unsigned long tmp = ((unsigned long)dentry / L1_CACHE_BYTES);
	tmp = tmp + (tmp >> mp_hash_shift);
	return &mountpoint_hashtable[tmp & mp_hash_mask];
}

/*
 * allocation is serialized by namespace_sem, but we need the spinlock to
 * serialize with freeing.
 */
static int mnt_alloc_id(struct mount *mnt)
{
	int res;

retry:
	ida_pre_get(&mnt_id_ida, GFP_KERNEL);
	spin_lock(&mnt_id_lock);
	res = ida_get_new_above(&mnt_id_ida, mnt_id_start, &mnt->mnt_id);
	if (!res)
		mnt_id_start = mnt->mnt_id + 1;
	spin_unlock(&mnt_id_lock);
	if (res == -EAGAIN)
		goto retry;

	return res;
}

static void mnt_free_id(struct mount *mnt)
{
	int id = mnt->mnt_id;
	spin_lock(&mnt_id_lock);
	ida_remove(&mnt_id_ida, id);
	if (mnt_id_start > id)
		mnt_id_start = id;
	spin_unlock(&mnt_id_lock);
}

/*
 * Allocate a new peer group ID
 *
 * mnt_group_ida is protected by namespace_sem
 */
static int mnt_alloc_group_id(struct mount *mnt)
{
	int res;

	if (!ida_pre_get(&mnt_group_ida, GFP_KERNEL))
		return -ENOMEM;

	res = ida_get_new_above(&mnt_group_ida,
				mnt_group_start,
				&mnt->mnt_group_id);
	if (!res)
		mnt_group_start = mnt->mnt_group_id + 1;

	return res;
}

/*
 * Release a peer group ID
 */
void mnt_release_group_id(struct mount *mnt)
{
	int id = mnt->mnt_group_id;
	ida_remove(&mnt_group_ida, id);
	if (mnt_group_start > id)
		mnt_group_start = id;
	mnt->mnt_group_id = 0;
}

/*
 * vfsmount lock must be held for read
 */
static inline void mnt_add_count(struct mount *mnt, int n)
{
#ifdef CONFIG_SMP
	this_cpu_add(mnt->mnt_pcp->mnt_count, n);
#else
	preempt_disable();
	mnt->mnt_count += n;
	preempt_enable();
#endif
}

/*
 * vfsmount lock must be held for write
 */
unsigned int mnt_get_count(struct mount *mnt)
{
#ifdef CONFIG_SMP
	unsigned int count = 0;
	int cpu;

	for_each_possible_cpu(cpu) {
		count += per_cpu_ptr(mnt->mnt_pcp, cpu)->mnt_count;
	}

	return count;
#else
	return mnt->mnt_count;
#endif
}

static struct mount *alloc_vfsmnt(const char *name)
{
	struct mount *mnt = kmem_cache_zalloc(mnt_cache, GFP_KERNEL);
	if (mnt) {
		int err;

		err = mnt_alloc_id(mnt);
		if (err)
			goto out_free_cache;

		if (name) {
			mnt->mnt_devname = kstrdup(name, GFP_KERNEL);
			if (!mnt->mnt_devname)
				goto out_free_id;
		}

#ifdef CONFIG_SMP
		mnt->mnt_pcp = alloc_percpu(struct mnt_pcp);
		if (!mnt->mnt_pcp)
			goto out_free_devname;

		this_cpu_add(mnt->mnt_pcp->mnt_count, 1);
#else
		mnt->mnt_count = 1;
		mnt->mnt_writers = 0;
#endif

		INIT_HLIST_NODE(&mnt->mnt_hash);
		INIT_LIST_HEAD(&mnt->mnt_child);
		INIT_LIST_HEAD(&mnt->mnt_mounts);
		INIT_LIST_HEAD(&mnt->mnt_list);
		INIT_LIST_HEAD(&mnt->mnt_expire);
		INIT_LIST_HEAD(&mnt->mnt_share);
		INIT_LIST_HEAD(&mnt->mnt_slave_list);
		INIT_LIST_HEAD(&mnt->mnt_slave);
#ifdef CONFIG_FSNOTIFY
		INIT_HLIST_HEAD(&mnt->mnt_fsnotify_marks);
#endif
	}
	return mnt;

#ifdef CONFIG_SMP
out_free_devname:
	kfree(mnt->mnt_devname);
#endif
out_free_id:
	mnt_free_id(mnt);
out_free_cache:
	kmem_cache_free(mnt_cache, mnt);
	return NULL;
}

/*
 * Most r/o checks on a fs are for operations that take
 * discrete amounts of time, like a write() or unlink().
 * We must keep track of when those operations start
 * (for permission checks) and when they end, so that
 * we can determine when writes are able to occur to
 * a filesystem.
 */
/*
 * __mnt_is_readonly: check whether a mount is read-only
 * @mnt: the mount to check for its write status
 *
 * This shouldn't be used directly ouside of the VFS.
 * It does not guarantee that the filesystem will stay
 * r/w, just that it is right *now*.  This can not and
 * should not be used in place of IS_RDONLY(inode).
 * mnt_want/drop_write() will _keep_ the filesystem
 * r/w.
 */
int __mnt_is_readonly(struct vfsmount *mnt)
{
	if (mnt->mnt_flags & MNT_READONLY)
		return 1;
	if (mnt->mnt_sb->s_flags & MS_RDONLY)
		return 1;
	return 0;
}
EXPORT_SYMBOL_GPL(__mnt_is_readonly);

static inline void mnt_inc_writers(struct mount *mnt)
{
#ifdef CONFIG_SMP
	this_cpu_inc(mnt->mnt_pcp->mnt_writers);
#else
	mnt->mnt_writers++;
#endif
}

static inline void mnt_dec_writers(struct mount *mnt)
{
#ifdef CONFIG_SMP
	this_cpu_dec(mnt->mnt_pcp->mnt_writers);
#else
	mnt->mnt_writers--;
#endif
}

static unsigned int mnt_get_writers(struct mount *mnt)
{
#ifdef CONFIG_SMP
	unsigned int count = 0;
	int cpu;

	for_each_possible_cpu(cpu) {
		count += per_cpu_ptr(mnt->mnt_pcp, cpu)->mnt_writers;
	}

	return count;
#else
	return mnt->mnt_writers;
#endif
}

static int mnt_is_readonly(struct vfsmount *mnt)
{
	if (mnt->mnt_sb->s_readonly_remount)
		return 1;
	/* Order wrt setting s_flags/s_readonly_remount in do_remount() */
	smp_rmb();
	return __mnt_is_readonly(mnt);
}

/*
 * Most r/o & frozen checks on a fs are for operations that take discrete
 * amounts of time, like a write() or unlink().  We must keep track of when
 * those operations start (for permission checks) and when they end, so that we
 * can determine when writes are able to occur to a filesystem.
 */
/**
 * __mnt_want_write - get write access to a mount without freeze protection
 * @m: the mount on which to take a write
 *
 * This tells the low-level filesystem that a write is about to be performed to
 * it, and makes sure that writes are allowed (mnt it read-write) before
 * returning success. This operation does not protect against filesystem being
 * frozen. When the write operation is finished, __mnt_drop_write() must be
 * called. This is effectively a refcount.
 */
int __mnt_want_write(struct vfsmount *m)
{
	struct mount *mnt = real_mount(m);
	int ret = 0;

	preempt_disable();
	mnt_inc_writers(mnt);
	/*
	 * The store to mnt_inc_writers must be visible before we pass
	 * MNT_WRITE_HOLD loop below, so that the slowpath can see our
	 * incremented count after it has set MNT_WRITE_HOLD.
	 */
	smp_mb();
	while (ACCESS_ONCE(mnt->mnt.mnt_flags) & MNT_WRITE_HOLD)
		cpu_relax();
	/*
	 * After the slowpath clears MNT_WRITE_HOLD, mnt_is_readonly will
	 * be set to match its requirements. So we must not load that until
	 * MNT_WRITE_HOLD is cleared.
	 */
	smp_rmb();
	if (mnt_is_readonly(m)) {
		mnt_dec_writers(mnt);
		ret = -EROFS;
	}
	preempt_enable();

	return ret;
}

/**
 * mnt_want_write - get write access to a mount
 * @m: the mount on which to take a write
 *
 * This tells the low-level filesystem that a write is about to be performed to
 * it, and makes sure that writes are allowed (mount is read-write, filesystem
 * is not frozen) before returning success.  When the write operation is
 * finished, mnt_drop_write() must be called.  This is effectively a refcount.
 */
int mnt_want_write(struct vfsmount *m)
{
	int ret;

	sb_start_write(m->mnt_sb);
	ret = __mnt_want_write(m);
	if (ret)
		sb_end_write(m->mnt_sb);
	return ret;
}
EXPORT_SYMBOL_GPL(mnt_want_write);

/**
 * mnt_clone_write - get write access to a mount
 * @mnt: the mount on which to take a write
 *
 * This is effectively like mnt_want_write, except
 * it must only be used to take an extra write reference
 * on a mountpoint that we already know has a write reference
 * on it. This allows some optimisation.
 *
 * After finished, mnt_drop_write must be called as usual to
 * drop the reference.
 */
int mnt_clone_write(struct vfsmount *mnt)
{
	/* superblock may be r/o */
	if (__mnt_is_readonly(mnt))
		return -EROFS;
	preempt_disable();
	mnt_inc_writers(real_mount(mnt));
	preempt_enable();
	return 0;
}
EXPORT_SYMBOL_GPL(mnt_clone_write);

/**
 * __mnt_want_write_file - get write access to a file's mount
 * @file: the file who's mount on which to take a write
 *
 * This is like __mnt_want_write, but it takes a file and can
 * do some optimisations if the file is open for write already
 */
int __mnt_want_write_file(struct file *file)
{
	if (!(file->f_mode & FMODE_WRITER))
		return __mnt_want_write(file->f_path.mnt);
	else
		return mnt_clone_write(file->f_path.mnt);
}

/**
 * mnt_want_write_file - get write access to a file's mount
 * @file: the file who's mount on which to take a write
 *
 * This is like mnt_want_write, but it takes a file and can
 * do some optimisations if the file is open for write already
 */
int mnt_want_write_file(struct file *file)
{
	int ret;

	sb_start_write(file->f_path.mnt->mnt_sb);
	ret = __mnt_want_write_file(file);
	if (ret)
		sb_end_write(file->f_path.mnt->mnt_sb);
	return ret;
}
EXPORT_SYMBOL_GPL(mnt_want_write_file);

/**
 * __mnt_drop_write - give up write access to a mount
 * @mnt: the mount on which to give up write access
 *
 * Tells the low-level filesystem that we are done
 * performing writes to it.  Must be matched with
 * __mnt_want_write() call above.
 */
void __mnt_drop_write(struct vfsmount *mnt)
{
	preempt_disable();
	mnt_dec_writers(real_mount(mnt));
	preempt_enable();
}

/**
 * mnt_drop_write - give up write access to a mount
 * @mnt: the mount on which to give up write access
 *
 * Tells the low-level filesystem that we are done performing writes to it and
 * also allows filesystem to be frozen again.  Must be matched with
 * mnt_want_write() call above.
 */
void mnt_drop_write(struct vfsmount *mnt)
{
	__mnt_drop_write(mnt);
	sb_end_write(mnt->mnt_sb);
}
EXPORT_SYMBOL_GPL(mnt_drop_write);

void __mnt_drop_write_file(struct file *file)
{
	__mnt_drop_write(file->f_path.mnt);
}

void mnt_drop_write_file(struct file *file)
{
	mnt_drop_write(file->f_path.mnt);
}
EXPORT_SYMBOL(mnt_drop_write_file);

static int mnt_make_readonly(struct mount *mnt)
{
	int ret = 0;

	lock_mount_hash();
	mnt->mnt.mnt_flags |= MNT_WRITE_HOLD;
	/*
	 * After storing MNT_WRITE_HOLD, we'll read the counters. This store
	 * should be visible before we do.
	 */
	smp_mb();

	/*
	 * With writers on hold, if this value is zero, then there are
	 * definitely no active writers (although held writers may subsequently
	 * increment the count, they'll have to wait, and decrement it after
	 * seeing MNT_READONLY).
	 *
	 * It is OK to have counter incremented on one CPU and decremented on
	 * another: the sum will add up correctly. The danger would be when we
	 * sum up each counter, if we read a counter before it is incremented,
	 * but then read another CPU's count which it has been subsequently
	 * decremented from -- we would see more decrements than we should.
	 * MNT_WRITE_HOLD protects against this scenario, because
	 * mnt_want_write first increments count, then smp_mb, then spins on
	 * MNT_WRITE_HOLD, so it can't be decremented by another CPU while
	 * we're counting up here.
	 */
	if (mnt_get_writers(mnt) > 0)
		ret = -EBUSY;
	else
		mnt->mnt.mnt_flags |= MNT_READONLY;
	/*
	 * MNT_READONLY must become visible before ~MNT_WRITE_HOLD, so writers
	 * that become unheld will see MNT_READONLY.
	 */
	smp_wmb();
	mnt->mnt.mnt_flags &= ~MNT_WRITE_HOLD;
	unlock_mount_hash();
	return ret;
}

static void __mnt_unmake_readonly(struct mount *mnt)
{
	lock_mount_hash();
	mnt->mnt.mnt_flags &= ~MNT_READONLY;
	unlock_mount_hash();
}

int sb_prepare_remount_readonly(struct super_block *sb)
{
	struct mount *mnt;
	int err = 0;

	/* Racy optimization.  Recheck the counter under MNT_WRITE_HOLD */
	if (atomic_long_read(&sb->s_remove_count))
		return -EBUSY;

	lock_mount_hash();
	list_for_each_entry(mnt, &sb->s_mounts, mnt_instance) {
		if (!(mnt->mnt.mnt_flags & MNT_READONLY)) {
			mnt->mnt.mnt_flags |= MNT_WRITE_HOLD;
			smp_mb();
			if (mnt_get_writers(mnt) > 0) {
				err = -EBUSY;
				break;
			}
		}
	}
	if (!err && atomic_long_read(&sb->s_remove_count))
		err = -EBUSY;

	if (!err) {
		sb->s_readonly_remount = 1;
		smp_wmb();
	}
	list_for_each_entry(mnt, &sb->s_mounts, mnt_instance) {
		if (mnt->mnt.mnt_flags & MNT_WRITE_HOLD)
			mnt->mnt.mnt_flags &= ~MNT_WRITE_HOLD;
	}
	unlock_mount_hash();

	return err;
}

static void free_vfsmnt(struct mount *mnt)
{
	kfree(mnt->mnt_devname);
#ifdef CONFIG_SMP
	free_percpu(mnt->mnt_pcp);
#endif
	kmem_cache_free(mnt_cache, mnt);
}

static void delayed_free_vfsmnt(struct rcu_head *head)
{
	free_vfsmnt(container_of(head, struct mount, mnt_rcu));
}

/* call under rcu_read_lock */
bool legitimize_mnt(struct vfsmount *bastard, unsigned seq)
{
	struct mount *mnt;
	if (read_seqretry(&mount_lock, seq))
		return false;
	if (bastard == NULL)
		return true;
	mnt = real_mount(bastard);
	mnt_add_count(mnt, 1);
	if (likely(!read_seqretry(&mount_lock, seq)))
		return true;
	if (bastard->mnt_flags & MNT_SYNC_UMOUNT) {
		mnt_add_count(mnt, -1);
		return false;
	}
	rcu_read_unlock();
	mntput(bastard);
	rcu_read_lock();
	return false;
}

/*
 * find the first mount at @dentry on vfsmount @mnt.
 * call under rcu_read_lock()
 */
struct mount *__lookup_mnt(struct vfsmount *mnt, struct dentry *dentry)
{
	struct hlist_head *head = m_hash(mnt, dentry);
	struct mount *p;

	hlist_for_each_entry_rcu(p, head, mnt_hash)
		if (&p->mnt_parent->mnt == mnt && p->mnt_mountpoint == dentry)
			return p;
	return NULL;
}

/*
 * find the last mount at @dentry on vfsmount @mnt.
 * mount_lock must be held.
 */
struct mount *__lookup_mnt_last(struct vfsmount *mnt, struct dentry *dentry)
{
	struct mount *p, *res;
	res = p = __lookup_mnt(mnt, dentry);
	if (!p)
		goto out;
	hlist_for_each_entry_continue(p, mnt_hash) {
		if (&p->mnt_parent->mnt != mnt || p->mnt_mountpoint != dentry)
			break;
		res = p;
	}
out:
	return res;
}

/*
 * lookup_mnt - Return the first child mount mounted at path
 *
 * "First" means first mounted chronologically.  If you create the
 * following mounts:
 *
 * mount /dev/sda1 /mnt
 * mount /dev/sda2 /mnt
 * mount /dev/sda3 /mnt
 *
 * Then lookup_mnt() on the base /mnt dentry in the root mount will
 * return successively the root dentry and vfsmount of /dev/sda1, then
 * /dev/sda2, then /dev/sda3, then NULL.
 *
 * lookup_mnt takes a reference to the found vfsmount.
 */
struct vfsmount *lookup_mnt(struct path *path)
{
	struct mount *child_mnt;
	struct vfsmount *m;
	unsigned seq;

	rcu_read_lock();
	do {
		seq = read_seqbegin(&mount_lock);
		child_mnt = __lookup_mnt(path->mnt, path->dentry);
		m = child_mnt ? &child_mnt->mnt : NULL;
	} while (!legitimize_mnt(m, seq));
	rcu_read_unlock();
	return m;
}

static struct mountpoint *new_mountpoint(struct dentry *dentry)
{
	struct hlist_head *chain = mp_hash(dentry);
	struct mountpoint *mp;
	int ret;

	hlist_for_each_entry(mp, chain, m_hash) {
		if (mp->m_dentry == dentry) {
			/* might be worth a WARN_ON() */
			if (d_unlinked(dentry))
				return ERR_PTR(-ENOENT);
			mp->m_count++;
			return mp;
		}
	}

	mp = kmalloc(sizeof(struct mountpoint), GFP_KERNEL);
	if (!mp)
		return ERR_PTR(-ENOMEM);

	ret = d_set_mounted(dentry);
	if (ret) {
		kfree(mp);
		return ERR_PTR(ret);
	}

	mp->m_dentry = dentry;
	mp->m_count = 1;
	hlist_add_head(&mp->m_hash, chain);
	return mp;
}

static void put_mountpoint(struct mountpoint *mp)
{
	if (!--mp->m_count) {
		struct dentry *dentry = mp->m_dentry;
		spin_lock(&dentry->d_lock);
		dentry->d_flags &= ~DCACHE_MOUNTED;
		spin_unlock(&dentry->d_lock);
		hlist_del(&mp->m_hash);
		kfree(mp);
	}
}

static inline int check_mnt(struct mount *mnt)
{
	return mnt->mnt_ns == current->nsproxy->mnt_ns;
}

/*
 * vfsmount lock must be held for write
 */
static void touch_mnt_namespace(struct mnt_namespace *ns)
{
	if (ns) {
		ns->event = ++event;
		wake_up_interruptible(&ns->poll);
	}
}

/*
 * vfsmount lock must be held for write
 */
static void __touch_mnt_namespace(struct mnt_namespace *ns)
{
	if (ns && ns->event != event) {
		ns->event = event;
		wake_up_interruptible(&ns->poll);
	}
}

/*
 * vfsmount lock must be held for write
 */
static void detach_mnt(struct mount *mnt, struct path *old_path)
{
	old_path->dentry = mnt->mnt_mountpoint;
	old_path->mnt = &mnt->mnt_parent->mnt;
	mnt->mnt_parent = mnt;
	mnt->mnt_mountpoint = mnt->mnt.mnt_root;
	list_del_init(&mnt->mnt_child);
	hlist_del_init_rcu(&mnt->mnt_hash);
	put_mountpoint(mnt->mnt_mp);
	mnt->mnt_mp = NULL;
}

/*
 * vfsmount lock must be held for write
 */
void mnt_set_mountpoint(struct mount *mnt,
			struct mountpoint *mp,
			struct mount *child_mnt)
{
	mp->m_count++;
	mnt_add_count(mnt, 1);	/* essentially, that's mntget */
	child_mnt->mnt_mountpoint = dget(mp->m_dentry);
	child_mnt->mnt_parent = mnt;
	child_mnt->mnt_mp = mp;
}

/*
 * vfsmount lock must be held for write
 */
static void attach_mnt(struct mount *mnt,
			struct mount *parent,
			struct mountpoint *mp)
{
	mnt_set_mountpoint(parent, mp, mnt);
	hlist_add_head_rcu(&mnt->mnt_hash, m_hash(&parent->mnt, mp->m_dentry));
	list_add_tail(&mnt->mnt_child, &parent->mnt_mounts);
}

static void attach_shadowed(struct mount *mnt,
			struct mount *parent,
			struct mount *shadows)
{
	if (shadows) {
		hlist_add_after_rcu(&shadows->mnt_hash, &mnt->mnt_hash);
		list_add(&mnt->mnt_child, &shadows->mnt_child);
	} else {
		hlist_add_head_rcu(&mnt->mnt_hash,
				m_hash(&parent->mnt, mnt->mnt_mountpoint));
		list_add_tail(&mnt->mnt_child, &parent->mnt_mounts);
	}
}

/*
 * vfsmount lock must be held for write
 */
static void commit_tree(struct mount *mnt, struct mount *shadows)
{
	struct mount *parent = mnt->mnt_parent;
	struct mount *m;
	LIST_HEAD(head);
	struct mnt_namespace *n = parent->mnt_ns;

	BUG_ON(parent == mnt);

	list_add_tail(&head, &mnt->mnt_list);
	list_for_each_entry(m, &head, mnt_list)
		m->mnt_ns = n;

	list_splice(&head, n->list.prev);

<<<<<<< HEAD
	if (shadows)
		hlist_add_behind_rcu(&mnt->mnt_hash, &shadows->mnt_hash);
	else
		hlist_add_head_rcu(&mnt->mnt_hash,
				m_hash(&parent->mnt, mnt->mnt_mountpoint));
	list_add_tail(&mnt->mnt_child, &parent->mnt_mounts);
=======
	attach_shadowed(mnt, parent, shadows);
>>>>>>> 12a5b529
	touch_mnt_namespace(n);
}

static struct mount *next_mnt(struct mount *p, struct mount *root)
{
	struct list_head *next = p->mnt_mounts.next;
	if (next == &p->mnt_mounts) {
		while (1) {
			if (p == root)
				return NULL;
			next = p->mnt_child.next;
			if (next != &p->mnt_parent->mnt_mounts)
				break;
			p = p->mnt_parent;
		}
	}
	return list_entry(next, struct mount, mnt_child);
}

static struct mount *skip_mnt_tree(struct mount *p)
{
	struct list_head *prev = p->mnt_mounts.prev;
	while (prev != &p->mnt_mounts) {
		p = list_entry(prev, struct mount, mnt_child);
		prev = p->mnt_mounts.prev;
	}
	return p;
}

struct vfsmount *
vfs_kern_mount(struct file_system_type *type, int flags, const char *name, void *data)
{
	struct mount *mnt;
	struct dentry *root;

	if (!type)
		return ERR_PTR(-ENODEV);

	mnt = alloc_vfsmnt(name);
	if (!mnt)
		return ERR_PTR(-ENOMEM);

	if (flags & MS_KERNMOUNT)
		mnt->mnt.mnt_flags = MNT_INTERNAL;

	root = mount_fs(type, flags, name, data);
	if (IS_ERR(root)) {
		mnt_free_id(mnt);
		free_vfsmnt(mnt);
		return ERR_CAST(root);
	}

	mnt->mnt.mnt_root = root;
	mnt->mnt.mnt_sb = root->d_sb;
	mnt->mnt_mountpoint = mnt->mnt.mnt_root;
	mnt->mnt_parent = mnt;
	lock_mount_hash();
	list_add_tail(&mnt->mnt_instance, &root->d_sb->s_mounts);
	unlock_mount_hash();
	return &mnt->mnt;
}
EXPORT_SYMBOL_GPL(vfs_kern_mount);

static struct mount *clone_mnt(struct mount *old, struct dentry *root,
					int flag)
{
	struct super_block *sb = old->mnt.mnt_sb;
	struct mount *mnt;
	int err;

	mnt = alloc_vfsmnt(old->mnt_devname);
	if (!mnt)
		return ERR_PTR(-ENOMEM);

	if (flag & (CL_SLAVE | CL_PRIVATE | CL_SHARED_TO_SLAVE))
		mnt->mnt_group_id = 0; /* not a peer of original */
	else
		mnt->mnt_group_id = old->mnt_group_id;

	if ((flag & CL_MAKE_SHARED) && !mnt->mnt_group_id) {
		err = mnt_alloc_group_id(mnt);
		if (err)
			goto out_free;
	}

	mnt->mnt.mnt_flags = old->mnt.mnt_flags & ~(MNT_WRITE_HOLD|MNT_MARKED);
	/* Don't allow unprivileged users to change mount flags */
	if (flag & CL_UNPRIVILEGED) {
		mnt->mnt.mnt_flags |= MNT_LOCK_ATIME;

		if (mnt->mnt.mnt_flags & MNT_READONLY)
			mnt->mnt.mnt_flags |= MNT_LOCK_READONLY;

		if (mnt->mnt.mnt_flags & MNT_NODEV)
			mnt->mnt.mnt_flags |= MNT_LOCK_NODEV;

		if (mnt->mnt.mnt_flags & MNT_NOSUID)
			mnt->mnt.mnt_flags |= MNT_LOCK_NOSUID;

		if (mnt->mnt.mnt_flags & MNT_NOEXEC)
			mnt->mnt.mnt_flags |= MNT_LOCK_NOEXEC;
	}

	/* Don't allow unprivileged users to reveal what is under a mount */
	if ((flag & CL_UNPRIVILEGED) && list_empty(&old->mnt_expire))
		mnt->mnt.mnt_flags |= MNT_LOCKED;

	atomic_inc(&sb->s_active);
	mnt->mnt.mnt_sb = sb;
	mnt->mnt.mnt_root = dget(root);
	mnt->mnt_mountpoint = mnt->mnt.mnt_root;
	mnt->mnt_parent = mnt;
	lock_mount_hash();
	list_add_tail(&mnt->mnt_instance, &sb->s_mounts);
	unlock_mount_hash();

	if ((flag & CL_SLAVE) ||
	    ((flag & CL_SHARED_TO_SLAVE) && IS_MNT_SHARED(old))) {
		list_add(&mnt->mnt_slave, &old->mnt_slave_list);
		mnt->mnt_master = old;
		CLEAR_MNT_SHARED(mnt);
	} else if (!(flag & CL_PRIVATE)) {
		if ((flag & CL_MAKE_SHARED) || IS_MNT_SHARED(old))
			list_add(&mnt->mnt_share, &old->mnt_share);
		if (IS_MNT_SLAVE(old))
			list_add(&mnt->mnt_slave, &old->mnt_slave);
		mnt->mnt_master = old->mnt_master;
	}
	if (flag & CL_MAKE_SHARED)
		set_mnt_shared(mnt);

	/* stick the duplicate mount on the same expiry list
	 * as the original if that was on one */
	if (flag & CL_EXPIRE) {
		if (!list_empty(&old->mnt_expire))
			list_add(&mnt->mnt_expire, &old->mnt_expire);
	}

	return mnt;

 out_free:
	mnt_free_id(mnt);
	free_vfsmnt(mnt);
	return ERR_PTR(err);
}

static void mntput_no_expire(struct mount *mnt)
{
	rcu_read_lock();
	mnt_add_count(mnt, -1);
	if (likely(mnt->mnt_ns)) { /* shouldn't be the last one */
		rcu_read_unlock();
		return;
	}
	lock_mount_hash();
	if (mnt_get_count(mnt)) {
		rcu_read_unlock();
		unlock_mount_hash();
		return;
	}
	if (unlikely(mnt->mnt.mnt_flags & MNT_DOOMED)) {
		rcu_read_unlock();
		unlock_mount_hash();
		return;
	}
	mnt->mnt.mnt_flags |= MNT_DOOMED;
	rcu_read_unlock();

	list_del(&mnt->mnt_instance);
	unlock_mount_hash();

	/*
	 * This probably indicates that somebody messed
	 * up a mnt_want/drop_write() pair.  If this
	 * happens, the filesystem was probably unable
	 * to make r/w->r/o transitions.
	 */
	/*
	 * The locking used to deal with mnt_count decrement provides barriers,
	 * so mnt_get_writers() below is safe.
	 */
	WARN_ON(mnt_get_writers(mnt));
	if (unlikely(mnt->mnt_pins.first))
		mnt_pin_kill(mnt);
	fsnotify_vfsmount_delete(&mnt->mnt);
	dput(mnt->mnt.mnt_root);
	deactivate_super(mnt->mnt.mnt_sb);
	mnt_free_id(mnt);
	call_rcu(&mnt->mnt_rcu, delayed_free_vfsmnt);
}

void mntput(struct vfsmount *mnt)
{
	if (mnt) {
		struct mount *m = real_mount(mnt);
		/* avoid cacheline pingpong, hope gcc doesn't get "smart" */
		if (unlikely(m->mnt_expiry_mark))
			m->mnt_expiry_mark = 0;
		mntput_no_expire(m);
	}
}
EXPORT_SYMBOL(mntput);

struct vfsmount *mntget(struct vfsmount *mnt)
{
	if (mnt)
		mnt_add_count(real_mount(mnt), 1);
	return mnt;
}
EXPORT_SYMBOL(mntget);

struct vfsmount *mnt_clone_internal(struct path *path)
{
	struct mount *p;
	p = clone_mnt(real_mount(path->mnt), path->dentry, CL_PRIVATE);
	if (IS_ERR(p))
		return ERR_CAST(p);
	p->mnt.mnt_flags |= MNT_INTERNAL;
	return &p->mnt;
}

static inline void mangle(struct seq_file *m, const char *s)
{
	seq_escape(m, s, " \t\n\\");
}

/*
 * Simple .show_options callback for filesystems which don't want to
 * implement more complex mount option showing.
 *
 * See also save_mount_options().
 */
int generic_show_options(struct seq_file *m, struct dentry *root)
{
	const char *options;

	rcu_read_lock();
	options = rcu_dereference(root->d_sb->s_options);

	if (options != NULL && options[0]) {
		seq_putc(m, ',');
		mangle(m, options);
	}
	rcu_read_unlock();

	return 0;
}
EXPORT_SYMBOL(generic_show_options);

/*
 * If filesystem uses generic_show_options(), this function should be
 * called from the fill_super() callback.
 *
 * The .remount_fs callback usually needs to be handled in a special
 * way, to make sure, that previous options are not overwritten if the
 * remount fails.
 *
 * Also note, that if the filesystem's .remount_fs function doesn't
 * reset all options to their default value, but changes only newly
 * given options, then the displayed options will not reflect reality
 * any more.
 */
void save_mount_options(struct super_block *sb, char *options)
{
	BUG_ON(sb->s_options);
	rcu_assign_pointer(sb->s_options, kstrdup(options, GFP_KERNEL));
}
EXPORT_SYMBOL(save_mount_options);

void replace_mount_options(struct super_block *sb, char *options)
{
	char *old = sb->s_options;
	rcu_assign_pointer(sb->s_options, options);
	if (old) {
		synchronize_rcu();
		kfree(old);
	}
}
EXPORT_SYMBOL(replace_mount_options);

#ifdef CONFIG_PROC_FS
/* iterator; we want it to have access to namespace_sem, thus here... */
static void *m_start(struct seq_file *m, loff_t *pos)
{
	struct proc_mounts *p = proc_mounts(m);

	down_read(&namespace_sem);
	if (p->cached_event == p->ns->event) {
		void *v = p->cached_mount;
		if (*pos == p->cached_index)
			return v;
		if (*pos == p->cached_index + 1) {
			v = seq_list_next(v, &p->ns->list, &p->cached_index);
			return p->cached_mount = v;
		}
	}

	p->cached_event = p->ns->event;
	p->cached_mount = seq_list_start(&p->ns->list, *pos);
	p->cached_index = *pos;
	return p->cached_mount;
}

static void *m_next(struct seq_file *m, void *v, loff_t *pos)
{
	struct proc_mounts *p = proc_mounts(m);

	p->cached_mount = seq_list_next(v, &p->ns->list, pos);
	p->cached_index = *pos;
	return p->cached_mount;
}

static void m_stop(struct seq_file *m, void *v)
{
	up_read(&namespace_sem);
}

static int m_show(struct seq_file *m, void *v)
{
	struct proc_mounts *p = proc_mounts(m);
	struct mount *r = list_entry(v, struct mount, mnt_list);
	return p->show(m, &r->mnt);
}

const struct seq_operations mounts_op = {
	.start	= m_start,
	.next	= m_next,
	.stop	= m_stop,
	.show	= m_show,
};
#endif  /* CONFIG_PROC_FS */

/**
 * may_umount_tree - check if a mount tree is busy
 * @mnt: root of mount tree
 *
 * This is called to check if a tree of mounts has any
 * open files, pwds, chroots or sub mounts that are
 * busy.
 */
int may_umount_tree(struct vfsmount *m)
{
	struct mount *mnt = real_mount(m);
	int actual_refs = 0;
	int minimum_refs = 0;
	struct mount *p;
	BUG_ON(!m);

	/* write lock needed for mnt_get_count */
	lock_mount_hash();
	for (p = mnt; p; p = next_mnt(p, mnt)) {
		actual_refs += mnt_get_count(p);
		minimum_refs += 2;
	}
	unlock_mount_hash();

	if (actual_refs > minimum_refs)
		return 0;

	return 1;
}

EXPORT_SYMBOL(may_umount_tree);

/**
 * may_umount - check if a mount point is busy
 * @mnt: root of mount
 *
 * This is called to check if a mount point has any
 * open files, pwds, chroots or sub mounts. If the
 * mount has sub mounts this will return busy
 * regardless of whether the sub mounts are busy.
 *
 * Doesn't take quota and stuff into account. IOW, in some cases it will
 * give false negatives. The main reason why it's here is that we need
 * a non-destructive way to look for easily umountable filesystems.
 */
int may_umount(struct vfsmount *mnt)
{
	int ret = 1;
	down_read(&namespace_sem);
	lock_mount_hash();
	if (propagate_mount_busy(real_mount(mnt), 2))
		ret = 0;
	unlock_mount_hash();
	up_read(&namespace_sem);
	return ret;
}

EXPORT_SYMBOL(may_umount);

static HLIST_HEAD(unmounted);	/* protected by namespace_sem */

static void namespace_unlock(void)
{
	struct mount *mnt;
	struct hlist_head head = unmounted;

	if (likely(hlist_empty(&head))) {
		up_write(&namespace_sem);
		return;
	}

	head.first->pprev = &head.first;
	INIT_HLIST_HEAD(&unmounted);

	up_write(&namespace_sem);

	synchronize_rcu();

	while (!hlist_empty(&head)) {
		mnt = hlist_entry(head.first, struct mount, mnt_hash);
		hlist_del_init(&mnt->mnt_hash);
		if (mnt->mnt_ex_mountpoint.mnt)
			path_put(&mnt->mnt_ex_mountpoint);
		mntput(&mnt->mnt);
	}
}

static inline void namespace_lock(void)
{
	down_write(&namespace_sem);
}

/*
 * mount_lock must be held
 * namespace_sem must be held for write
 * how = 0 => just this tree, don't propagate
 * how = 1 => propagate; we know that nobody else has reference to any victims
 * how = 2 => lazy umount
 */
void umount_tree(struct mount *mnt, int how)
{
	HLIST_HEAD(tmp_list);
	struct mount *p;
	struct mount *last = NULL;

	for (p = mnt; p; p = next_mnt(p, mnt)) {
		hlist_del_init_rcu(&p->mnt_hash);
		hlist_add_head(&p->mnt_hash, &tmp_list);
	}

	if (how)
		propagate_umount(&tmp_list);

	hlist_for_each_entry(p, &tmp_list, mnt_hash) {
		list_del_init(&p->mnt_expire);
		list_del_init(&p->mnt_list);
		__touch_mnt_namespace(p->mnt_ns);
		p->mnt_ns = NULL;
		if (how < 2)
			p->mnt.mnt_flags |= MNT_SYNC_UMOUNT;
		list_del_init(&p->mnt_child);
		if (mnt_has_parent(p)) {
			put_mountpoint(p->mnt_mp);
			/* move the reference to mountpoint into ->mnt_ex_mountpoint */
			p->mnt_ex_mountpoint.dentry = p->mnt_mountpoint;
			p->mnt_ex_mountpoint.mnt = &p->mnt_parent->mnt;
			p->mnt_mountpoint = p->mnt.mnt_root;
			p->mnt_parent = p;
			p->mnt_mp = NULL;
		}
		change_mnt_propagation(p, MS_PRIVATE);
		last = p;
	}
	if (last) {
		last->mnt_hash.next = unmounted.first;
		unmounted.first = tmp_list.first;
		unmounted.first->pprev = &unmounted.first;
	}
}

static void shrink_submounts(struct mount *mnt);

static int do_umount(struct mount *mnt, int flags)
{
	struct super_block *sb = mnt->mnt.mnt_sb;
	int retval;

	retval = security_sb_umount(&mnt->mnt, flags);
	if (retval)
		return retval;

	/*
	 * Allow userspace to request a mountpoint be expired rather than
	 * unmounting unconditionally. Unmount only happens if:
	 *  (1) the mark is already set (the mark is cleared by mntput())
	 *  (2) the usage count == 1 [parent vfsmount] + 1 [sys_umount]
	 */
	if (flags & MNT_EXPIRE) {
		if (&mnt->mnt == current->fs->root.mnt ||
		    flags & (MNT_FORCE | MNT_DETACH))
			return -EINVAL;

		/*
		 * probably don't strictly need the lock here if we examined
		 * all race cases, but it's a slowpath.
		 */
		lock_mount_hash();
		if (mnt_get_count(mnt) != 2) {
			unlock_mount_hash();
			return -EBUSY;
		}
		unlock_mount_hash();

		if (!xchg(&mnt->mnt_expiry_mark, 1))
			return -EAGAIN;
	}

	/*
	 * If we may have to abort operations to get out of this
	 * mount, and they will themselves hold resources we must
	 * allow the fs to do things. In the Unix tradition of
	 * 'Gee thats tricky lets do it in userspace' the umount_begin
	 * might fail to complete on the first run through as other tasks
	 * must return, and the like. Thats for the mount program to worry
	 * about for the moment.
	 */

	if (flags & MNT_FORCE && sb->s_op->umount_begin) {
		sb->s_op->umount_begin(sb);
	}

	/*
	 * No sense to grab the lock for this test, but test itself looks
	 * somewhat bogus. Suggestions for better replacement?
	 * Ho-hum... In principle, we might treat that as umount + switch
	 * to rootfs. GC would eventually take care of the old vfsmount.
	 * Actually it makes sense, especially if rootfs would contain a
	 * /reboot - static binary that would close all descriptors and
	 * call reboot(9). Then init(8) could umount root and exec /reboot.
	 */
	if (&mnt->mnt == current->fs->root.mnt && !(flags & MNT_DETACH)) {
		/*
		 * Special case for "unmounting" root ...
		 * we just try to remount it readonly.
		 */
		down_write(&sb->s_umount);
		if (!(sb->s_flags & MS_RDONLY))
			retval = do_remount_sb(sb, MS_RDONLY, NULL, 0);
		up_write(&sb->s_umount);
		return retval;
	}

	namespace_lock();
	lock_mount_hash();
	event++;

	if (flags & MNT_DETACH) {
		if (!list_empty(&mnt->mnt_list))
			umount_tree(mnt, 2);
		retval = 0;
	} else {
		shrink_submounts(mnt);
		retval = -EBUSY;
		if (!propagate_mount_busy(mnt, 2)) {
			if (!list_empty(&mnt->mnt_list))
				umount_tree(mnt, 1);
			retval = 0;
		}
	}
	unlock_mount_hash();
	namespace_unlock();
	return retval;
}

/* 
 * Is the caller allowed to modify his namespace?
 */
static inline bool may_mount(void)
{
	return ns_capable(current->nsproxy->mnt_ns->user_ns, CAP_SYS_ADMIN);
}

/*
 * Now umount can handle mount points as well as block devices.
 * This is important for filesystems which use unnamed block devices.
 *
 * We now support a flag for forced unmount like the other 'big iron'
 * unixes. Our API is identical to OSF/1 to avoid making a mess of AMD
 */

SYSCALL_DEFINE2(umount, char __user *, name, int, flags)
{
	struct path path;
	struct mount *mnt;
	int retval;
	int lookup_flags = 0;

	if (flags & ~(MNT_FORCE | MNT_DETACH | MNT_EXPIRE | UMOUNT_NOFOLLOW))
		return -EINVAL;

	if (!may_mount())
		return -EPERM;

	if (!(flags & UMOUNT_NOFOLLOW))
		lookup_flags |= LOOKUP_FOLLOW;

	retval = user_path_mountpoint_at(AT_FDCWD, name, lookup_flags, &path);
	if (retval)
		goto out;
	mnt = real_mount(path.mnt);
	retval = -EINVAL;
	if (path.dentry != path.mnt->mnt_root)
		goto dput_and_out;
	if (!check_mnt(mnt))
		goto dput_and_out;
	if (mnt->mnt.mnt_flags & MNT_LOCKED)
		goto dput_and_out;

	retval = do_umount(mnt, flags);
dput_and_out:
	/* we mustn't call path_put() as that would clear mnt_expiry_mark */
	dput(path.dentry);
	mntput_no_expire(mnt);
out:
	return retval;
}

#ifdef __ARCH_WANT_SYS_OLDUMOUNT

/*
 *	The 2.0 compatible umount. No flags.
 */
SYSCALL_DEFINE1(oldumount, char __user *, name)
{
	return sys_umount(name, 0);
}

#endif

static bool is_mnt_ns_file(struct dentry *dentry)
{
	/* Is this a proxy for a mount namespace? */
	struct inode *inode = dentry->d_inode;
	struct proc_ns *ei;

	if (!proc_ns_inode(inode))
		return false;

	ei = get_proc_ns(inode);
	if (ei->ns_ops != &mntns_operations)
		return false;

	return true;
}

static bool mnt_ns_loop(struct dentry *dentry)
{
	/* Could bind mounting the mount namespace inode cause a
	 * mount namespace loop?
	 */
	struct mnt_namespace *mnt_ns;
	if (!is_mnt_ns_file(dentry))
		return false;

	mnt_ns = get_proc_ns(dentry->d_inode)->ns;
	return current->nsproxy->mnt_ns->seq >= mnt_ns->seq;
}

struct mount *copy_tree(struct mount *mnt, struct dentry *dentry,
					int flag)
{
	struct mount *res, *p, *q, *r, *parent;

	if (!(flag & CL_COPY_UNBINDABLE) && IS_MNT_UNBINDABLE(mnt))
		return ERR_PTR(-EINVAL);

	if (!(flag & CL_COPY_MNT_NS_FILE) && is_mnt_ns_file(dentry))
		return ERR_PTR(-EINVAL);

	res = q = clone_mnt(mnt, dentry, flag);
	if (IS_ERR(q))
		return q;

	q->mnt.mnt_flags &= ~MNT_LOCKED;
	q->mnt_mountpoint = mnt->mnt_mountpoint;

	p = mnt;
	list_for_each_entry(r, &mnt->mnt_mounts, mnt_child) {
		struct mount *s;
		if (!is_subdir(r->mnt_mountpoint, dentry))
			continue;

		for (s = r; s; s = next_mnt(s, r)) {
			struct mount *t = NULL;
			if (!(flag & CL_COPY_UNBINDABLE) &&
			    IS_MNT_UNBINDABLE(s)) {
				s = skip_mnt_tree(s);
				continue;
			}
			if (!(flag & CL_COPY_MNT_NS_FILE) &&
			    is_mnt_ns_file(s->mnt.mnt_root)) {
				s = skip_mnt_tree(s);
				continue;
			}
			while (p != s->mnt_parent) {
				p = p->mnt_parent;
				q = q->mnt_parent;
			}
			p = s;
			parent = q;
			q = clone_mnt(p, p->mnt.mnt_root, flag);
			if (IS_ERR(q))
				goto out;
			lock_mount_hash();
			list_add_tail(&q->mnt_list, &res->mnt_list);
			mnt_set_mountpoint(parent, p->mnt_mp, q);
			if (!list_empty(&parent->mnt_mounts)) {
				t = list_last_entry(&parent->mnt_mounts,
					struct mount, mnt_child);
				if (t->mnt_mp != p->mnt_mp)
					t = NULL;
			}
			attach_shadowed(q, parent, t);
			unlock_mount_hash();
		}
	}
	return res;
out:
	if (res) {
		lock_mount_hash();
		umount_tree(res, 0);
		unlock_mount_hash();
	}
	return q;
}

/* Caller should check returned pointer for errors */

struct vfsmount *collect_mounts(struct path *path)
{
	struct mount *tree;
	namespace_lock();
	tree = copy_tree(real_mount(path->mnt), path->dentry,
			 CL_COPY_ALL | CL_PRIVATE);
	namespace_unlock();
	if (IS_ERR(tree))
		return ERR_CAST(tree);
	return &tree->mnt;
}

void drop_collected_mounts(struct vfsmount *mnt)
{
	namespace_lock();
	lock_mount_hash();
	umount_tree(real_mount(mnt), 0);
	unlock_mount_hash();
	namespace_unlock();
}

int iterate_mounts(int (*f)(struct vfsmount *, void *), void *arg,
		   struct vfsmount *root)
{
	struct mount *mnt;
	int res = f(root, arg);
	if (res)
		return res;
	list_for_each_entry(mnt, &real_mount(root)->mnt_list, mnt_list) {
		res = f(&mnt->mnt, arg);
		if (res)
			return res;
	}
	return 0;
}

static void cleanup_group_ids(struct mount *mnt, struct mount *end)
{
	struct mount *p;

	for (p = mnt; p != end; p = next_mnt(p, mnt)) {
		if (p->mnt_group_id && !IS_MNT_SHARED(p))
			mnt_release_group_id(p);
	}
}

static int invent_group_ids(struct mount *mnt, bool recurse)
{
	struct mount *p;

	for (p = mnt; p; p = recurse ? next_mnt(p, mnt) : NULL) {
		if (!p->mnt_group_id && !IS_MNT_SHARED(p)) {
			int err = mnt_alloc_group_id(p);
			if (err) {
				cleanup_group_ids(mnt, p);
				return err;
			}
		}
	}

	return 0;
}

/*
 *  @source_mnt : mount tree to be attached
 *  @nd         : place the mount tree @source_mnt is attached
 *  @parent_nd  : if non-null, detach the source_mnt from its parent and
 *  		   store the parent mount and mountpoint dentry.
 *  		   (done when source_mnt is moved)
 *
 *  NOTE: in the table below explains the semantics when a source mount
 *  of a given type is attached to a destination mount of a given type.
 * ---------------------------------------------------------------------------
 * |         BIND MOUNT OPERATION                                            |
 * |**************************************************************************
 * | source-->| shared        |       private  |       slave    | unbindable |
 * | dest     |               |                |                |            |
 * |   |      |               |                |                |            |
 * |   v      |               |                |                |            |
 * |**************************************************************************
 * |  shared  | shared (++)   |     shared (+) |     shared(+++)|  invalid   |
 * |          |               |                |                |            |
 * |non-shared| shared (+)    |      private   |      slave (*) |  invalid   |
 * ***************************************************************************
 * A bind operation clones the source mount and mounts the clone on the
 * destination mount.
 *
 * (++)  the cloned mount is propagated to all the mounts in the propagation
 * 	 tree of the destination mount and the cloned mount is added to
 * 	 the peer group of the source mount.
 * (+)   the cloned mount is created under the destination mount and is marked
 *       as shared. The cloned mount is added to the peer group of the source
 *       mount.
 * (+++) the mount is propagated to all the mounts in the propagation tree
 *       of the destination mount and the cloned mount is made slave
 *       of the same master as that of the source mount. The cloned mount
 *       is marked as 'shared and slave'.
 * (*)   the cloned mount is made a slave of the same master as that of the
 * 	 source mount.
 *
 * ---------------------------------------------------------------------------
 * |         		MOVE MOUNT OPERATION                                 |
 * |**************************************************************************
 * | source-->| shared        |       private  |       slave    | unbindable |
 * | dest     |               |                |                |            |
 * |   |      |               |                |                |            |
 * |   v      |               |                |                |            |
 * |**************************************************************************
 * |  shared  | shared (+)    |     shared (+) |    shared(+++) |  invalid   |
 * |          |               |                |                |            |
 * |non-shared| shared (+*)   |      private   |    slave (*)   | unbindable |
 * ***************************************************************************
 *
 * (+)  the mount is moved to the destination. And is then propagated to
 * 	all the mounts in the propagation tree of the destination mount.
 * (+*)  the mount is moved to the destination.
 * (+++)  the mount is moved to the destination and is then propagated to
 * 	all the mounts belonging to the destination mount's propagation tree.
 * 	the mount is marked as 'shared and slave'.
 * (*)	the mount continues to be a slave at the new location.
 *
 * if the source mount is a tree, the operations explained above is
 * applied to each mount in the tree.
 * Must be called without spinlocks held, since this function can sleep
 * in allocations.
 */
static int attach_recursive_mnt(struct mount *source_mnt,
			struct mount *dest_mnt,
			struct mountpoint *dest_mp,
			struct path *parent_path)
{
	HLIST_HEAD(tree_list);
	struct mount *child, *p;
	struct hlist_node *n;
	int err;

	if (IS_MNT_SHARED(dest_mnt)) {
		err = invent_group_ids(source_mnt, true);
		if (err)
			goto out;
		err = propagate_mnt(dest_mnt, dest_mp, source_mnt, &tree_list);
		lock_mount_hash();
		if (err)
			goto out_cleanup_ids;
		for (p = source_mnt; p; p = next_mnt(p, source_mnt))
			set_mnt_shared(p);
	} else {
		lock_mount_hash();
	}
	if (parent_path) {
		detach_mnt(source_mnt, parent_path);
		attach_mnt(source_mnt, dest_mnt, dest_mp);
		touch_mnt_namespace(source_mnt->mnt_ns);
	} else {
		mnt_set_mountpoint(dest_mnt, dest_mp, source_mnt);
		commit_tree(source_mnt, NULL);
	}

	hlist_for_each_entry_safe(child, n, &tree_list, mnt_hash) {
		struct mount *q;
		hlist_del_init(&child->mnt_hash);
		q = __lookup_mnt_last(&child->mnt_parent->mnt,
				      child->mnt_mountpoint);
		commit_tree(child, q);
	}
	unlock_mount_hash();

	return 0;

 out_cleanup_ids:
	while (!hlist_empty(&tree_list)) {
		child = hlist_entry(tree_list.first, struct mount, mnt_hash);
		umount_tree(child, 0);
	}
	unlock_mount_hash();
	cleanup_group_ids(source_mnt, NULL);
 out:
	return err;
}

static struct mountpoint *lock_mount(struct path *path)
{
	struct vfsmount *mnt;
	struct dentry *dentry = path->dentry;
retry:
	mutex_lock(&dentry->d_inode->i_mutex);
	if (unlikely(cant_mount(dentry))) {
		mutex_unlock(&dentry->d_inode->i_mutex);
		return ERR_PTR(-ENOENT);
	}
	namespace_lock();
	mnt = lookup_mnt(path);
	if (likely(!mnt)) {
		struct mountpoint *mp = new_mountpoint(dentry);
		if (IS_ERR(mp)) {
			namespace_unlock();
			mutex_unlock(&dentry->d_inode->i_mutex);
			return mp;
		}
		return mp;
	}
	namespace_unlock();
	mutex_unlock(&path->dentry->d_inode->i_mutex);
	path_put(path);
	path->mnt = mnt;
	dentry = path->dentry = dget(mnt->mnt_root);
	goto retry;
}

static void unlock_mount(struct mountpoint *where)
{
	struct dentry *dentry = where->m_dentry;
	put_mountpoint(where);
	namespace_unlock();
	mutex_unlock(&dentry->d_inode->i_mutex);
}

static int graft_tree(struct mount *mnt, struct mount *p, struct mountpoint *mp)
{
	if (mnt->mnt.mnt_sb->s_flags & MS_NOUSER)
		return -EINVAL;

	if (S_ISDIR(mp->m_dentry->d_inode->i_mode) !=
	      S_ISDIR(mnt->mnt.mnt_root->d_inode->i_mode))
		return -ENOTDIR;

	return attach_recursive_mnt(mnt, p, mp, NULL);
}

/*
 * Sanity check the flags to change_mnt_propagation.
 */

static int flags_to_propagation_type(int flags)
{
	int type = flags & ~(MS_REC | MS_SILENT);

	/* Fail if any non-propagation flags are set */
	if (type & ~(MS_SHARED | MS_PRIVATE | MS_SLAVE | MS_UNBINDABLE))
		return 0;
	/* Only one propagation flag should be set */
	if (!is_power_of_2(type))
		return 0;
	return type;
}

/*
 * recursively change the type of the mountpoint.
 */
static int do_change_type(struct path *path, int flag)
{
	struct mount *m;
	struct mount *mnt = real_mount(path->mnt);
	int recurse = flag & MS_REC;
	int type;
	int err = 0;

	if (path->dentry != path->mnt->mnt_root)
		return -EINVAL;

	type = flags_to_propagation_type(flag);
	if (!type)
		return -EINVAL;

	namespace_lock();
	if (type == MS_SHARED) {
		err = invent_group_ids(mnt, recurse);
		if (err)
			goto out_unlock;
	}

	lock_mount_hash();
	for (m = mnt; m; m = (recurse ? next_mnt(m, mnt) : NULL))
		change_mnt_propagation(m, type);
	unlock_mount_hash();

 out_unlock:
	namespace_unlock();
	return err;
}

static bool has_locked_children(struct mount *mnt, struct dentry *dentry)
{
	struct mount *child;
	list_for_each_entry(child, &mnt->mnt_mounts, mnt_child) {
		if (!is_subdir(child->mnt_mountpoint, dentry))
			continue;

		if (child->mnt.mnt_flags & MNT_LOCKED)
			return true;
	}
	return false;
}

/*
 * do loopback mount.
 */
static int do_loopback(struct path *path, const char *old_name,
				int recurse)
{
	struct path old_path;
	struct mount *mnt = NULL, *old, *parent;
	struct mountpoint *mp;
	int err;
	if (!old_name || !*old_name)
		return -EINVAL;
	err = kern_path(old_name, LOOKUP_FOLLOW|LOOKUP_AUTOMOUNT, &old_path);
	if (err)
		return err;

	err = -EINVAL;
	if (mnt_ns_loop(old_path.dentry))
		goto out; 

	mp = lock_mount(path);
	err = PTR_ERR(mp);
	if (IS_ERR(mp))
		goto out;

	old = real_mount(old_path.mnt);
	parent = real_mount(path->mnt);

	err = -EINVAL;
	if (IS_MNT_UNBINDABLE(old))
		goto out2;

	if (!check_mnt(parent) || !check_mnt(old))
		goto out2;

	if (!recurse && has_locked_children(old, old_path.dentry))
		goto out2;

	if (recurse)
		mnt = copy_tree(old, old_path.dentry, CL_COPY_MNT_NS_FILE);
	else
		mnt = clone_mnt(old, old_path.dentry, 0);

	if (IS_ERR(mnt)) {
		err = PTR_ERR(mnt);
		goto out2;
	}

	mnt->mnt.mnt_flags &= ~MNT_LOCKED;

	err = graft_tree(mnt, parent, mp);
	if (err) {
		lock_mount_hash();
		umount_tree(mnt, 0);
		unlock_mount_hash();
	}
out2:
	unlock_mount(mp);
out:
	path_put(&old_path);
	return err;
}

static int change_mount_flags(struct vfsmount *mnt, int ms_flags)
{
	int error = 0;
	int readonly_request = 0;

	if (ms_flags & MS_RDONLY)
		readonly_request = 1;
	if (readonly_request == __mnt_is_readonly(mnt))
		return 0;

	if (readonly_request)
		error = mnt_make_readonly(real_mount(mnt));
	else
		__mnt_unmake_readonly(real_mount(mnt));
	return error;
}

/*
 * change filesystem flags. dir should be a physical root of filesystem.
 * If you've mounted a non-root directory somewhere and want to do remount
 * on it - tough luck.
 */
static int do_remount(struct path *path, int flags, int mnt_flags,
		      void *data)
{
	int err;
	struct super_block *sb = path->mnt->mnt_sb;
	struct mount *mnt = real_mount(path->mnt);

	if (!check_mnt(mnt))
		return -EINVAL;

	if (path->dentry != path->mnt->mnt_root)
		return -EINVAL;

	/* Don't allow changing of locked mnt flags.
	 *
	 * No locks need to be held here while testing the various
	 * MNT_LOCK flags because those flags can never be cleared
	 * once they are set.
	 */
	if ((mnt->mnt.mnt_flags & MNT_LOCK_READONLY) &&
	    !(mnt_flags & MNT_READONLY)) {
		return -EPERM;
	}
	if ((mnt->mnt.mnt_flags & MNT_LOCK_NODEV) &&
	    !(mnt_flags & MNT_NODEV)) {
		return -EPERM;
	}
	if ((mnt->mnt.mnt_flags & MNT_LOCK_NOSUID) &&
	    !(mnt_flags & MNT_NOSUID)) {
		return -EPERM;
	}
	if ((mnt->mnt.mnt_flags & MNT_LOCK_NOEXEC) &&
	    !(mnt_flags & MNT_NOEXEC)) {
		return -EPERM;
	}
	if ((mnt->mnt.mnt_flags & MNT_LOCK_ATIME) &&
	    ((mnt->mnt.mnt_flags & MNT_ATIME_MASK) != (mnt_flags & MNT_ATIME_MASK))) {
		return -EPERM;
	}

	err = security_sb_remount(sb, data);
	if (err)
		return err;

	down_write(&sb->s_umount);
	if (flags & MS_BIND)
		err = change_mount_flags(path->mnt, flags);
	else if (!capable(CAP_SYS_ADMIN))
		err = -EPERM;
	else
		err = do_remount_sb(sb, flags, data, 0);
	if (!err) {
		lock_mount_hash();
		mnt_flags |= mnt->mnt.mnt_flags & ~MNT_USER_SETTABLE_MASK;
		mnt->mnt.mnt_flags = mnt_flags;
		touch_mnt_namespace(mnt->mnt_ns);
		unlock_mount_hash();
	}
	up_write(&sb->s_umount);
	return err;
}

static inline int tree_contains_unbindable(struct mount *mnt)
{
	struct mount *p;
	for (p = mnt; p; p = next_mnt(p, mnt)) {
		if (IS_MNT_UNBINDABLE(p))
			return 1;
	}
	return 0;
}

static int do_move_mount(struct path *path, const char *old_name)
{
	struct path old_path, parent_path;
	struct mount *p;
	struct mount *old;
	struct mountpoint *mp;
	int err;
	if (!old_name || !*old_name)
		return -EINVAL;
	err = kern_path(old_name, LOOKUP_FOLLOW, &old_path);
	if (err)
		return err;

	mp = lock_mount(path);
	err = PTR_ERR(mp);
	if (IS_ERR(mp))
		goto out;

	old = real_mount(old_path.mnt);
	p = real_mount(path->mnt);

	err = -EINVAL;
	if (!check_mnt(p) || !check_mnt(old))
		goto out1;

	if (old->mnt.mnt_flags & MNT_LOCKED)
		goto out1;

	err = -EINVAL;
	if (old_path.dentry != old_path.mnt->mnt_root)
		goto out1;

	if (!mnt_has_parent(old))
		goto out1;

	if (S_ISDIR(path->dentry->d_inode->i_mode) !=
	      S_ISDIR(old_path.dentry->d_inode->i_mode))
		goto out1;
	/*
	 * Don't move a mount residing in a shared parent.
	 */
	if (IS_MNT_SHARED(old->mnt_parent))
		goto out1;
	/*
	 * Don't move a mount tree containing unbindable mounts to a destination
	 * mount which is shared.
	 */
	if (IS_MNT_SHARED(p) && tree_contains_unbindable(old))
		goto out1;
	err = -ELOOP;
	for (; mnt_has_parent(p); p = p->mnt_parent)
		if (p == old)
			goto out1;

	err = attach_recursive_mnt(old, real_mount(path->mnt), mp, &parent_path);
	if (err)
		goto out1;

	/* if the mount is moved, it should no longer be expire
	 * automatically */
	list_del_init(&old->mnt_expire);
out1:
	unlock_mount(mp);
out:
	if (!err)
		path_put(&parent_path);
	path_put(&old_path);
	return err;
}

static struct vfsmount *fs_set_subtype(struct vfsmount *mnt, const char *fstype)
{
	int err;
	const char *subtype = strchr(fstype, '.');
	if (subtype) {
		subtype++;
		err = -EINVAL;
		if (!subtype[0])
			goto err;
	} else
		subtype = "";

	mnt->mnt_sb->s_subtype = kstrdup(subtype, GFP_KERNEL);
	err = -ENOMEM;
	if (!mnt->mnt_sb->s_subtype)
		goto err;
	return mnt;

 err:
	mntput(mnt);
	return ERR_PTR(err);
}

/*
 * add a mount into a namespace's mount tree
 */
static int do_add_mount(struct mount *newmnt, struct path *path, int mnt_flags)
{
	struct mountpoint *mp;
	struct mount *parent;
	int err;

	mnt_flags &= ~MNT_INTERNAL_FLAGS;

	mp = lock_mount(path);
	if (IS_ERR(mp))
		return PTR_ERR(mp);

	parent = real_mount(path->mnt);
	err = -EINVAL;
	if (unlikely(!check_mnt(parent))) {
		/* that's acceptable only for automounts done in private ns */
		if (!(mnt_flags & MNT_SHRINKABLE))
			goto unlock;
		/* ... and for those we'd better have mountpoint still alive */
		if (!parent->mnt_ns)
			goto unlock;
	}

	/* Refuse the same filesystem on the same mount point */
	err = -EBUSY;
	if (path->mnt->mnt_sb == newmnt->mnt.mnt_sb &&
	    path->mnt->mnt_root == path->dentry)
		goto unlock;

	err = -EINVAL;
	if (S_ISLNK(newmnt->mnt.mnt_root->d_inode->i_mode))
		goto unlock;

	newmnt->mnt.mnt_flags = mnt_flags;
	err = graft_tree(newmnt, parent, mp);

unlock:
	unlock_mount(mp);
	return err;
}

/*
 * create a new mount for userspace and request it to be added into the
 * namespace's tree
 */
static int do_new_mount(struct path *path, const char *fstype, int flags,
			int mnt_flags, const char *name, void *data)
{
	struct file_system_type *type;
	struct user_namespace *user_ns = current->nsproxy->mnt_ns->user_ns;
	struct vfsmount *mnt;
	int err;

	if (!fstype)
		return -EINVAL;

	type = get_fs_type(fstype);
	if (!type)
		return -ENODEV;

	if (user_ns != &init_user_ns) {
		if (!(type->fs_flags & FS_USERNS_MOUNT)) {
			put_filesystem(type);
			return -EPERM;
		}
		/* Only in special cases allow devices from mounts
		 * created outside the initial user namespace.
		 */
		if (!(type->fs_flags & FS_USERNS_DEV_MOUNT)) {
			flags |= MS_NODEV;
			mnt_flags |= MNT_NODEV | MNT_LOCK_NODEV;
		}
	}

	mnt = vfs_kern_mount(type, flags, name, data);
	if (!IS_ERR(mnt) && (type->fs_flags & FS_HAS_SUBTYPE) &&
	    !mnt->mnt_sb->s_subtype)
		mnt = fs_set_subtype(mnt, fstype);

	put_filesystem(type);
	if (IS_ERR(mnt))
		return PTR_ERR(mnt);

	err = do_add_mount(real_mount(mnt), path, mnt_flags);
	if (err)
		mntput(mnt);
	return err;
}

int finish_automount(struct vfsmount *m, struct path *path)
{
	struct mount *mnt = real_mount(m);
	int err;
	/* The new mount record should have at least 2 refs to prevent it being
	 * expired before we get a chance to add it
	 */
	BUG_ON(mnt_get_count(mnt) < 2);

	if (m->mnt_sb == path->mnt->mnt_sb &&
	    m->mnt_root == path->dentry) {
		err = -ELOOP;
		goto fail;
	}

	err = do_add_mount(mnt, path, path->mnt->mnt_flags | MNT_SHRINKABLE);
	if (!err)
		return 0;
fail:
	/* remove m from any expiration list it may be on */
	if (!list_empty(&mnt->mnt_expire)) {
		namespace_lock();
		list_del_init(&mnt->mnt_expire);
		namespace_unlock();
	}
	mntput(m);
	mntput(m);
	return err;
}

/**
 * mnt_set_expiry - Put a mount on an expiration list
 * @mnt: The mount to list.
 * @expiry_list: The list to add the mount to.
 */
void mnt_set_expiry(struct vfsmount *mnt, struct list_head *expiry_list)
{
	namespace_lock();

	list_add_tail(&real_mount(mnt)->mnt_expire, expiry_list);

	namespace_unlock();
}
EXPORT_SYMBOL(mnt_set_expiry);

/*
 * process a list of expirable mountpoints with the intent of discarding any
 * mountpoints that aren't in use and haven't been touched since last we came
 * here
 */
void mark_mounts_for_expiry(struct list_head *mounts)
{
	struct mount *mnt, *next;
	LIST_HEAD(graveyard);

	if (list_empty(mounts))
		return;

	namespace_lock();
	lock_mount_hash();

	/* extract from the expiration list every vfsmount that matches the
	 * following criteria:
	 * - only referenced by its parent vfsmount
	 * - still marked for expiry (marked on the last call here; marks are
	 *   cleared by mntput())
	 */
	list_for_each_entry_safe(mnt, next, mounts, mnt_expire) {
		if (!xchg(&mnt->mnt_expiry_mark, 1) ||
			propagate_mount_busy(mnt, 1))
			continue;
		list_move(&mnt->mnt_expire, &graveyard);
	}
	while (!list_empty(&graveyard)) {
		mnt = list_first_entry(&graveyard, struct mount, mnt_expire);
		touch_mnt_namespace(mnt->mnt_ns);
		umount_tree(mnt, 1);
	}
	unlock_mount_hash();
	namespace_unlock();
}

EXPORT_SYMBOL_GPL(mark_mounts_for_expiry);

/*
 * Ripoff of 'select_parent()'
 *
 * search the list of submounts for a given mountpoint, and move any
 * shrinkable submounts to the 'graveyard' list.
 */
static int select_submounts(struct mount *parent, struct list_head *graveyard)
{
	struct mount *this_parent = parent;
	struct list_head *next;
	int found = 0;

repeat:
	next = this_parent->mnt_mounts.next;
resume:
	while (next != &this_parent->mnt_mounts) {
		struct list_head *tmp = next;
		struct mount *mnt = list_entry(tmp, struct mount, mnt_child);

		next = tmp->next;
		if (!(mnt->mnt.mnt_flags & MNT_SHRINKABLE))
			continue;
		/*
		 * Descend a level if the d_mounts list is non-empty.
		 */
		if (!list_empty(&mnt->mnt_mounts)) {
			this_parent = mnt;
			goto repeat;
		}

		if (!propagate_mount_busy(mnt, 1)) {
			list_move_tail(&mnt->mnt_expire, graveyard);
			found++;
		}
	}
	/*
	 * All done at this level ... ascend and resume the search
	 */
	if (this_parent != parent) {
		next = this_parent->mnt_child.next;
		this_parent = this_parent->mnt_parent;
		goto resume;
	}
	return found;
}

/*
 * process a list of expirable mountpoints with the intent of discarding any
 * submounts of a specific parent mountpoint
 *
 * mount_lock must be held for write
 */
static void shrink_submounts(struct mount *mnt)
{
	LIST_HEAD(graveyard);
	struct mount *m;

	/* extract submounts of 'mountpoint' from the expiration list */
	while (select_submounts(mnt, &graveyard)) {
		while (!list_empty(&graveyard)) {
			m = list_first_entry(&graveyard, struct mount,
						mnt_expire);
			touch_mnt_namespace(m->mnt_ns);
			umount_tree(m, 1);
		}
	}
}

/*
 * Some copy_from_user() implementations do not return the exact number of
 * bytes remaining to copy on a fault.  But copy_mount_options() requires that.
 * Note that this function differs from copy_from_user() in that it will oops
 * on bad values of `to', rather than returning a short copy.
 */
static long exact_copy_from_user(void *to, const void __user * from,
				 unsigned long n)
{
	char *t = to;
	const char __user *f = from;
	char c;

	if (!access_ok(VERIFY_READ, from, n))
		return n;

	while (n) {
		if (__get_user(c, f)) {
			memset(t, 0, n);
			break;
		}
		*t++ = c;
		f++;
		n--;
	}
	return n;
}

int copy_mount_options(const void __user * data, unsigned long *where)
{
	int i;
	unsigned long page;
	unsigned long size;

	*where = 0;
	if (!data)
		return 0;

	if (!(page = __get_free_page(GFP_KERNEL)))
		return -ENOMEM;

	/* We only care that *some* data at the address the user
	 * gave us is valid.  Just in case, we'll zero
	 * the remainder of the page.
	 */
	/* copy_from_user cannot cross TASK_SIZE ! */
	size = TASK_SIZE - (unsigned long)data;
	if (size > PAGE_SIZE)
		size = PAGE_SIZE;

	i = size - exact_copy_from_user((void *)page, data, size);
	if (!i) {
		free_page(page);
		return -EFAULT;
	}
	if (i != PAGE_SIZE)
		memset((char *)page + i, 0, PAGE_SIZE - i);
	*where = page;
	return 0;
}

int copy_mount_string(const void __user *data, char **where)
{
	char *tmp;

	if (!data) {
		*where = NULL;
		return 0;
	}

	tmp = strndup_user(data, PAGE_SIZE);
	if (IS_ERR(tmp))
		return PTR_ERR(tmp);

	*where = tmp;
	return 0;
}

/*
 * Flags is a 32-bit value that allows up to 31 non-fs dependent flags to
 * be given to the mount() call (ie: read-only, no-dev, no-suid etc).
 *
 * data is a (void *) that can point to any structure up to
 * PAGE_SIZE-1 bytes, which can contain arbitrary fs-dependent
 * information (or be NULL).
 *
 * Pre-0.97 versions of mount() didn't have a flags word.
 * When the flags word was introduced its top half was required
 * to have the magic value 0xC0ED, and this remained so until 2.4.0-test9.
 * Therefore, if this magic number is present, it carries no information
 * and must be discarded.
 */
long do_mount(const char *dev_name, const char *dir_name,
		const char *type_page, unsigned long flags, void *data_page)
{
	struct path path;
	int retval = 0;
	int mnt_flags = 0;

	/* Discard magic */
	if ((flags & MS_MGC_MSK) == MS_MGC_VAL)
		flags &= ~MS_MGC_MSK;

	/* Basic sanity checks */

	if (!dir_name || !*dir_name || !memchr(dir_name, 0, PAGE_SIZE))
		return -EINVAL;

	if (data_page)
		((char *)data_page)[PAGE_SIZE - 1] = 0;

	/* ... and get the mountpoint */
	retval = kern_path(dir_name, LOOKUP_FOLLOW, &path);
	if (retval)
		return retval;

	retval = security_sb_mount(dev_name, &path,
				   type_page, flags, data_page);
	if (!retval && !may_mount())
		retval = -EPERM;
	if (retval)
		goto dput_out;

	/* Default to relatime unless overriden */
	if (!(flags & MS_NOATIME))
		mnt_flags |= MNT_RELATIME;

	/* Separate the per-mountpoint flags */
	if (flags & MS_NOSUID)
		mnt_flags |= MNT_NOSUID;
	if (flags & MS_NODEV)
		mnt_flags |= MNT_NODEV;
	if (flags & MS_NOEXEC)
		mnt_flags |= MNT_NOEXEC;
	if (flags & MS_NOATIME)
		mnt_flags |= MNT_NOATIME;
	if (flags & MS_NODIRATIME)
		mnt_flags |= MNT_NODIRATIME;
	if (flags & MS_STRICTATIME)
		mnt_flags &= ~(MNT_RELATIME | MNT_NOATIME);
	if (flags & MS_RDONLY)
		mnt_flags |= MNT_READONLY;

	/* The default atime for remount is preservation */
	if ((flags & MS_REMOUNT) &&
	    ((flags & (MS_NOATIME | MS_NODIRATIME | MS_RELATIME |
		       MS_STRICTATIME)) == 0)) {
		mnt_flags &= ~MNT_ATIME_MASK;
		mnt_flags |= path.mnt->mnt_flags & MNT_ATIME_MASK;
	}

	flags &= ~(MS_NOSUID | MS_NOEXEC | MS_NODEV | MS_ACTIVE | MS_BORN |
		   MS_NOATIME | MS_NODIRATIME | MS_RELATIME| MS_KERNMOUNT |
		   MS_STRICTATIME);

	if (flags & MS_REMOUNT)
		retval = do_remount(&path, flags & ~MS_REMOUNT, mnt_flags,
				    data_page);
	else if (flags & MS_BIND)
		retval = do_loopback(&path, dev_name, flags & MS_REC);
	else if (flags & (MS_SHARED | MS_PRIVATE | MS_SLAVE | MS_UNBINDABLE))
		retval = do_change_type(&path, flags);
	else if (flags & MS_MOVE)
		retval = do_move_mount(&path, dev_name);
	else
		retval = do_new_mount(&path, type_page, flags, mnt_flags,
				      dev_name, data_page);
dput_out:
	path_put(&path);
	return retval;
}

static void free_mnt_ns(struct mnt_namespace *ns)
{
	proc_free_inum(ns->proc_inum);
	put_user_ns(ns->user_ns);
	kfree(ns);
}

/*
 * Assign a sequence number so we can detect when we attempt to bind
 * mount a reference to an older mount namespace into the current
 * mount namespace, preventing reference counting loops.  A 64bit
 * number incrementing at 10Ghz will take 12,427 years to wrap which
 * is effectively never, so we can ignore the possibility.
 */
static atomic64_t mnt_ns_seq = ATOMIC64_INIT(1);

static struct mnt_namespace *alloc_mnt_ns(struct user_namespace *user_ns)
{
	struct mnt_namespace *new_ns;
	int ret;

	new_ns = kmalloc(sizeof(struct mnt_namespace), GFP_KERNEL);
	if (!new_ns)
		return ERR_PTR(-ENOMEM);
	ret = proc_alloc_inum(&new_ns->proc_inum);
	if (ret) {
		kfree(new_ns);
		return ERR_PTR(ret);
	}
	new_ns->seq = atomic64_add_return(1, &mnt_ns_seq);
	atomic_set(&new_ns->count, 1);
	new_ns->root = NULL;
	INIT_LIST_HEAD(&new_ns->list);
	init_waitqueue_head(&new_ns->poll);
	new_ns->event = 0;
	new_ns->user_ns = get_user_ns(user_ns);
	return new_ns;
}

struct mnt_namespace *copy_mnt_ns(unsigned long flags, struct mnt_namespace *ns,
		struct user_namespace *user_ns, struct fs_struct *new_fs)
{
	struct mnt_namespace *new_ns;
	struct vfsmount *rootmnt = NULL, *pwdmnt = NULL;
	struct mount *p, *q;
	struct mount *old;
	struct mount *new;
	int copy_flags;

	BUG_ON(!ns);

	if (likely(!(flags & CLONE_NEWNS))) {
		get_mnt_ns(ns);
		return ns;
	}

	old = ns->root;

	new_ns = alloc_mnt_ns(user_ns);
	if (IS_ERR(new_ns))
		return new_ns;

	namespace_lock();
	/* First pass: copy the tree topology */
	copy_flags = CL_COPY_UNBINDABLE | CL_EXPIRE;
	if (user_ns != ns->user_ns)
		copy_flags |= CL_SHARED_TO_SLAVE | CL_UNPRIVILEGED;
	new = copy_tree(old, old->mnt.mnt_root, copy_flags);
	if (IS_ERR(new)) {
		namespace_unlock();
		free_mnt_ns(new_ns);
		return ERR_CAST(new);
	}
	new_ns->root = new;
	list_add_tail(&new_ns->list, &new->mnt_list);

	/*
	 * Second pass: switch the tsk->fs->* elements and mark new vfsmounts
	 * as belonging to new namespace.  We have already acquired a private
	 * fs_struct, so tsk->fs->lock is not needed.
	 */
	p = old;
	q = new;
	while (p) {
		q->mnt_ns = new_ns;
		if (new_fs) {
			if (&p->mnt == new_fs->root.mnt) {
				new_fs->root.mnt = mntget(&q->mnt);
				rootmnt = &p->mnt;
			}
			if (&p->mnt == new_fs->pwd.mnt) {
				new_fs->pwd.mnt = mntget(&q->mnt);
				pwdmnt = &p->mnt;
			}
		}
		p = next_mnt(p, old);
		q = next_mnt(q, new);
		if (!q)
			break;
		while (p->mnt.mnt_root != q->mnt.mnt_root)
			p = next_mnt(p, old);
	}
	namespace_unlock();

	if (rootmnt)
		mntput(rootmnt);
	if (pwdmnt)
		mntput(pwdmnt);

	return new_ns;
}

/**
 * create_mnt_ns - creates a private namespace and adds a root filesystem
 * @mnt: pointer to the new root filesystem mountpoint
 */
static struct mnt_namespace *create_mnt_ns(struct vfsmount *m)
{
	struct mnt_namespace *new_ns = alloc_mnt_ns(&init_user_ns);
	if (!IS_ERR(new_ns)) {
		struct mount *mnt = real_mount(m);
		mnt->mnt_ns = new_ns;
		new_ns->root = mnt;
		list_add(&mnt->mnt_list, &new_ns->list);
	} else {
		mntput(m);
	}
	return new_ns;
}

struct dentry *mount_subtree(struct vfsmount *mnt, const char *name)
{
	struct mnt_namespace *ns;
	struct super_block *s;
	struct path path;
	int err;

	ns = create_mnt_ns(mnt);
	if (IS_ERR(ns))
		return ERR_CAST(ns);

	err = vfs_path_lookup(mnt->mnt_root, mnt,
			name, LOOKUP_FOLLOW|LOOKUP_AUTOMOUNT, &path);

	put_mnt_ns(ns);

	if (err)
		return ERR_PTR(err);

	/* trade a vfsmount reference for active sb one */
	s = path.mnt->mnt_sb;
	atomic_inc(&s->s_active);
	mntput(path.mnt);
	/* lock the sucker */
	down_write(&s->s_umount);
	/* ... and return the root of (sub)tree on it */
	return path.dentry;
}
EXPORT_SYMBOL(mount_subtree);

SYSCALL_DEFINE5(mount, char __user *, dev_name, char __user *, dir_name,
		char __user *, type, unsigned long, flags, void __user *, data)
{
	int ret;
	char *kernel_type;
	struct filename *kernel_dir;
	char *kernel_dev;
	unsigned long data_page;

	ret = copy_mount_string(type, &kernel_type);
	if (ret < 0)
		goto out_type;

	kernel_dir = getname(dir_name);
	if (IS_ERR(kernel_dir)) {
		ret = PTR_ERR(kernel_dir);
		goto out_dir;
	}

	ret = copy_mount_string(dev_name, &kernel_dev);
	if (ret < 0)
		goto out_dev;

	ret = copy_mount_options(data, &data_page);
	if (ret < 0)
		goto out_data;

	ret = do_mount(kernel_dev, kernel_dir->name, kernel_type, flags,
		(void *) data_page);

	free_page(data_page);
out_data:
	kfree(kernel_dev);
out_dev:
	putname(kernel_dir);
out_dir:
	kfree(kernel_type);
out_type:
	return ret;
}

/*
 * Return true if path is reachable from root
 *
 * namespace_sem or mount_lock is held
 */
bool is_path_reachable(struct mount *mnt, struct dentry *dentry,
			 const struct path *root)
{
	while (&mnt->mnt != root->mnt && mnt_has_parent(mnt)) {
		dentry = mnt->mnt_mountpoint;
		mnt = mnt->mnt_parent;
	}
	return &mnt->mnt == root->mnt && is_subdir(dentry, root->dentry);
}

int path_is_under(struct path *path1, struct path *path2)
{
	int res;
	read_seqlock_excl(&mount_lock);
	res = is_path_reachable(real_mount(path1->mnt), path1->dentry, path2);
	read_sequnlock_excl(&mount_lock);
	return res;
}
EXPORT_SYMBOL(path_is_under);

/*
 * pivot_root Semantics:
 * Moves the root file system of the current process to the directory put_old,
 * makes new_root as the new root file system of the current process, and sets
 * root/cwd of all processes which had them on the current root to new_root.
 *
 * Restrictions:
 * The new_root and put_old must be directories, and  must not be on the
 * same file  system as the current process root. The put_old  must  be
 * underneath new_root,  i.e. adding a non-zero number of /.. to the string
 * pointed to by put_old must yield the same directory as new_root. No other
 * file system may be mounted on put_old. After all, new_root is a mountpoint.
 *
 * Also, the current root cannot be on the 'rootfs' (initial ramfs) filesystem.
 * See Documentation/filesystems/ramfs-rootfs-initramfs.txt for alternatives
 * in this situation.
 *
 * Notes:
 *  - we don't move root/cwd if they are not at the root (reason: if something
 *    cared enough to change them, it's probably wrong to force them elsewhere)
 *  - it's okay to pick a root that isn't the root of a file system, e.g.
 *    /nfs/my_root where /nfs is the mount point. It must be a mountpoint,
 *    though, so you may need to say mount --bind /nfs/my_root /nfs/my_root
 *    first.
 */
SYSCALL_DEFINE2(pivot_root, const char __user *, new_root,
		const char __user *, put_old)
{
	struct path new, old, parent_path, root_parent, root;
	struct mount *new_mnt, *root_mnt, *old_mnt;
	struct mountpoint *old_mp, *root_mp;
	int error;

	if (!may_mount())
		return -EPERM;

	error = user_path_dir(new_root, &new);
	if (error)
		goto out0;

	error = user_path_dir(put_old, &old);
	if (error)
		goto out1;

	error = security_sb_pivotroot(&old, &new);
	if (error)
		goto out2;

	get_fs_root(current->fs, &root);
	old_mp = lock_mount(&old);
	error = PTR_ERR(old_mp);
	if (IS_ERR(old_mp))
		goto out3;

	error = -EINVAL;
	new_mnt = real_mount(new.mnt);
	root_mnt = real_mount(root.mnt);
	old_mnt = real_mount(old.mnt);
	if (IS_MNT_SHARED(old_mnt) ||
		IS_MNT_SHARED(new_mnt->mnt_parent) ||
		IS_MNT_SHARED(root_mnt->mnt_parent))
		goto out4;
	if (!check_mnt(root_mnt) || !check_mnt(new_mnt))
		goto out4;
	if (new_mnt->mnt.mnt_flags & MNT_LOCKED)
		goto out4;
	error = -ENOENT;
	if (d_unlinked(new.dentry))
		goto out4;
	error = -EBUSY;
	if (new_mnt == root_mnt || old_mnt == root_mnt)
		goto out4; /* loop, on the same file system  */
	error = -EINVAL;
	if (root.mnt->mnt_root != root.dentry)
		goto out4; /* not a mountpoint */
	if (!mnt_has_parent(root_mnt))
		goto out4; /* not attached */
	root_mp = root_mnt->mnt_mp;
	if (new.mnt->mnt_root != new.dentry)
		goto out4; /* not a mountpoint */
	if (!mnt_has_parent(new_mnt))
		goto out4; /* not attached */
	/* make sure we can reach put_old from new_root */
	if (!is_path_reachable(old_mnt, old.dentry, &new))
		goto out4;
	root_mp->m_count++; /* pin it so it won't go away */
	lock_mount_hash();
	detach_mnt(new_mnt, &parent_path);
	detach_mnt(root_mnt, &root_parent);
	if (root_mnt->mnt.mnt_flags & MNT_LOCKED) {
		new_mnt->mnt.mnt_flags |= MNT_LOCKED;
		root_mnt->mnt.mnt_flags &= ~MNT_LOCKED;
	}
	/* mount old root on put_old */
	attach_mnt(root_mnt, old_mnt, old_mp);
	/* mount new_root on / */
	attach_mnt(new_mnt, real_mount(root_parent.mnt), root_mp);
	touch_mnt_namespace(current->nsproxy->mnt_ns);
	unlock_mount_hash();
	chroot_fs_refs(&root, &new);
	put_mountpoint(root_mp);
	error = 0;
out4:
	unlock_mount(old_mp);
	if (!error) {
		path_put(&root_parent);
		path_put(&parent_path);
	}
out3:
	path_put(&root);
out2:
	path_put(&old);
out1:
	path_put(&new);
out0:
	return error;
}

static void __init init_mount_tree(void)
{
	struct vfsmount *mnt;
	struct mnt_namespace *ns;
	struct path root;
	struct file_system_type *type;

	type = get_fs_type("rootfs");
	if (!type)
		panic("Can't find rootfs type");
	mnt = vfs_kern_mount(type, 0, "rootfs", NULL);
	put_filesystem(type);
	if (IS_ERR(mnt))
		panic("Can't create rootfs");

	ns = create_mnt_ns(mnt);
	if (IS_ERR(ns))
		panic("Can't allocate initial namespace");

	init_task.nsproxy->mnt_ns = ns;
	get_mnt_ns(ns);

	root.mnt = mnt;
	root.dentry = mnt->mnt_root;

	set_fs_pwd(current->fs, &root);
	set_fs_root(current->fs, &root);
}

void __init mnt_init(void)
{
	unsigned u;
	int err;

	mnt_cache = kmem_cache_create("mnt_cache", sizeof(struct mount),
			0, SLAB_HWCACHE_ALIGN | SLAB_PANIC, NULL);

	mount_hashtable = alloc_large_system_hash("Mount-cache",
				sizeof(struct hlist_head),
				mhash_entries, 19,
				0,
				&m_hash_shift, &m_hash_mask, 0, 0);
	mountpoint_hashtable = alloc_large_system_hash("Mountpoint-cache",
				sizeof(struct hlist_head),
				mphash_entries, 19,
				0,
				&mp_hash_shift, &mp_hash_mask, 0, 0);

	if (!mount_hashtable || !mountpoint_hashtable)
		panic("Failed to allocate mount hash table\n");

	for (u = 0; u <= m_hash_mask; u++)
		INIT_HLIST_HEAD(&mount_hashtable[u]);
	for (u = 0; u <= mp_hash_mask; u++)
		INIT_HLIST_HEAD(&mountpoint_hashtable[u]);

	kernfs_init();

	err = sysfs_init();
	if (err)
		printk(KERN_WARNING "%s: sysfs_init error: %d\n",
			__func__, err);
	fs_kobj = kobject_create_and_add("fs", NULL);
	if (!fs_kobj)
		printk(KERN_WARNING "%s: kobj create error\n", __func__);
	init_rootfs();
	init_mount_tree();
}

void put_mnt_ns(struct mnt_namespace *ns)
{
	if (!atomic_dec_and_test(&ns->count))
		return;
	drop_collected_mounts(&ns->root->mnt);
	free_mnt_ns(ns);
}

struct vfsmount *kern_mount_data(struct file_system_type *type, void *data)
{
	struct vfsmount *mnt;
	mnt = vfs_kern_mount(type, MS_KERNMOUNT, type->name, data);
	if (!IS_ERR(mnt)) {
		/*
		 * it is a longterm mount, don't release mnt until
		 * we unmount before file sys is unregistered
		*/
		real_mount(mnt)->mnt_ns = MNT_NS_INTERNAL;
	}
	return mnt;
}
EXPORT_SYMBOL_GPL(kern_mount_data);

void kern_unmount(struct vfsmount *mnt)
{
	/* release long term mount so mount point can be released */
	if (!IS_ERR_OR_NULL(mnt)) {
		real_mount(mnt)->mnt_ns = NULL;
		synchronize_rcu();	/* yecchhh... */
		mntput(mnt);
	}
}
EXPORT_SYMBOL(kern_unmount);

bool our_mnt(struct vfsmount *mnt)
{
	return check_mnt(real_mount(mnt));
}

bool current_chrooted(void)
{
	/* Does the current process have a non-standard root */
	struct path ns_root;
	struct path fs_root;
	bool chrooted;

	/* Find the namespace root */
	ns_root.mnt = &current->nsproxy->mnt_ns->root->mnt;
	ns_root.dentry = ns_root.mnt->mnt_root;
	path_get(&ns_root);
	while (d_mountpoint(ns_root.dentry) && follow_down_one(&ns_root))
		;

	get_fs_root(current->fs, &fs_root);

	chrooted = !path_equal(&fs_root, &ns_root);

	path_put(&fs_root);
	path_put(&ns_root);

	return chrooted;
}

bool fs_fully_visible(struct file_system_type *type)
{
	struct mnt_namespace *ns = current->nsproxy->mnt_ns;
	struct mount *mnt;
	bool visible = false;

	if (unlikely(!ns))
		return false;

	down_read(&namespace_sem);
	list_for_each_entry(mnt, &ns->list, mnt_list) {
		struct mount *child;
		if (mnt->mnt.mnt_sb->s_type != type)
			continue;

		/* This mount is not fully visible if there are any child mounts
		 * that cover anything except for empty directories.
		 */
		list_for_each_entry(child, &mnt->mnt_mounts, mnt_child) {
			struct inode *inode = child->mnt_mountpoint->d_inode;
			if (!S_ISDIR(inode->i_mode))
				goto next;
			if (inode->i_nlink > 2)
				goto next;
		}
		visible = true;
		goto found;
	next:	;
	}
found:
	up_read(&namespace_sem);
	return visible;
}

static void *mntns_get(struct task_struct *task)
{
	struct mnt_namespace *ns = NULL;
	struct nsproxy *nsproxy;

	task_lock(task);
	nsproxy = task->nsproxy;
	if (nsproxy) {
		ns = nsproxy->mnt_ns;
		get_mnt_ns(ns);
	}
	task_unlock(task);

	return ns;
}

static void mntns_put(void *ns)
{
	put_mnt_ns(ns);
}

static int mntns_install(struct nsproxy *nsproxy, void *ns)
{
	struct fs_struct *fs = current->fs;
	struct mnt_namespace *mnt_ns = ns;
	struct path root;

	if (!ns_capable(mnt_ns->user_ns, CAP_SYS_ADMIN) ||
	    !ns_capable(current_user_ns(), CAP_SYS_CHROOT) ||
	    !ns_capable(current_user_ns(), CAP_SYS_ADMIN))
		return -EPERM;

	if (fs->users != 1)
		return -EINVAL;

	get_mnt_ns(mnt_ns);
	put_mnt_ns(nsproxy->mnt_ns);
	nsproxy->mnt_ns = mnt_ns;

	/* Find the root */
	root.mnt    = &mnt_ns->root->mnt;
	root.dentry = mnt_ns->root->mnt.mnt_root;
	path_get(&root);
	while(d_mountpoint(root.dentry) && follow_down_one(&root))
		;

	/* Update the pwd and root */
	set_fs_pwd(fs, &root);
	set_fs_root(fs, &root);

	path_put(&root);
	return 0;
}

static unsigned int mntns_inum(void *ns)
{
	struct mnt_namespace *mnt_ns = ns;
	return mnt_ns->proc_inum;
}

const struct proc_ns_operations mntns_operations = {
	.name		= "mnt",
	.type		= CLONE_NEWNS,
	.get		= mntns_get,
	.put		= mntns_put,
	.install	= mntns_install,
	.inum		= mntns_inum,
};<|MERGE_RESOLUTION|>--- conflicted
+++ resolved
@@ -783,7 +783,7 @@
 			struct mount *shadows)
 {
 	if (shadows) {
-		hlist_add_after_rcu(&shadows->mnt_hash, &mnt->mnt_hash);
+		hlist_add_behind_rcu(&mnt->mnt_hash, &shadows->mnt_hash);
 		list_add(&mnt->mnt_child, &shadows->mnt_child);
 	} else {
 		hlist_add_head_rcu(&mnt->mnt_hash,
@@ -810,16 +810,7 @@
 
 	list_splice(&head, n->list.prev);
 
-<<<<<<< HEAD
-	if (shadows)
-		hlist_add_behind_rcu(&mnt->mnt_hash, &shadows->mnt_hash);
-	else
-		hlist_add_head_rcu(&mnt->mnt_hash,
-				m_hash(&parent->mnt, mnt->mnt_mountpoint));
-	list_add_tail(&mnt->mnt_child, &parent->mnt_mounts);
-=======
 	attach_shadowed(mnt, parent, shadows);
->>>>>>> 12a5b529
 	touch_mnt_namespace(n);
 }
 
