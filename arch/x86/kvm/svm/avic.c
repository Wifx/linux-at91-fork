--- conflicted
+++ resolved
@@ -559,13 +559,6 @@
 				AVIC_UNACCEL_ACCESS_OFFSET_MASK;
 
 	switch (offset) {
-<<<<<<< HEAD
-	case APIC_ID:
-		if (avic_handle_apic_id_update(vcpu))
-			return 0;
-		break;
-=======
->>>>>>> 88084a3d
 	case APIC_LDR:
 		if (avic_handle_ldr_update(vcpu))
 			return 0;
@@ -915,13 +908,9 @@
 			  BIT(APICV_INHIBIT_REASON_PIT_REINJ) |
 			  BIT(APICV_INHIBIT_REASON_X2APIC) |
 			  BIT(APICV_INHIBIT_REASON_BLOCKIRQ) |
-<<<<<<< HEAD
-			  BIT(APICV_INHIBIT_REASON_SEV);
-=======
 			  BIT(APICV_INHIBIT_REASON_SEV)      |
 			  BIT(APICV_INHIBIT_REASON_APIC_ID_MODIFIED) |
 			  BIT(APICV_INHIBIT_REASON_APIC_BASE_MODIFIED);
->>>>>>> 88084a3d
 
 	return supported & BIT(reason);
 }
@@ -957,7 +946,7 @@
 	return ret;
 }
 
-void __avic_vcpu_load(struct kvm_vcpu *vcpu, int cpu)
+void avic_vcpu_load(struct kvm_vcpu *vcpu, int cpu)
 {
 	u64 entry;
 	int h_physical_id = kvm_cpu_get_apicid(cpu);
@@ -989,7 +978,7 @@
 	avic_update_iommu_vcpu_affinity(vcpu, h_physical_id, true);
 }
 
-void __avic_vcpu_put(struct kvm_vcpu *vcpu)
+void avic_vcpu_put(struct kvm_vcpu *vcpu)
 {
 	u64 entry;
 	struct vcpu_svm *svm = to_svm(vcpu);
@@ -1008,28 +997,6 @@
 	WRITE_ONCE(*(svm->avic_physical_id_cache), entry);
 }
 
-<<<<<<< HEAD
-static void avic_vcpu_load(struct kvm_vcpu *vcpu)
-{
-	int cpu = get_cpu();
-
-	WARN_ON(cpu != vcpu->cpu);
-
-	__avic_vcpu_load(vcpu, cpu);
-
-	put_cpu();
-}
-
-static void avic_vcpu_put(struct kvm_vcpu *vcpu)
-{
-	preempt_disable();
-
-	__avic_vcpu_put(vcpu);
-
-	preempt_enable();
-}
-=======
->>>>>>> 88084a3d
 
 void avic_refresh_apicv_exec_ctrl(struct kvm_vcpu *vcpu)
 {
@@ -1056,11 +1023,7 @@
 	vmcb_mark_dirty(vmcb, VMCB_AVIC);
 
 	if (activated)
-<<<<<<< HEAD
-		avic_vcpu_load(vcpu);
-=======
 		avic_vcpu_load(vcpu, vcpu->cpu);
->>>>>>> 88084a3d
 	else
 		avic_vcpu_put(vcpu);
 
@@ -1093,9 +1056,5 @@
 	if (!kvm_vcpu_apicv_active(vcpu))
 		return;
 
-<<<<<<< HEAD
-	avic_vcpu_load(vcpu);
-=======
 	avic_vcpu_load(vcpu, vcpu->cpu);
->>>>>>> 88084a3d
 }