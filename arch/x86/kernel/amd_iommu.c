--- conflicted
+++ resolved
@@ -151,102 +151,6 @@
 
 /****************************************************************************
  *
- * Interrupt handling functions
- *
- ****************************************************************************/
-
-static void iommu_print_event(void *__evt)
-{
-	u32 *event = __evt;
-	int type  = (event[1] >> EVENT_TYPE_SHIFT)  & EVENT_TYPE_MASK;
-	int devid = (event[0] >> EVENT_DEVID_SHIFT) & EVENT_DEVID_MASK;
-	int domid = (event[1] >> EVENT_DOMID_SHIFT) & EVENT_DOMID_MASK;
-	int flags = (event[1] >> EVENT_FLAGS_SHIFT) & EVENT_FLAGS_MASK;
-	u64 address = (u64)(((u64)event[3]) << 32) | event[2];
-
-	printk(KERN_ERR "AMD IOMMU: Event logged [");
-
-	switch (type) {
-	case EVENT_TYPE_ILL_DEV:
-		printk("ILLEGAL_DEV_TABLE_ENTRY device=%02x:%02x.%x "
-		       "address=0x%016llx flags=0x%04x]\n",
-		       PCI_BUS(devid), PCI_SLOT(devid), PCI_FUNC(devid),
-		       address, flags);
-		break;
-	case EVENT_TYPE_IO_FAULT:
-		printk("IO_PAGE_FAULT device=%02x:%02x.%x "
-		       "domain=0x%04x address=0x%016llx flags=0x%04x]\n",
-		       PCI_BUS(devid), PCI_SLOT(devid), PCI_FUNC(devid),
-		       domid, address, flags);
-		break;
-	case EVENT_TYPE_DEV_TAB_ERR:
-		printk("DEV_TAB_HARDWARE_ERROR device=%02x:%02x.%x "
-		       "address=0x%016llx flags=0x%04x]\n",
-		       PCI_BUS(devid), PCI_SLOT(devid), PCI_FUNC(devid),
-		       address, flags);
-		break;
-	case EVENT_TYPE_PAGE_TAB_ERR:
-		printk("PAGE_TAB_HARDWARE_ERROR device=%02x:%02x.%x "
-		       "domain=0x%04x address=0x%016llx flags=0x%04x]\n",
-		       PCI_BUS(devid), PCI_SLOT(devid), PCI_FUNC(devid),
-		       domid, address, flags);
-		break;
-	case EVENT_TYPE_ILL_CMD:
-		printk("ILLEGAL_COMMAND_ERROR address=0x%016llx]\n", address);
-		break;
-	case EVENT_TYPE_CMD_HARD_ERR:
-		printk("COMMAND_HARDWARE_ERROR address=0x%016llx "
-		       "flags=0x%04x]\n", address, flags);
-		break;
-	case EVENT_TYPE_IOTLB_INV_TO:
-		printk("IOTLB_INV_TIMEOUT device=%02x:%02x.%x "
-		       "address=0x%016llx]\n",
-		       PCI_BUS(devid), PCI_SLOT(devid), PCI_FUNC(devid),
-		       address);
-		break;
-	case EVENT_TYPE_INV_DEV_REQ:
-		printk("INVALID_DEVICE_REQUEST device=%02x:%02x.%x "
-		       "address=0x%016llx flags=0x%04x]\n",
-		       PCI_BUS(devid), PCI_SLOT(devid), PCI_FUNC(devid),
-		       address, flags);
-		break;
-	default:
-		printk(KERN_ERR "UNKNOWN type=0x%02x]\n", type);
-	}
-}
-
-static void iommu_poll_events(struct amd_iommu *iommu)
-{
-	u32 head, tail;
-	unsigned long flags;
-
-	spin_lock_irqsave(&iommu->lock, flags);
-
-	head = readl(iommu->mmio_base + MMIO_EVT_HEAD_OFFSET);
-	tail = readl(iommu->mmio_base + MMIO_EVT_TAIL_OFFSET);
-
-	while (head != tail) {
-		iommu_print_event(iommu->evt_buf + head);
-		head = (head + EVENT_ENTRY_SIZE) % iommu->evt_buf_size;
-	}
-
-	writel(head, iommu->mmio_base + MMIO_EVT_HEAD_OFFSET);
-
-	spin_unlock_irqrestore(&iommu->lock, flags);
-}
-
-irqreturn_t amd_iommu_int_handler(int irq, void *data)
-{
-	struct amd_iommu *iommu;
-
-	list_for_each_entry(iommu, &amd_iommu_list, list)
-		iommu_poll_events(iommu);
-
-	return IRQ_HANDLED;
-}
-
-/****************************************************************************
- *
  * IOMMU command queuing functions
  *
  ****************************************************************************/
@@ -1091,15 +995,10 @@
 
 	dma_ops_free_addresses(dma_dom, dma_addr, pages);
 
-<<<<<<< HEAD
-	if (amd_iommu_unmap_flush)
-		iommu_flush_pages(iommu, dma_dom->domain.id, dma_addr, size);
-=======
 	if (amd_iommu_unmap_flush || dma_dom->need_flush) {
 		iommu_flush_pages(iommu, dma_dom->domain.id, dma_addr, size);
 		dma_dom->need_flush = false;
 	}
->>>>>>> c07f62e5
 }
 
 /*
@@ -1293,7 +1192,6 @@
 	u16 devid;
 	phys_addr_t paddr;
 	u64 dma_mask = dev->coherent_dma_mask;
-<<<<<<< HEAD
 
 	if (!check_device(dev))
 		return NULL;
@@ -1301,15 +1199,6 @@
 	if (!get_device_resources(dev, &iommu, &domain, &devid))
 		flag &= ~(__GFP_DMA | __GFP_HIGHMEM | __GFP_DMA32);
 
-=======
-
-	if (!check_device(dev))
-		return NULL;
-
-	if (!get_device_resources(dev, &iommu, &domain, &devid))
-		flag &= ~(__GFP_DMA | __GFP_HIGHMEM | __GFP_DMA32);
-
->>>>>>> c07f62e5
 	flag |= __GFP_ZERO;
 	virt_addr = (void *)__get_free_pages(flag, get_order(size));
 	if (!virt_addr)
