--- conflicted
+++ resolved
@@ -15,80 +15,10 @@
 #include <asm/system_misc.h>
 
 #include "generic.h"
-<<<<<<< HEAD
-#include "soc.h"
-
-static const struct at91_soc sama5_socs[] = {
-	AT91_SOC(SAMA5D2_CIDR_MATCH, SAMA5D21CU_EXID_MATCH,
-		 "sama5d21", "sama5d2"),
-	AT91_SOC(SAMA5D2_CIDR_MATCH, SAMA5D22CU_EXID_MATCH,
-		 "sama5d22", "sama5d2"),
-	AT91_SOC(SAMA5D2_CIDR_MATCH, SAMA5D23CU_EXID_MATCH,
-		 "sama5d23", "sama5d2"),
-	AT91_SOC(SAMA5D2_CIDR_MATCH, SAMA5D24CX_EXID_MATCH,
-		 "sama5d24", "sama5d2"),
-	AT91_SOC(SAMA5D2_CIDR_MATCH, SAMA5D24CU_EXID_MATCH,
-		 "sama5d24", "sama5d2"),
-	AT91_SOC(SAMA5D2_CIDR_MATCH, SAMA5D26CU_EXID_MATCH,
-		 "sama5d26", "sama5d2"),
-	AT91_SOC(SAMA5D2_CIDR_MATCH, SAMA5D27CU_EXID_MATCH,
-		 "sama5d27", "sama5d2"),
-	AT91_SOC(SAMA5D2_CIDR_MATCH, SAMA5D27CN_EXID_MATCH,
-		 "sama5d27", "sama5d2"),
-	AT91_SOC(SAMA5D2_CIDR_MATCH, SAMA5D28CU_EXID_MATCH,
-		 "sama5d28", "sama5d2"),
-	AT91_SOC(SAMA5D2_CIDR_MATCH, SAMA5D28CN_EXID_MATCH,
-		 "sama5d28", "sama5d2"),
-	AT91_SOC(SAMA5D2_CIDR_MATCH, SAMA5D225C_D1M_EXID_MATCH,
-		"sama5d225c 16MB SiP", "sama5d2"),
-	AT91_SOC(SAMA5D2_CIDR_MATCH, SAMA5D27C_D5M_EXID_MATCH,
-		"sama5d27c 64MB SiP", "sama5d2"),
-	AT91_SOC(SAMA5D2_CIDR_MATCH, SAMA5D27C_D1G_EXID_MATCH,
-		"sama5d27c 128MB SiP", "sama5d2"),
-	AT91_SOC(SAMA5D2_CIDR_MATCH, SAMA5D28C_D1G_EXID_MATCH,
-		"sama5d28c 128MB SiP", "sama5d2"),
-	AT91_SOC(SAMA5D3_CIDR_MATCH, SAMA5D31_EXID_MATCH,
-		 "sama5d31", "sama5d3"),
-	AT91_SOC(SAMA5D3_CIDR_MATCH, SAMA5D33_EXID_MATCH,
-		 "sama5d33", "sama5d3"),
-	AT91_SOC(SAMA5D3_CIDR_MATCH, SAMA5D34_EXID_MATCH,
-		 "sama5d34", "sama5d3"),
-	AT91_SOC(SAMA5D3_CIDR_MATCH, SAMA5D35_EXID_MATCH,
-		 "sama5d35", "sama5d3"),
-	AT91_SOC(SAMA5D3_CIDR_MATCH, SAMA5D36_EXID_MATCH,
-		 "sama5d36", "sama5d3"),
-	AT91_SOC(SAMA5D4_CIDR_MATCH, SAMA5D41_EXID_MATCH,
-		 "sama5d41", "sama5d4"),
-	AT91_SOC(SAMA5D4_CIDR_MATCH, SAMA5D42_EXID_MATCH,
-		 "sama5d42", "sama5d4"),
-	AT91_SOC(SAMA5D4_CIDR_MATCH, SAMA5D43_EXID_MATCH,
-		 "sama5d43", "sama5d4"),
-	AT91_SOC(SAMA5D4_CIDR_MATCH, SAMA5D44_EXID_MATCH,
-		 "sama5d44", "sama5d4"),
-	{ /* sentinel */ },
-};
-=======
->>>>>>> de94d9e2
-
-static void __init sama5_common_init(void)
-{
-<<<<<<< HEAD
-	struct soc_device *soc;
-	struct device *soc_dev = NULL;
-
-	soc = at91_soc_init(sama5_socs);
-	if (soc != NULL)
-		soc_dev = soc_device_to_device(soc);
-
-	of_platform_default_populate(NULL, NULL, soc_dev);
-}
 
 static void __init sama5_dt_device_init(void)
 {
-	sama5_common_init();
-=======
 	of_platform_default_populate(NULL, NULL, NULL);
->>>>>>> de94d9e2
 	sama5_pm_init();
 }
 
@@ -115,15 +45,6 @@
 	.l2c_aux_mask	= ~0UL,
 MACHINE_END
 
-<<<<<<< HEAD
-static void __init sama5d2_dt_device_init(void)
-{
-	sama5_common_init();
-	sama5d2_pm_init();
-}
-
-static const char *const sama5d2_dt_board_compat[] __initconst = {
-=======
 static void __init sama5d2_init(void)
 {
 	of_platform_default_populate(NULL, NULL, NULL);
@@ -131,21 +52,13 @@
 }
 
 static const char *const sama5d2_compat[] __initconst = {
->>>>>>> de94d9e2
 	"atmel,sama5d2",
 	NULL
 };
 
-<<<<<<< HEAD
-DT_MACHINE_START(sama5d2_dt, "Atmel SAMA5")
-	/* Maintainer: Atmel */
-	.init_machine	= sama5d2_dt_device_init,
-	.dt_compat	= sama5d2_dt_board_compat,
-=======
 DT_MACHINE_START(sama5d2, "Atmel SAMA5")
 	/* Maintainer: Atmel */
 	.init_machine	= sama5d2_init,
 	.dt_compat	= sama5d2_compat,
->>>>>>> de94d9e2
 	.l2c_aux_mask	= ~0UL,
 MACHINE_END