--- conflicted
+++ resolved
@@ -657,8 +657,6 @@
 				status = "disabled";
 			};
 
-<<<<<<< HEAD
-=======
 			uart4: serial@fc00c000 {
 				compatible = "atmel,at91sam9260-usart";
 				reg = <0xfc00c000 0x100>;
@@ -667,7 +665,6 @@
 				clock-names = "usart";
 				status = "disabled";
 			};
->>>>>>> 601d05eb
 
 			aic: interrupt-controller@fc020000 {
 				#interrupt-cells = <3>;
