# For a description of the syntax of this configuration file,
# see Documentation/kbuild/kconfig-language.txt.

mainmenu "Linux/Microblaze Kernel Configuration"

config MICROBLAZE
	def_bool y
	select HAVE_LMB
	select HAVE_FUNCTION_TRACER
	select HAVE_FUNCTION_TRACE_MCOUNT_TEST
	select HAVE_FUNCTION_GRAPH_TRACER
	select HAVE_DYNAMIC_FTRACE
	select HAVE_FTRACE_MCOUNT_RECORD
	select USB_ARCH_HAS_EHCI
	select ARCH_WANT_OPTIONAL_GPIOLIB
	select HAVE_OPROFILE
	select HAVE_DMA_ATTRS
	select HAVE_DMA_API_DEBUG
	select TRACING_SUPPORT

config SWAP
	def_bool n

config RWSEM_GENERIC_SPINLOCK
	def_bool y

config RWSEM_XCHGADD_ALGORITHM
	bool

config ARCH_HAS_ILOG2_U32
	def_bool n

config ARCH_HAS_ILOG2_U64
	def_bool n

config GENERIC_FIND_NEXT_BIT
	def_bool y

config GENERIC_HWEIGHT
	def_bool y

config GENERIC_HARDIRQS
	def_bool y

config GENERIC_IRQ_PROBE
	def_bool y

config GENERIC_CALIBRATE_DELAY
	def_bool y

config GENERIC_TIME
	def_bool y

config GENERIC_TIME_VSYSCALL
	def_bool n

config GENERIC_CLOCKEVENTS
	def_bool y

config GENERIC_HARDIRQS_NO__DO_IRQ
	def_bool y

config GENERIC_GPIO
	def_bool y

config GENERIC_CSUM
	def_bool y

config STACKTRACE_SUPPORT
	def_bool y

config LOCKDEP_SUPPORT
	def_bool y

config HAVE_LATENCYTOP_SUPPORT
	def_bool y

<<<<<<< HEAD
config PCI
	def_bool n

=======
>>>>>>> 0d0fb0f9
config DTC
	def_bool y

source "init/Kconfig"

source "kernel/Kconfig.freezer"

source "arch/microblaze/platform/Kconfig.platform"

menu "Processor type and features"

source "kernel/time/Kconfig"

source "kernel/Kconfig.preempt"

source "kernel/Kconfig.hz"

config MMU
	bool "MMU support"
	default n

config NO_MMU
	bool
	depends on !MMU
	default y

comment "Boot options"

config CMDLINE_BOOL
	bool "Default bootloader kernel arguments"

config CMDLINE
	string "Default kernel command string"
	depends on CMDLINE_BOOL
	default "console=ttyUL0,115200"
	help
	  On some architectures there is currently no way for the boot loader
	  to pass arguments to the kernel. For these architectures, you should
	  supply some command-line options at build time by entering them
	  here.

config CMDLINE_FORCE
	bool "Force default kernel command string"
	depends on CMDLINE_BOOL
	default n
	help
	  Set this to have arguments from the default kernel command string
	  override those passed by the boot loader.

config OF
	def_bool y
	select OF_FLATTREE

config PROC_DEVICETREE
	bool "Support for device tree in /proc"
	depends on PROC_FS
	help
	  This option adds a device-tree directory under /proc which contains
	  an image of the device tree that the kernel copies from Open
	  Firmware or other boot firmware. If unsure, say Y here.

endmenu

menu "Advanced setup"

config ADVANCED_OPTIONS
	bool "Prompt for advanced kernel configuration options"
	help
	  This option will enable prompting for a variety of advanced kernel
	  configuration options.  These options can cause the kernel to not
	  work if they are set incorrectly, but can be used to optimize certain
	  aspects of kernel memory management.

	  Unless you know what you are doing, say N here.

comment "Default settings for advanced configuration options are used"
	depends on !ADVANCED_OPTIONS

config XILINX_UNCACHED_SHADOW
	bool "Are you using uncached shadow for RAM ?"
	depends on ADVANCED_OPTIONS && !MMU
	default n
	help
	  This is needed to be able to allocate uncachable memory regions.
	  The feature requires the design to define the RAM memory controller
	  window to be twice as large as the actual physical memory.

config HIGHMEM_START_BOOL
	bool "Set high memory pool address"
	depends on ADVANCED_OPTIONS && HIGHMEM
	help
	  This option allows you to set the base address of the kernel virtual
	  area used to map high memory pages.  This can be useful in
	  optimizing the layout of kernel virtual memory.

	  Say N here unless you know what you are doing.

config HIGHMEM_START
	hex "Virtual start address of high memory pool" if HIGHMEM_START_BOOL
	depends on MMU
	default "0xfe000000"

config LOWMEM_SIZE_BOOL
	bool "Set maximum low memory"
	depends on ADVANCED_OPTIONS && MMU
	help
	  This option allows you to set the maximum amount of memory which
	  will be used as "low memory", that is, memory which the kernel can
	  access directly, without having to set up a kernel virtual mapping.
	  This can be useful in optimizing the layout of kernel virtual
	  memory.

	  Say N here unless you know what you are doing.

config LOWMEM_SIZE
	hex "Maximum low memory size (in bytes)" if LOWMEM_SIZE_BOOL
	default "0x30000000"

config KERNEL_START_BOOL
	bool "Set custom kernel base address"
	depends on ADVANCED_OPTIONS
	help
	  This option allows you to set the kernel virtual address at which
	  the kernel will map low memory (the kernel image will be linked at
	  this address).  This can be useful in optimizing the virtual memory
	  layout of the system.

	  Say N here unless you know what you are doing.

config KERNEL_START
	hex "Virtual address of kernel base" if KERNEL_START_BOOL
	default "0xc0000000" if MMU
	default KERNEL_BASE_ADDR if !MMU

config TASK_SIZE_BOOL
	bool "Set custom user task size"
	depends on ADVANCED_OPTIONS && MMU
	help
	  This option allows you to set the amount of virtual address space
	  allocated to user tasks.  This can be useful in optimizing the
	  virtual memory layout of the system.

	  Say N here unless you know what you are doing.

config TASK_SIZE
	hex "Size of user task space" if TASK_SIZE_BOOL
	default "0x80000000"

endmenu

source "mm/Kconfig"

menu "Exectuable file formats"

source "fs/Kconfig.binfmt"

endmenu

menu "Bus Options"

config PCI
	bool "PCI support"

config PCI_DOMAINS
	def_bool PCI

config PCI_SYSCALL
	def_bool PCI

config PCI_XILINX
	bool "Xilinx PCI host bridge support"
	depends on PCI

source "drivers/pci/Kconfig"

endmenu

source "net/Kconfig"

source "drivers/Kconfig"

source "fs/Kconfig"

source "arch/microblaze/Kconfig.debug"

source "security/Kconfig"

source "crypto/Kconfig"

source "lib/Kconfig"<|MERGE_RESOLUTION|>--- conflicted
+++ resolved
@@ -75,12 +75,6 @@
 config HAVE_LATENCYTOP_SUPPORT
 	def_bool y
 
-<<<<<<< HEAD
-config PCI
-	def_bool n
-
-=======
->>>>>>> 0d0fb0f9
 config DTC
 	def_bool y
 
