# SPDX-License-Identifier: GPL-2.0
config WILC
	tristate

config WILC_SDIO
	tristate "WILC SDIO"
	depends on CFG80211 && INET && MMC
<<<<<<< HEAD
	select WILC1000
=======
	select WILC
>>>>>>> 64a0b4c0
	select PWRSEQ_WILC
	help
	  This module adds support for the SDIO interface of adapters using
	  WILC1000 & WILC3000 chipset. The Atmel WILC1000 SDIO is a full speed interface.
	  It meets SDIO card specification version 2.0. The interface supports
	  the 1-bit/4-bit SD transfer mode at the clock range of 0-50 MHz.
	  The host can use this interface to read and write from any register
	  within the chip as well as configure the WILC1000 for data DMA.
	  To use this interface, pin9 (SDIO_SPI_CFG) must be grounded. Select
	  this if your platform is using the SDIO bus.
	  WILC3000 additionally supports BT 4.0 and BLE modes.

config WILC_SPI
	tristate "WILC SPI"
	depends on CFG80211 && INET && SPI
	select WILC
	select PWRSEQ_WILC
	select CRC7
	select CRC_ITU_T
	select PWRSEQ_WILC
	help
	  This module adds support for the SPI interface of adapters using
	  WILC1000 & WILC3000 chipset. The Atmel WILC1000 has a Serial Peripheral
	  Interface (SPI) that operates as a SPI slave. This SPI interface can
	  be used for control and for serial I/O of 802.11 data. The SPI is a
	  full-duplex slave synchronous serial interface that is available
	  immediately following reset when pin 9 (SDIO_SPI_CFG) is tied to
	  VDDIO. Select this if your platform is using the SPI bus.
	  WILC3000 additionally supports BT 4.0 and BLE modes.

config WILC_HW_OOB_INTR
	bool "WILC out of band interrupt"
	depends on WILC_SDIO
	default n
	help
<<<<<<< HEAD
	  This option enables out-of-band interrupt support for the WILC1000
	  chipset. This OOB interrupt is intended to provide a faster interrupt
	  mechanism for SDIO host controllers that don't support SDIO interrupt.
	  Select this option If the SDIO host controller in your platform
	  doesn't support SDIO time devision interrupt.
=======
	  This option enables out-of-band interrupt support for the WILC1000 &
	  WILC3000 chipset. This OOB interrupt is intended to provide a faster
	  interrupt mechanism for SDIO host controllers that don't support SDIO
	  interrupt. Select this option If the SDIO host controller in your
	  platform doesn't support SDIO time division interrupt.
>>>>>>> 64a0b4c0
<|MERGE_RESOLUTION|>--- conflicted
+++ resolved
@@ -5,11 +5,7 @@
 config WILC_SDIO
 	tristate "WILC SDIO"
 	depends on CFG80211 && INET && MMC
-<<<<<<< HEAD
-	select WILC1000
-=======
 	select WILC
->>>>>>> 64a0b4c0
 	select PWRSEQ_WILC
 	help
 	  This module adds support for the SDIO interface of adapters using
@@ -29,7 +25,6 @@
 	select PWRSEQ_WILC
 	select CRC7
 	select CRC_ITU_T
-	select PWRSEQ_WILC
 	help
 	  This module adds support for the SPI interface of adapters using
 	  WILC1000 & WILC3000 chipset. The Atmel WILC1000 has a Serial Peripheral
@@ -45,16 +40,8 @@
 	depends on WILC_SDIO
 	default n
 	help
-<<<<<<< HEAD
 	  This option enables out-of-band interrupt support for the WILC1000
 	  chipset. This OOB interrupt is intended to provide a faster interrupt
 	  mechanism for SDIO host controllers that don't support SDIO interrupt.
 	  Select this option If the SDIO host controller in your platform
-	  doesn't support SDIO time devision interrupt.
-=======
-	  This option enables out-of-band interrupt support for the WILC1000 &
-	  WILC3000 chipset. This OOB interrupt is intended to provide a faster
-	  interrupt mechanism for SDIO host controllers that don't support SDIO
-	  interrupt. Select this option If the SDIO host controller in your
-	  platform doesn't support SDIO time division interrupt.
->>>>>>> 64a0b4c0
+	  doesn't support SDIO time division interrupt.