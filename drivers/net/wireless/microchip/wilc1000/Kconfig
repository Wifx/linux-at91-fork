--- conflicted
+++ resolved
@@ -5,12 +5,7 @@
 config WILC_SDIO
 	tristate "WILC SDIO"
 	depends on CFG80211 && INET && MMC
-<<<<<<< HEAD
 	select WILC
-	select PWRSEQ_WILC
-=======
-	select WILC1000
->>>>>>> 4054bddb
 	help
 	  This module adds support for the SDIO interface of adapters using
 	  WILC1000 & WILC3000 chipset. The Atmel WILC1000 SDIO is a full speed interface.
@@ -25,15 +20,9 @@
 config WILC_SPI
 	tristate "WILC SPI"
 	depends on CFG80211 && INET && SPI
-<<<<<<< HEAD
 	select WILC
-	select PWRSEQ_WILC
 	select CRC7
 	select CRC_ITU_T
-=======
-	select WILC1000
-	select CRC7
->>>>>>> 4054bddb
 	help
 	  This module adds support for the SPI interface of adapters using
 	  WILC1000 & WILC3000 chipset. The Atmel WILC1000 has a Serial Peripheral
