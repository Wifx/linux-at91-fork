/*
 * Cadence MACB/GEM Ethernet Controller driver
 *
 * Copyright (C) 2004-2006 Atmel Corporation
 *
 * This program is free software; you can redistribute it and/or modify
 * it under the terms of the GNU General Public License version 2 as
 * published by the Free Software Foundation.
 */

#define pr_fmt(fmt) KBUILD_MODNAME ": " fmt
#include <linux/clk.h>
#include <linux/crc32.h>
#include <linux/module.h>
#include <linux/moduleparam.h>
#include <linux/kernel.h>
#include <linux/types.h>
#include <linux/circ_buf.h>
#include <linux/slab.h>
#include <linux/init.h>
#include <linux/io.h>
#include <linux/gpio.h>
#include <linux/gpio/consumer.h>
#include <linux/interrupt.h>
#include <linux/netdevice.h>
#include <linux/etherdevice.h>
#include <linux/dma-mapping.h>
#include <linux/platform_data/atmel.h>
#include <linux/platform_data/macb.h>
#include <linux/platform_device.h>
#include <linux/phy.h>
#include <linux/of.h>
#include <linux/of_device.h>
#include <linux/of_gpio.h>
#include <linux/of_mdio.h>
#include <linux/of_net.h>
#include <linux/ip.h>
#include <linux/udp.h>
#include <linux/tcp.h>
#include "macb.h"

#define MACB_RX_BUFFER_SIZE	128
#define RX_BUFFER_MULTIPLE	64  /* bytes */

#define DEFAULT_RX_RING_SIZE	512 /* must be power of 2 */
#define MIN_RX_RING_SIZE	64
#define MAX_RX_RING_SIZE	8192
#define RX_RING_BYTES(bp)	(macb_dma_desc_get_size(bp)	\
				 * (bp)->rx_ring_size)

#define DEFAULT_TX_RING_SIZE	512 /* must be power of 2 */
#define MIN_TX_RING_SIZE	64
#define MAX_TX_RING_SIZE	4096
#define TX_RING_BYTES(bp)	(macb_dma_desc_get_size(bp)	\
				 * (bp)->tx_ring_size)

/* level of occupied TX descriptors under which we wake up TX process */
#define MACB_TX_WAKEUP_THRESH(bp)	(3 * (bp)->tx_ring_size / 4)

#define MACB_RX_INT_FLAGS	(MACB_BIT(RCOMP) | MACB_BIT(RXUBR)	\
				 | MACB_BIT(ISR_ROVR))
#define MACB_TX_ERR_FLAGS	(MACB_BIT(ISR_TUND)			\
					| MACB_BIT(ISR_RLE)		\
					| MACB_BIT(TXERR))
#define MACB_TX_INT_FLAGS	(MACB_TX_ERR_FLAGS | MACB_BIT(TCOMP)	\
					| MACB_BIT(TXUBR))

/* Max length of transmit frame must be a multiple of 8 bytes */
#define MACB_TX_LEN_ALIGN	8
#define MACB_MAX_TX_LEN		((unsigned int)((1 << MACB_TX_FRMLEN_SIZE) - 1) & ~((unsigned int)(MACB_TX_LEN_ALIGN - 1)))
#define GEM_MAX_TX_LEN		((unsigned int)((1 << GEM_TX_FRMLEN_SIZE) - 1) & ~((unsigned int)(MACB_TX_LEN_ALIGN - 1)))

#define GEM_MTU_MIN_SIZE	ETH_MIN_MTU
#define MACB_NETIF_LSO		NETIF_F_TSO

#define MACB_WOL_HAS_MAGIC_PACKET	(0x1 << 0)
#define MACB_WOL_ENABLED		(0x1 << 1)

/* Graceful stop timeouts in us. We should allow up to
 * 1 frame time (10 Mbits/s, full-duplex, ignoring collisions)
 */
#define MACB_HALT_TIMEOUT	1230

/* DMA buffer descriptor might be different size
 * depends on hardware configuration:
 *
 * 1. dma address width 32 bits:
 *    word 1: 32 bit address of Data Buffer
 *    word 2: control
 *
 * 2. dma address width 64 bits:
 *    word 1: 32 bit address of Data Buffer
 *    word 2: control
 *    word 3: upper 32 bit address of Data Buffer
 *    word 4: unused
 *
 * 3. dma address width 32 bits with hardware timestamping:
 *    word 1: 32 bit address of Data Buffer
 *    word 2: control
 *    word 3: timestamp word 1
 *    word 4: timestamp word 2
 *
 * 4. dma address width 64 bits with hardware timestamping:
 *    word 1: 32 bit address of Data Buffer
 *    word 2: control
 *    word 3: upper 32 bit address of Data Buffer
 *    word 4: unused
 *    word 5: timestamp word 1
 *    word 6: timestamp word 2
 */
static unsigned int macb_dma_desc_get_size(struct macb *bp)
{
#ifdef MACB_EXT_DESC
	unsigned int desc_size;

	switch (bp->hw_dma_cap) {
	case HW_DMA_CAP_64B:
		desc_size = sizeof(struct macb_dma_desc)
			+ sizeof(struct macb_dma_desc_64);
		break;
	case HW_DMA_CAP_PTP:
		desc_size = sizeof(struct macb_dma_desc)
			+ sizeof(struct macb_dma_desc_ptp);
		break;
	case HW_DMA_CAP_64B_PTP:
		desc_size = sizeof(struct macb_dma_desc)
			+ sizeof(struct macb_dma_desc_64)
			+ sizeof(struct macb_dma_desc_ptp);
		break;
	default:
		desc_size = sizeof(struct macb_dma_desc);
	}
	return desc_size;
#endif
	return sizeof(struct macb_dma_desc);
}

static unsigned int macb_adj_dma_desc_idx(struct macb *bp, unsigned int desc_idx)
{
#ifdef MACB_EXT_DESC
	switch (bp->hw_dma_cap) {
	case HW_DMA_CAP_64B:
	case HW_DMA_CAP_PTP:
		desc_idx <<= 1;
		break;
	case HW_DMA_CAP_64B_PTP:
		desc_idx *= 3;
		break;
	default:
		break;
	}
#endif
	return desc_idx;
}

#ifdef CONFIG_ARCH_DMA_ADDR_T_64BIT
static struct macb_dma_desc_64 *macb_64b_desc(struct macb *bp, struct macb_dma_desc *desc)
{
	if (bp->hw_dma_cap & HW_DMA_CAP_64B)
		return (struct macb_dma_desc_64 *)((void *)desc + sizeof(struct macb_dma_desc));
	return NULL;
}
#endif

/* Ring buffer accessors */
static unsigned int macb_tx_ring_wrap(struct macb *bp, unsigned int index)
{
	return index & (bp->tx_ring_size - 1);
}

static struct macb_dma_desc *macb_tx_desc(struct macb_queue *queue,
					  unsigned int index)
{
	index = macb_tx_ring_wrap(queue->bp, index);
	index = macb_adj_dma_desc_idx(queue->bp, index);
	return &queue->tx_ring[index];
}

static struct macb_tx_skb *macb_tx_skb(struct macb_queue *queue,
				       unsigned int index)
{
	return &queue->tx_skb[macb_tx_ring_wrap(queue->bp, index)];
}

static dma_addr_t macb_tx_dma(struct macb_queue *queue, unsigned int index)
{
	dma_addr_t offset;

	offset = macb_tx_ring_wrap(queue->bp, index) *
			macb_dma_desc_get_size(queue->bp);

	return queue->tx_ring_dma + offset;
}

static unsigned int macb_rx_ring_wrap(struct macb *bp, unsigned int index)
{
	return index & (bp->rx_ring_size - 1);
}

static struct macb_dma_desc *macb_rx_desc(struct macb_queue *queue, unsigned int index)
{
	index = macb_rx_ring_wrap(queue->bp, index);
	index = macb_adj_dma_desc_idx(queue->bp, index);
	return &queue->rx_ring[index];
}

static void *macb_rx_buffer(struct macb_queue *queue, unsigned int index)
{
	return queue->rx_buffers + queue->bp->rx_buffer_size *
	       macb_rx_ring_wrap(queue->bp, index);
}

/* I/O accessors */
static u32 hw_readl_native(struct macb *bp, int offset)
{
	return __raw_readl(bp->regs + offset);
}

static void hw_writel_native(struct macb *bp, int offset, u32 value)
{
	__raw_writel(value, bp->regs + offset);
}

static u32 hw_readl(struct macb *bp, int offset)
{
	return readl_relaxed(bp->regs + offset);
}

static void hw_writel(struct macb *bp, int offset, u32 value)
{
	writel_relaxed(value, bp->regs + offset);
}

/* Find the CPU endianness by using the loopback bit of NCR register. When the
 * CPU is in big endian we need to program swapped mode for management
 * descriptor access.
 */
static bool hw_is_native_io(void __iomem *addr)
{
	u32 value = MACB_BIT(LLB);

	__raw_writel(value, addr + MACB_NCR);
	value = __raw_readl(addr + MACB_NCR);

	/* Write 0 back to disable everything */
	__raw_writel(0, addr + MACB_NCR);

	return value == MACB_BIT(LLB);
}

static bool hw_is_gem(void __iomem *addr, bool native_io)
{
	u32 id;

	if (native_io)
		id = __raw_readl(addr + MACB_MID);
	else
		id = readl_relaxed(addr + MACB_MID);

	return MACB_BFEXT(IDNUM, id) >= 0x2;
}

static void macb_set_hwaddr(struct macb *bp)
{
	u32 bottom;
	u16 top;

	bottom = cpu_to_le32(*((u32 *)bp->dev->dev_addr));
	macb_or_gem_writel(bp, SA1B, bottom);
	top = cpu_to_le16(*((u16 *)(bp->dev->dev_addr + 4)));
	macb_or_gem_writel(bp, SA1T, top);

	/* Clear unused address register sets */
	macb_or_gem_writel(bp, SA2B, 0);
	macb_or_gem_writel(bp, SA2T, 0);
	macb_or_gem_writel(bp, SA3B, 0);
	macb_or_gem_writel(bp, SA3T, 0);
	macb_or_gem_writel(bp, SA4B, 0);
	macb_or_gem_writel(bp, SA4T, 0);
}

static void macb_get_hwaddr(struct macb *bp)
{
	struct macb_platform_data *pdata;
	u32 bottom;
	u16 top;
	u8 addr[6];
	int i;

	pdata = dev_get_platdata(&bp->pdev->dev);

	/* Check all 4 address register for valid address */
	for (i = 0; i < 4; i++) {
		bottom = macb_or_gem_readl(bp, SA1B + i * 8);
		top = macb_or_gem_readl(bp, SA1T + i * 8);

		if (pdata && pdata->rev_eth_addr) {
			addr[5] = bottom & 0xff;
			addr[4] = (bottom >> 8) & 0xff;
			addr[3] = (bottom >> 16) & 0xff;
			addr[2] = (bottom >> 24) & 0xff;
			addr[1] = top & 0xff;
			addr[0] = (top & 0xff00) >> 8;
		} else {
			addr[0] = bottom & 0xff;
			addr[1] = (bottom >> 8) & 0xff;
			addr[2] = (bottom >> 16) & 0xff;
			addr[3] = (bottom >> 24) & 0xff;
			addr[4] = top & 0xff;
			addr[5] = (top >> 8) & 0xff;
		}

		if (is_valid_ether_addr(addr)) {
			memcpy(bp->dev->dev_addr, addr, sizeof(addr));
			return;
		}
	}

	dev_info(&bp->pdev->dev, "invalid hw address, using random\n");
	eth_hw_addr_random(bp->dev);
}

static int macb_mdio_read(struct mii_bus *bus, int mii_id, int regnum)
{
	struct macb *bp = bus->priv;
	int value;

	macb_writel(bp, MAN, (MACB_BF(SOF, MACB_MAN_SOF)
			      | MACB_BF(RW, MACB_MAN_READ)
			      | MACB_BF(PHYA, mii_id)
			      | MACB_BF(REGA, regnum)
			      | MACB_BF(CODE, MACB_MAN_CODE)));

	/* wait for end of transfer */
	while (!MACB_BFEXT(IDLE, macb_readl(bp, NSR)))
		cpu_relax();

	value = MACB_BFEXT(DATA, macb_readl(bp, MAN));

	return value;
}

static int macb_mdio_write(struct mii_bus *bus, int mii_id, int regnum,
			   u16 value)
{
	struct macb *bp = bus->priv;

	macb_writel(bp, MAN, (MACB_BF(SOF, MACB_MAN_SOF)
			      | MACB_BF(RW, MACB_MAN_WRITE)
			      | MACB_BF(PHYA, mii_id)
			      | MACB_BF(REGA, regnum)
			      | MACB_BF(CODE, MACB_MAN_CODE)
			      | MACB_BF(DATA, value)));

	/* wait for end of transfer */
	while (!MACB_BFEXT(IDLE, macb_readl(bp, NSR)))
		cpu_relax();

	return 0;
}

/**
 * macb_set_tx_clk() - Set a clock to a new frequency
 * @clk		Pointer to the clock to change
 * @rate	New frequency in Hz
 * @dev		Pointer to the struct net_device
 */
static void macb_set_tx_clk(struct clk *clk, int speed, struct net_device *dev)
{
	long ferr, rate, rate_rounded;

	if (!clk)
		return;

	switch (speed) {
	case SPEED_10:
		rate = 2500000;
		break;
	case SPEED_100:
		rate = 25000000;
		break;
	case SPEED_1000:
		rate = 125000000;
		break;
	default:
		return;
	}

	rate_rounded = clk_round_rate(clk, rate);
	if (rate_rounded < 0)
		return;

	/* RGMII allows 50 ppm frequency error. Test and warn if this limit
	 * is not satisfied.
	 */
	ferr = abs(rate_rounded - rate);
	ferr = DIV_ROUND_UP(ferr, rate / 100000);
	if (ferr > 5)
		netdev_warn(dev, "unable to generate target frequency: %ld Hz\n",
			    rate);

	if (clk_set_rate(clk, rate_rounded))
		netdev_err(dev, "adjusting tx_clk failed.\n");
}

static void macb_handle_link_change(struct net_device *dev)
{
	struct macb *bp = netdev_priv(dev);
	struct phy_device *phydev = dev->phydev;
	unsigned long flags;
	int status_change = 0;

	spin_lock_irqsave(&bp->lock, flags);

	if (phydev->link) {
		if ((bp->speed != phydev->speed) ||
		    (bp->duplex != phydev->duplex)) {
			u32 reg;

			reg = macb_readl(bp, NCFGR);
			reg &= ~(MACB_BIT(SPD) | MACB_BIT(FD));
			if (macb_is_gem(bp))
				reg &= ~GEM_BIT(GBE);

			if (phydev->duplex)
				reg |= MACB_BIT(FD);
			if (phydev->speed == SPEED_100)
				reg |= MACB_BIT(SPD);
			if (phydev->speed == SPEED_1000 &&
			    bp->caps & MACB_CAPS_GIGABIT_MODE_AVAILABLE)
				reg |= GEM_BIT(GBE);

			macb_or_gem_writel(bp, NCFGR, reg);

			bp->speed = phydev->speed;
			bp->duplex = phydev->duplex;
			status_change = 1;
		}
	}

	if (phydev->link != bp->link) {
		if (!phydev->link) {
			bp->speed = 0;
			bp->duplex = -1;
		}
		bp->link = phydev->link;

		status_change = 1;
	}

	spin_unlock_irqrestore(&bp->lock, flags);

	if (status_change) {
		if (phydev->link) {
			/* Update the TX clock rate if and only if the link is
			 * up and there has been a link change.
			 */
			macb_set_tx_clk(bp->tx_clk, phydev->speed, dev);

			netif_carrier_on(dev);
			netdev_info(dev, "link up (%d/%s)\n",
				    phydev->speed,
				    phydev->duplex == DUPLEX_FULL ?
				    "Full" : "Half");
		} else {
			netif_carrier_off(dev);
			netdev_info(dev, "link down\n");
		}
	}
}

/* based on au1000_eth. c*/
static int macb_mii_probe(struct net_device *dev)
{
	struct macb *bp = netdev_priv(dev);
	struct macb_platform_data *pdata;
	struct phy_device *phydev;
	struct device_node *np;
	int phy_irq, ret, i;

	pdata = dev_get_platdata(&bp->pdev->dev);
	np = bp->pdev->dev.of_node;
	ret = 0;

	if (np) {
		if (of_phy_is_fixed_link(np)) {
			if (of_phy_register_fixed_link(np) < 0) {
				dev_err(&bp->pdev->dev,
					"broken fixed-link specification\n");
				return -ENODEV;
			}
			bp->phy_node = of_node_get(np);
		} else {
			bp->phy_node = of_parse_phandle(np, "phy-handle", 0);
			/* fallback to standard phy registration if no
			 * phy-handle was found nor any phy found during
			 * dt phy registration
			 */
			if (!bp->phy_node && !phy_find_first(bp->mii_bus)) {
				for (i = 0; i < PHY_MAX_ADDR; i++) {
					struct phy_device *phydev;

					phydev = mdiobus_scan(bp->mii_bus, i);
					if (IS_ERR(phydev) &&
					    PTR_ERR(phydev) != -ENODEV) {
						ret = PTR_ERR(phydev);
						break;
					}
				}

				if (ret)
					return -ENODEV;
			}
		}
	}

	if (bp->phy_node) {
		phydev = of_phy_connect(dev, bp->phy_node,
					&macb_handle_link_change, 0,
					bp->phy_interface);
		if (!phydev)
			return -ENODEV;
	} else {
		phydev = phy_find_first(bp->mii_bus);
		if (!phydev) {
			netdev_err(dev, "no PHY found\n");
			return -ENXIO;
		}

		if (pdata) {
			if (gpio_is_valid(pdata->phy_irq_pin)) {
				ret = devm_gpio_request(&bp->pdev->dev,
							pdata->phy_irq_pin, "phy int");
				if (!ret) {
					phy_irq = gpio_to_irq(pdata->phy_irq_pin);
					phydev->irq = (phy_irq < 0) ? PHY_POLL : phy_irq;
				}
			} else {
				phydev->irq = PHY_POLL;
			}
		}

		/* attach the mac to the phy */
		ret = phy_connect_direct(dev, phydev, &macb_handle_link_change,
					 bp->phy_interface);
		if (ret) {
			netdev_err(dev, "Could not attach to PHY\n");
			return ret;
		}
	}

	/* mask with MAC supported features */
	if (macb_is_gem(bp) && bp->caps & MACB_CAPS_GIGABIT_MODE_AVAILABLE)
		phydev->supported &= PHY_GBIT_FEATURES;
	else
		phydev->supported &= PHY_BASIC_FEATURES;

	if (bp->caps & MACB_CAPS_NO_GIGABIT_HALF)
		phydev->supported &= ~SUPPORTED_1000baseT_Half;

	phydev->advertising = phydev->supported;

	bp->link = 0;
	bp->speed = 0;
	bp->duplex = -1;

	return 0;
}

static int macb_mii_init(struct macb *bp)
{
	struct macb_platform_data *pdata;
	struct device_node *np;
	int err;

	/* Enable management port */
	macb_writel(bp, NCR, MACB_BIT(MPE));

	bp->mii_bus = mdiobus_alloc();
	if (!bp->mii_bus) {
		err = -ENOMEM;
		goto err_out;
	}

	bp->mii_bus->name = "MACB_mii_bus";
	bp->mii_bus->read = &macb_mdio_read;
	bp->mii_bus->write = &macb_mdio_write;
	snprintf(bp->mii_bus->id, MII_BUS_ID_SIZE, "%s-%x",
		 bp->pdev->name, bp->pdev->id);
	bp->mii_bus->priv = bp;
	bp->mii_bus->parent = &bp->pdev->dev;
	pdata = dev_get_platdata(&bp->pdev->dev);

	dev_set_drvdata(&bp->dev->dev, bp->mii_bus);

	np = bp->pdev->dev.of_node;
	if (pdata)
		bp->mii_bus->phy_mask = pdata->phy_mask;

	err = of_mdiobus_register(bp->mii_bus, np);
	if (err)
		goto err_out_free_mdiobus;

	err = macb_mii_probe(bp->dev);
	if (err)
		goto err_out_unregister_bus;

	return 0;

err_out_unregister_bus:
	mdiobus_unregister(bp->mii_bus);
	if (np && of_phy_is_fixed_link(np))
		of_phy_deregister_fixed_link(np);
err_out_free_mdiobus:
	of_node_put(bp->phy_node);
	mdiobus_free(bp->mii_bus);
err_out:
	return err;
}

static void macb_update_stats(struct macb *bp)
{
	u32 *p = &bp->hw_stats.macb.rx_pause_frames;
	u32 *end = &bp->hw_stats.macb.tx_pause_frames + 1;
	int offset = MACB_PFR;

	WARN_ON((unsigned long)(end - p - 1) != (MACB_TPF - MACB_PFR) / 4);

	for (; p < end; p++, offset += 4)
		*p += bp->macb_reg_readl(bp, offset);
}

static int macb_halt_tx(struct macb *bp)
{
	unsigned long	halt_time, timeout;
	u32		status;

	macb_writel(bp, NCR, macb_readl(bp, NCR) | MACB_BIT(THALT));

	timeout = jiffies + usecs_to_jiffies(MACB_HALT_TIMEOUT);
	do {
		halt_time = jiffies;
		status = macb_readl(bp, TSR);
		if (!(status & MACB_BIT(TGO)))
			return 0;

		usleep_range(10, 250);
	} while (time_before(halt_time, timeout));

	return -ETIMEDOUT;
}

static void macb_tx_unmap(struct macb *bp, struct macb_tx_skb *tx_skb)
{
	if (tx_skb->mapping) {
		if (tx_skb->mapped_as_page)
			dma_unmap_page(&bp->pdev->dev, tx_skb->mapping,
				       tx_skb->size, DMA_TO_DEVICE);
		else
			dma_unmap_single(&bp->pdev->dev, tx_skb->mapping,
					 tx_skb->size, DMA_TO_DEVICE);
		tx_skb->mapping = 0;
	}

	if (tx_skb->skb) {
		dev_kfree_skb_any(tx_skb->skb);
		tx_skb->skb = NULL;
	}
}

static void macb_set_addr(struct macb *bp, struct macb_dma_desc *desc, dma_addr_t addr)
{
#ifdef CONFIG_ARCH_DMA_ADDR_T_64BIT
	struct macb_dma_desc_64 *desc_64;

	if (bp->hw_dma_cap & HW_DMA_CAP_64B) {
		desc_64 = macb_64b_desc(bp, desc);
		desc_64->addrh = upper_32_bits(addr);
	}
#endif
	desc->addr = lower_32_bits(addr);
}

static dma_addr_t macb_get_addr(struct macb *bp, struct macb_dma_desc *desc)
{
	dma_addr_t addr = 0;
#ifdef CONFIG_ARCH_DMA_ADDR_T_64BIT
	struct macb_dma_desc_64 *desc_64;

	if (bp->hw_dma_cap & HW_DMA_CAP_64B) {
		desc_64 = macb_64b_desc(bp, desc);
		addr = ((u64)(desc_64->addrh) << 32);
	}
#endif
	addr |= MACB_BF(RX_WADDR, MACB_BFEXT(RX_WADDR, desc->addr));
	return addr;
}

static void macb_tx_error_task(struct work_struct *work)
{
	struct macb_queue	*queue = container_of(work, struct macb_queue,
						      tx_error_task);
	struct macb		*bp = queue->bp;
	struct macb_tx_skb	*tx_skb;
	struct macb_dma_desc	*desc;
	struct sk_buff		*skb;
	unsigned int		tail;
	unsigned long		flags;

	netdev_vdbg(bp->dev, "macb_tx_error_task: q = %u, t = %u, h = %u\n",
		    (unsigned int)(queue - bp->queues),
		    queue->tx_tail, queue->tx_head);

	/* Prevent the queue IRQ handlers from running: each of them may call
	 * macb_tx_interrupt(), which in turn may call netif_wake_subqueue().
	 * As explained below, we have to halt the transmission before updating
	 * TBQP registers so we call netif_tx_stop_all_queues() to notify the
	 * network engine about the macb/gem being halted.
	 */
	spin_lock_irqsave(&bp->lock, flags);

	/* Make sure nobody is trying to queue up new packets */
	netif_tx_stop_all_queues(bp->dev);

	/* Stop transmission now
	 * (in case we have just queued new packets)
	 * macb/gem must be halted to write TBQP register
	 */
	if (macb_halt_tx(bp))
		/* Just complain for now, reinitializing TX path can be good */
		netdev_err(bp->dev, "BUG: halt tx timed out\n");

	/* Treat frames in TX queue including the ones that caused the error.
	 * Free transmit buffers in upper layer.
	 */
	for (tail = queue->tx_tail; tail != queue->tx_head; tail++) {
		u32	ctrl;

		desc = macb_tx_desc(queue, tail);
		ctrl = desc->ctrl;
		tx_skb = macb_tx_skb(queue, tail);
		skb = tx_skb->skb;

		if (ctrl & MACB_BIT(TX_USED)) {
			/* skb is set for the last buffer of the frame */
			while (!skb) {
				macb_tx_unmap(bp, tx_skb);
				tail++;
				tx_skb = macb_tx_skb(queue, tail);
				skb = tx_skb->skb;
			}

			/* ctrl still refers to the first buffer descriptor
			 * since it's the only one written back by the hardware
			 */
			if (!(ctrl & MACB_BIT(TX_BUF_EXHAUSTED))) {
				netdev_vdbg(bp->dev, "txerr skb %u (data %p) TX complete\n",
					    macb_tx_ring_wrap(bp, tail),
					    skb->data);
				bp->dev->stats.tx_packets++;
				queue->stats.tx_packets++;
				bp->dev->stats.tx_bytes += skb->len;
				queue->stats.tx_bytes += skb->len;
			}
		} else {
			/* "Buffers exhausted mid-frame" errors may only happen
			 * if the driver is buggy, so complain loudly about
			 * those. Statistics are updated by hardware.
			 */
			if (ctrl & MACB_BIT(TX_BUF_EXHAUSTED))
				netdev_err(bp->dev,
					   "BUG: TX buffers exhausted mid-frame\n");

			desc->ctrl = ctrl | MACB_BIT(TX_USED);
		}

		macb_tx_unmap(bp, tx_skb);
	}

	/* Set end of TX queue */
	desc = macb_tx_desc(queue, 0);
	macb_set_addr(bp, desc, 0);
	desc->ctrl = MACB_BIT(TX_USED);

	/* Make descriptor updates visible to hardware */
	wmb();

	/* Reinitialize the TX desc queue */
	queue_writel(queue, TBQP, lower_32_bits(queue->tx_ring_dma));
#ifdef CONFIG_ARCH_DMA_ADDR_T_64BIT
	if (bp->hw_dma_cap & HW_DMA_CAP_64B)
		queue_writel(queue, TBQPH, upper_32_bits(queue->tx_ring_dma));
#endif
	/* Make TX ring reflect state of hardware */
	queue->tx_head = 0;
	queue->tx_tail = 0;

	/* Housework before enabling TX IRQ */
	macb_writel(bp, TSR, macb_readl(bp, TSR));
	queue_writel(queue, IER, MACB_TX_INT_FLAGS);

	/* Now we are ready to start transmission again */
	netif_tx_start_all_queues(bp->dev);
	macb_writel(bp, NCR, macb_readl(bp, NCR) | MACB_BIT(TSTART));

	spin_unlock_irqrestore(&bp->lock, flags);
}

static void macb_tx_interrupt(struct macb_queue *queue)
{
	unsigned int tail;
	unsigned int head;
	u32 status;
	struct macb *bp = queue->bp;
	u16 queue_index = queue - bp->queues;

	status = macb_readl(bp, TSR);
	macb_writel(bp, TSR, status);

	if (bp->caps & MACB_CAPS_ISR_CLEAR_ON_WRITE)
		queue_writel(queue, ISR, MACB_BIT(TCOMP));

	netdev_vdbg(bp->dev, "macb_tx_interrupt status = 0x%03lx\n",
		    (unsigned long)status);

	head = queue->tx_head;
	for (tail = queue->tx_tail; tail != head; tail++) {
		struct macb_tx_skb	*tx_skb;
		struct sk_buff		*skb;
		struct macb_dma_desc	*desc;
		u32			ctrl;

		desc = macb_tx_desc(queue, tail);

		/* Make hw descriptor updates visible to CPU */
		rmb();

		ctrl = desc->ctrl;

		/* TX_USED bit is only set by hardware on the very first buffer
		 * descriptor of the transmitted frame.
		 */
		if (!(ctrl & MACB_BIT(TX_USED)))
			break;

		/* Process all buffers of the current transmitted frame */
		for (;; tail++) {
			tx_skb = macb_tx_skb(queue, tail);
			skb = tx_skb->skb;

			/* First, update TX stats if needed */
			if (skb) {
				if (gem_ptp_do_txstamp(queue, skb, desc) == 0) {
					/* skb now belongs to timestamp buffer
					 * and will be removed later
					 */
					tx_skb->skb = NULL;
				}
				netdev_vdbg(bp->dev, "skb %u (data %p) TX complete\n",
					    macb_tx_ring_wrap(bp, tail),
					    skb->data);
				bp->dev->stats.tx_packets++;
				queue->stats.tx_packets++;
				bp->dev->stats.tx_bytes += skb->len;
				queue->stats.tx_bytes += skb->len;
			}

			/* Now we can safely release resources */
			macb_tx_unmap(bp, tx_skb);

			/* skb is set only for the last buffer of the frame.
			 * WARNING: at this point skb has been freed by
			 * macb_tx_unmap().
			 */
			if (skb)
				break;
		}
	}

	queue->tx_tail = tail;
	if (__netif_subqueue_stopped(bp->dev, queue_index) &&
	    CIRC_CNT(queue->tx_head, queue->tx_tail,
		     bp->tx_ring_size) <= MACB_TX_WAKEUP_THRESH(bp))
		netif_wake_subqueue(bp->dev, queue_index);
}

static void gem_rx_refill(struct macb_queue *queue)
{
	unsigned int		entry;
	struct sk_buff		*skb;
	dma_addr_t		paddr;
	struct macb *bp = queue->bp;
	struct macb_dma_desc *desc;

	while (CIRC_SPACE(queue->rx_prepared_head, queue->rx_tail,
			bp->rx_ring_size) > 0) {
		entry = macb_rx_ring_wrap(bp, queue->rx_prepared_head);

		/* Make hw descriptor updates visible to CPU */
		rmb();

		queue->rx_prepared_head++;
		desc = macb_rx_desc(queue, entry);

		if (!queue->rx_skbuff[entry]) {
			/* allocate sk_buff for this free entry in ring */
			skb = netdev_alloc_skb(bp->dev, bp->rx_buffer_size);
			if (unlikely(!skb)) {
				netdev_err(bp->dev,
					   "Unable to allocate sk_buff\n");
				break;
			}

			/* now fill corresponding descriptor entry */
			paddr = dma_map_single(&bp->pdev->dev, skb->data,
					       bp->rx_buffer_size,
					       DMA_FROM_DEVICE);
			if (dma_mapping_error(&bp->pdev->dev, paddr)) {
				dev_kfree_skb(skb);
				break;
			}

			queue->rx_skbuff[entry] = skb;

			if (entry == bp->rx_ring_size - 1)
				paddr |= MACB_BIT(RX_WRAP);
			macb_set_addr(bp, desc, paddr);
			desc->ctrl = 0;

			/* properly align Ethernet header */
			skb_reserve(skb, NET_IP_ALIGN);
		} else {
			desc->addr &= ~MACB_BIT(RX_USED);
			desc->ctrl = 0;
		}
	}

	/* Make descriptor updates visible to hardware */
	wmb();

	netdev_vdbg(bp->dev, "rx ring: queue: %p, prepared head %d, tail %d\n",
			queue, queue->rx_prepared_head, queue->rx_tail);
}

/* Mark DMA descriptors from begin up to and not including end as unused */
static void discard_partial_frame(struct macb_queue *queue, unsigned int begin,
				  unsigned int end)
{
	unsigned int frag;

	for (frag = begin; frag != end; frag++) {
		struct macb_dma_desc *desc = macb_rx_desc(queue, frag);

		desc->addr &= ~MACB_BIT(RX_USED);
	}

	/* Make descriptor updates visible to hardware */
	wmb();

	/* When this happens, the hardware stats registers for
	 * whatever caused this is updated, so we don't have to record
	 * anything.
	 */
}

static int gem_rx(struct macb_queue *queue, int budget)
{
	struct macb *bp = queue->bp;
	unsigned int		len;
	unsigned int		entry;
	struct sk_buff		*skb;
	struct macb_dma_desc	*desc;
	int			count = 0;

	while (count < budget) {
		u32 ctrl;
		dma_addr_t addr;
		bool rxused;

		entry = macb_rx_ring_wrap(bp, queue->rx_tail);
		desc = macb_rx_desc(queue, entry);

		/* Make hw descriptor updates visible to CPU */
		rmb();

		rxused = (desc->addr & MACB_BIT(RX_USED)) ? true : false;
		addr = macb_get_addr(bp, desc);
		ctrl = desc->ctrl;

		if (!rxused)
			break;

		queue->rx_tail++;
		count++;

		if (!(ctrl & MACB_BIT(RX_SOF) && ctrl & MACB_BIT(RX_EOF))) {
			netdev_err(bp->dev,
				   "not whole frame pointed by descriptor\n");
			bp->dev->stats.rx_dropped++;
			queue->stats.rx_dropped++;
			break;
		}
		skb = queue->rx_skbuff[entry];
		if (unlikely(!skb)) {
			netdev_err(bp->dev,
				   "inconsistent Rx descriptor chain\n");
			bp->dev->stats.rx_dropped++;
			queue->stats.rx_dropped++;
			break;
		}
		/* now everything is ready for receiving packet */
		queue->rx_skbuff[entry] = NULL;
		len = ctrl & bp->rx_frm_len_mask;

		netdev_vdbg(bp->dev, "gem_rx %u (len %u)\n", entry, len);

		skb_put(skb, len);
		dma_unmap_single(&bp->pdev->dev, addr,
				 bp->rx_buffer_size, DMA_FROM_DEVICE);

		skb->protocol = eth_type_trans(skb, bp->dev);
		skb_checksum_none_assert(skb);
		if (bp->dev->features & NETIF_F_RXCSUM &&
		    !(bp->dev->flags & IFF_PROMISC) &&
		    GEM_BFEXT(RX_CSUM, ctrl) & GEM_RX_CSUM_CHECKED_MASK)
			skb->ip_summed = CHECKSUM_UNNECESSARY;

		bp->dev->stats.rx_packets++;
		queue->stats.rx_packets++;
		bp->dev->stats.rx_bytes += skb->len;
		queue->stats.rx_bytes += skb->len;

		gem_ptp_do_rxstamp(bp, skb, desc);

#if defined(DEBUG) && defined(VERBOSE_DEBUG)
		netdev_vdbg(bp->dev, "received skb of length %u, csum: %08x\n",
			    skb->len, skb->csum);
		print_hex_dump(KERN_DEBUG, " mac: ", DUMP_PREFIX_ADDRESS, 16, 1,
			       skb_mac_header(skb), 16, true);
		print_hex_dump(KERN_DEBUG, "data: ", DUMP_PREFIX_ADDRESS, 16, 1,
			       skb->data, 32, true);
#endif

		netif_receive_skb(skb);
	}

	gem_rx_refill(queue);

	return count;
}

static int macb_rx_frame(struct macb_queue *queue, unsigned int first_frag,
			 unsigned int last_frag)
{
	unsigned int len;
	unsigned int frag;
	unsigned int offset;
	struct sk_buff *skb;
	struct macb_dma_desc *desc;
	struct macb *bp = queue->bp;

	desc = macb_rx_desc(queue, last_frag);
	len = desc->ctrl & bp->rx_frm_len_mask;

	netdev_vdbg(bp->dev, "macb_rx_frame frags %u - %u (len %u)\n",
		macb_rx_ring_wrap(bp, first_frag),
		macb_rx_ring_wrap(bp, last_frag), len);

	/* The ethernet header starts NET_IP_ALIGN bytes into the
	 * first buffer. Since the header is 14 bytes, this makes the
	 * payload word-aligned.
	 *
	 * Instead of calling skb_reserve(NET_IP_ALIGN), we just copy
	 * the two padding bytes into the skb so that we avoid hitting
	 * the slowpath in memcpy(), and pull them off afterwards.
	 */
	skb = netdev_alloc_skb(bp->dev, len + NET_IP_ALIGN);
	if (!skb) {
		bp->dev->stats.rx_dropped++;
		for (frag = first_frag; ; frag++) {
			desc = macb_rx_desc(queue, frag);
			desc->addr &= ~MACB_BIT(RX_USED);
			if (frag == last_frag)
				break;
		}

		/* Make descriptor updates visible to hardware */
		wmb();

		return 1;
	}

	offset = 0;
	len += NET_IP_ALIGN;
	skb_checksum_none_assert(skb);
	skb_put(skb, len);

	for (frag = first_frag; ; frag++) {
		unsigned int frag_len = bp->rx_buffer_size;

		if (offset + frag_len > len) {
			if (unlikely(frag != last_frag)) {
				dev_kfree_skb_any(skb);
				return -1;
			}
			frag_len = len - offset;
		}
		skb_copy_to_linear_data_offset(skb, offset,
					       macb_rx_buffer(queue, frag),
					       frag_len);
		offset += bp->rx_buffer_size;
		desc = macb_rx_desc(queue, frag);
		desc->addr &= ~MACB_BIT(RX_USED);

		if (frag == last_frag)
			break;
	}

	/* Make descriptor updates visible to hardware */
	wmb();

	__skb_pull(skb, NET_IP_ALIGN);
	skb->protocol = eth_type_trans(skb, bp->dev);

	bp->dev->stats.rx_packets++;
	bp->dev->stats.rx_bytes += skb->len;
	netdev_vdbg(bp->dev, "received skb of length %u, csum: %08x\n",
		    skb->len, skb->csum);
	netif_receive_skb(skb);

	return 0;
}

static inline void macb_init_rx_ring(struct macb_queue *queue)
{
	struct macb *bp = queue->bp;
	dma_addr_t addr;
	struct macb_dma_desc *desc = NULL;
	int i;

	addr = queue->rx_buffers_dma;
	for (i = 0; i < bp->rx_ring_size; i++) {
		desc = macb_rx_desc(queue, i);
		macb_set_addr(bp, desc, addr);
		desc->ctrl = 0;
		addr += bp->rx_buffer_size;
	}
	desc->addr |= MACB_BIT(RX_WRAP);
	queue->rx_tail = 0;
}

static int macb_rx(struct macb_queue *queue, int budget)
{
	struct macb *bp = queue->bp;
	bool reset_rx_queue = false;
	int received = 0;
	unsigned int tail;
	int first_frag = -1;

	for (tail = queue->rx_tail; budget > 0; tail++) {
		struct macb_dma_desc *desc = macb_rx_desc(queue, tail);
		u32 ctrl;

		/* Make hw descriptor updates visible to CPU */
		rmb();

		ctrl = desc->ctrl;

		if (!(desc->addr & MACB_BIT(RX_USED)))
			break;

		if (ctrl & MACB_BIT(RX_SOF)) {
			if (first_frag != -1)
				discard_partial_frame(queue, first_frag, tail);
			first_frag = tail;
		}

		if (ctrl & MACB_BIT(RX_EOF)) {
			int dropped;

			if (unlikely(first_frag == -1)) {
				reset_rx_queue = true;
				continue;
			}

			dropped = macb_rx_frame(queue, first_frag, tail);
			first_frag = -1;
			if (unlikely(dropped < 0)) {
				reset_rx_queue = true;
				continue;
			}
			if (!dropped) {
				received++;
				budget--;
			}
		}
	}

	if (unlikely(reset_rx_queue)) {
		unsigned long flags;
		u32 ctrl;

		netdev_err(bp->dev, "RX queue corruption: reset it\n");

		spin_lock_irqsave(&bp->lock, flags);

		ctrl = macb_readl(bp, NCR);
		macb_writel(bp, NCR, ctrl & ~MACB_BIT(RE));

		macb_init_rx_ring(queue);
		queue_writel(queue, RBQP, queue->rx_ring_dma);

		macb_writel(bp, NCR, ctrl | MACB_BIT(RE));

		spin_unlock_irqrestore(&bp->lock, flags);
		return received;
	}

	if (first_frag != -1)
		queue->rx_tail = first_frag;
	else
		queue->rx_tail = tail;

	return received;
}

static int macb_poll(struct napi_struct *napi, int budget)
{
	struct macb_queue *queue = container_of(napi, struct macb_queue, napi);
	struct macb *bp = queue->bp;
	int work_done;
	u32 status;

	status = macb_readl(bp, RSR);
	macb_writel(bp, RSR, status);

	netdev_vdbg(bp->dev, "poll: status = %08lx, budget = %d\n",
		    (unsigned long)status, budget);

	work_done = bp->macbgem_ops.mog_rx(queue, budget);
	if (work_done < budget) {
		napi_complete_done(napi, work_done);

		/* Packets received while interrupts were disabled */
		status = macb_readl(bp, RSR);
		if (status) {
			if (bp->caps & MACB_CAPS_ISR_CLEAR_ON_WRITE)
				queue_writel(queue, ISR, MACB_BIT(RCOMP));
			napi_reschedule(napi);
		} else {
			queue_writel(queue, IER, MACB_RX_INT_FLAGS);
		}
	}

	/* TODO: Handle errors */

	return work_done;
}

static void macb_hresp_error_task(unsigned long data)
{
	struct macb *bp = (struct macb *)data;
	struct net_device *dev = bp->dev;
	struct macb_queue *queue = bp->queues;
	unsigned int q;
	u32 ctrl;

	for (q = 0, queue = bp->queues; q < bp->num_queues; ++q, ++queue) {
		queue_writel(queue, IDR, MACB_RX_INT_FLAGS |
					 MACB_TX_INT_FLAGS |
					 MACB_BIT(HRESP));
	}
	ctrl = macb_readl(bp, NCR);
	ctrl &= ~(MACB_BIT(RE) | MACB_BIT(TE));
	macb_writel(bp, NCR, ctrl);

	netif_tx_stop_all_queues(dev);
	netif_carrier_off(dev);

	bp->macbgem_ops.mog_init_rings(bp);

	/* Initialize TX and RX buffers */
	for (q = 0, queue = bp->queues; q < bp->num_queues; ++q, ++queue) {
		queue_writel(queue, RBQP, lower_32_bits(queue->rx_ring_dma));
#ifdef CONFIG_ARCH_DMA_ADDR_T_64BIT
		if (bp->hw_dma_cap & HW_DMA_CAP_64B)
			queue_writel(queue, RBQPH,
				     upper_32_bits(queue->rx_ring_dma));
#endif
		queue_writel(queue, TBQP, lower_32_bits(queue->tx_ring_dma));
#ifdef CONFIG_ARCH_DMA_ADDR_T_64BIT
		if (bp->hw_dma_cap & HW_DMA_CAP_64B)
			queue_writel(queue, TBQPH,
				     upper_32_bits(queue->tx_ring_dma));
#endif

		/* Enable interrupts */
		queue_writel(queue, IER,
			     MACB_RX_INT_FLAGS |
			     MACB_TX_INT_FLAGS |
			     MACB_BIT(HRESP));
	}

	ctrl |= MACB_BIT(RE) | MACB_BIT(TE);
	macb_writel(bp, NCR, ctrl);

	netif_carrier_on(dev);
	netif_tx_start_all_queues(dev);
}

inline static void macb_tx_restart(struct macb_queue *queue)
{
	unsigned int head = queue->tx_head;
	unsigned int tail = queue->tx_tail;
	struct macb *bp = queue->bp;

	if (bp->caps & MACB_CAPS_ISR_CLEAR_ON_WRITE)
		queue_writel(queue, ISR, MACB_BIT(TXUBR));

	if (head == tail)
		return;

	macb_writel(bp, NCR, macb_readl(bp, NCR) | MACB_BIT(TSTART));
}

static irqreturn_t macb_interrupt(int irq, void *dev_id)
{
	struct macb_queue *queue = dev_id;
	struct macb *bp = queue->bp;
	struct net_device *dev = bp->dev;
	u32 status, ctrl;

	status = queue_readl(queue, ISR);

	if (unlikely(!status))
		return IRQ_NONE;

	spin_lock(&bp->lock);

	while (status) {
		/* close possible race with dev_close */
		if (unlikely(!netif_running(dev))) {
			queue_writel(queue, IDR, -1);
			if (bp->caps & MACB_CAPS_ISR_CLEAR_ON_WRITE)
				queue_writel(queue, ISR, -1);
			break;
		}

		netdev_vdbg(bp->dev, "queue = %u, isr = 0x%08lx\n",
			    (unsigned int)(queue - bp->queues),
			    (unsigned long)status);

		if (status & MACB_RX_INT_FLAGS) {
			/* There's no point taking any more interrupts
			 * until we have processed the buffers. The
			 * scheduling call may fail if the poll routine
			 * is already scheduled, so disable interrupts
			 * now.
			 */
			queue_writel(queue, IDR, MACB_RX_INT_FLAGS);
			if (bp->caps & MACB_CAPS_ISR_CLEAR_ON_WRITE)
				queue_writel(queue, ISR, MACB_BIT(RCOMP));

			if (napi_schedule_prep(&queue->napi)) {
				netdev_vdbg(bp->dev, "scheduling RX softirq\n");
				__napi_schedule(&queue->napi);
			}
		}

		if (unlikely(status & (MACB_TX_ERR_FLAGS))) {
			queue_writel(queue, IDR, MACB_TX_INT_FLAGS);
			schedule_work(&queue->tx_error_task);

			if (bp->caps & MACB_CAPS_ISR_CLEAR_ON_WRITE)
				queue_writel(queue, ISR, MACB_TX_ERR_FLAGS);

			break;
		}

		if (status & MACB_BIT(TCOMP))
			macb_tx_interrupt(queue);

		if (status & MACB_BIT(TXUBR))
			macb_tx_restart(queue);

		/* Link change detection isn't possible with RMII, so we'll
		 * add that if/when we get our hands on a full-blown MII PHY.
		 */

		/* There is a hardware issue under heavy load where DMA can
		 * stop, this causes endless "used buffer descriptor read"
		 * interrupts but it can be cleared by re-enabling RX. See
		 * the at91 manual, section 41.3.1 or the Zynq manual
		 * section 16.7.4 for details.
		 */
		if (status & MACB_BIT(RXUBR)) {
			ctrl = macb_readl(bp, NCR);
			macb_writel(bp, NCR, ctrl & ~MACB_BIT(RE));
			wmb();
			macb_writel(bp, NCR, ctrl | MACB_BIT(RE));

			if (bp->caps & MACB_CAPS_ISR_CLEAR_ON_WRITE)
				queue_writel(queue, ISR, MACB_BIT(RXUBR));
		}

		if (status & MACB_BIT(ISR_ROVR)) {
			/* We missed at least one packet */
			if (macb_is_gem(bp))
				bp->hw_stats.gem.rx_overruns++;
			else
				bp->hw_stats.macb.rx_overruns++;

			if (bp->caps & MACB_CAPS_ISR_CLEAR_ON_WRITE)
				queue_writel(queue, ISR, MACB_BIT(ISR_ROVR));
		}

		if (status & MACB_BIT(HRESP)) {
			tasklet_schedule(&bp->hresp_err_tasklet);
			netdev_err(dev, "DMA bus error: HRESP not OK\n");

			if (bp->caps & MACB_CAPS_ISR_CLEAR_ON_WRITE)
				queue_writel(queue, ISR, MACB_BIT(HRESP));
		}
		status = queue_readl(queue, ISR);
	}

	spin_unlock(&bp->lock);

	return IRQ_HANDLED;
}

#ifdef CONFIG_NET_POLL_CONTROLLER
/* Polling receive - used by netconsole and other diagnostic tools
 * to allow network i/o with interrupts disabled.
 */
static void macb_poll_controller(struct net_device *dev)
{
	struct macb *bp = netdev_priv(dev);
	struct macb_queue *queue;
	unsigned long flags;
	unsigned int q;

	local_irq_save(flags);
	for (q = 0, queue = bp->queues; q < bp->num_queues; ++q, ++queue)
		macb_interrupt(dev->irq, queue);
	local_irq_restore(flags);
}
#endif

static unsigned int macb_tx_map(struct macb *bp,
				struct macb_queue *queue,
				struct sk_buff *skb,
				unsigned int hdrlen)
{
	dma_addr_t mapping;
	unsigned int len, entry, i, tx_head = queue->tx_head;
	struct macb_tx_skb *tx_skb = NULL;
	struct macb_dma_desc *desc;
	unsigned int offset, size, count = 0;
	unsigned int f, nr_frags = skb_shinfo(skb)->nr_frags;
	unsigned int eof = 1, mss_mfs = 0;
	u32 ctrl, lso_ctrl = 0, seq_ctrl = 0;

	/* LSO */
	if (skb_shinfo(skb)->gso_size != 0) {
		if (ip_hdr(skb)->protocol == IPPROTO_UDP)
			/* UDP - UFO */
			lso_ctrl = MACB_LSO_UFO_ENABLE;
		else
			/* TCP - TSO */
			lso_ctrl = MACB_LSO_TSO_ENABLE;
	}

	/* First, map non-paged data */
	len = skb_headlen(skb);

	/* first buffer length */
	size = hdrlen;

	offset = 0;
	while (len) {
		entry = macb_tx_ring_wrap(bp, tx_head);
		tx_skb = &queue->tx_skb[entry];

		mapping = dma_map_single(&bp->pdev->dev,
					 skb->data + offset,
					 size, DMA_TO_DEVICE);
		if (dma_mapping_error(&bp->pdev->dev, mapping))
			goto dma_error;

		/* Save info to properly release resources */
		tx_skb->skb = NULL;
		tx_skb->mapping = mapping;
		tx_skb->size = size;
		tx_skb->mapped_as_page = false;

		len -= size;
		offset += size;
		count++;
		tx_head++;

		size = min(len, bp->max_tx_length);
	}

	/* Then, map paged data from fragments */
	for (f = 0; f < nr_frags; f++) {
		const skb_frag_t *frag = &skb_shinfo(skb)->frags[f];

		len = skb_frag_size(frag);
		offset = 0;
		while (len) {
			size = min(len, bp->max_tx_length);
			entry = macb_tx_ring_wrap(bp, tx_head);
			tx_skb = &queue->tx_skb[entry];

			mapping = skb_frag_dma_map(&bp->pdev->dev, frag,
						   offset, size, DMA_TO_DEVICE);
			if (dma_mapping_error(&bp->pdev->dev, mapping))
				goto dma_error;

			/* Save info to properly release resources */
			tx_skb->skb = NULL;
			tx_skb->mapping = mapping;
			tx_skb->size = size;
			tx_skb->mapped_as_page = true;

			len -= size;
			offset += size;
			count++;
			tx_head++;
		}
	}

	/* Should never happen */
	if (unlikely(!tx_skb)) {
		netdev_err(bp->dev, "BUG! empty skb!\n");
		return 0;
	}

	/* This is the last buffer of the frame: save socket buffer */
	tx_skb->skb = skb;

	/* Update TX ring: update buffer descriptors in reverse order
	 * to avoid race condition
	 */

	/* Set 'TX_USED' bit in buffer descriptor at tx_head position
	 * to set the end of TX queue
	 */
	i = tx_head;
	entry = macb_tx_ring_wrap(bp, i);
	ctrl = MACB_BIT(TX_USED);
	desc = macb_tx_desc(queue, entry);
	desc->ctrl = ctrl;

	if (lso_ctrl) {
		if (lso_ctrl == MACB_LSO_UFO_ENABLE)
			/* include header and FCS in value given to h/w */
			mss_mfs = skb_shinfo(skb)->gso_size +
					skb_transport_offset(skb) +
					ETH_FCS_LEN;
		else /* TSO */ {
			mss_mfs = skb_shinfo(skb)->gso_size;
			/* TCP Sequence Number Source Select
			 * can be set only for TSO
			 */
			seq_ctrl = 0;
		}
	}

	do {
		i--;
		entry = macb_tx_ring_wrap(bp, i);
		tx_skb = &queue->tx_skb[entry];
		desc = macb_tx_desc(queue, entry);

		ctrl = (u32)tx_skb->size;
		if (eof) {
			ctrl |= MACB_BIT(TX_LAST);
			eof = 0;
		}
		if (unlikely(entry == (bp->tx_ring_size - 1)))
			ctrl |= MACB_BIT(TX_WRAP);

		/* First descriptor is header descriptor */
		if (i == queue->tx_head) {
			ctrl |= MACB_BF(TX_LSO, lso_ctrl);
			ctrl |= MACB_BF(TX_TCP_SEQ_SRC, seq_ctrl);
			if ((bp->dev->features & NETIF_F_HW_CSUM) &&
			    skb->ip_summed != CHECKSUM_PARTIAL && !lso_ctrl)
				ctrl |= MACB_BIT(TX_NOCRC);
		} else
			/* Only set MSS/MFS on payload descriptors
			 * (second or later descriptor)
			 */
			ctrl |= MACB_BF(MSS_MFS, mss_mfs);

		/* Set TX buffer descriptor */
		macb_set_addr(bp, desc, tx_skb->mapping);
		/* desc->addr must be visible to hardware before clearing
		 * 'TX_USED' bit in desc->ctrl.
		 */
		wmb();
		desc->ctrl = ctrl;
	} while (i != queue->tx_head);

	queue->tx_head = tx_head;

	return count;

dma_error:
	netdev_err(bp->dev, "TX DMA map failed\n");

	for (i = queue->tx_head; i != tx_head; i++) {
		tx_skb = macb_tx_skb(queue, i);

		macb_tx_unmap(bp, tx_skb);
	}

	return 0;
}

static netdev_features_t macb_features_check(struct sk_buff *skb,
					     struct net_device *dev,
					     netdev_features_t features)
{
	unsigned int nr_frags, f;
	unsigned int hdrlen;

	/* Validate LSO compatibility */

	/* there is only one buffer */
	if (!skb_is_nonlinear(skb))
		return features;

	/* length of header */
	hdrlen = skb_transport_offset(skb);
	if (ip_hdr(skb)->protocol == IPPROTO_TCP)
		hdrlen += tcp_hdrlen(skb);

	/* For LSO:
	 * When software supplies two or more payload buffers all payload buffers
	 * apart from the last must be a multiple of 8 bytes in size.
	 */
	if (!IS_ALIGNED(skb_headlen(skb) - hdrlen, MACB_TX_LEN_ALIGN))
		return features & ~MACB_NETIF_LSO;

	nr_frags = skb_shinfo(skb)->nr_frags;
	/* No need to check last fragment */
	nr_frags--;
	for (f = 0; f < nr_frags; f++) {
		const skb_frag_t *frag = &skb_shinfo(skb)->frags[f];

		if (!IS_ALIGNED(skb_frag_size(frag), MACB_TX_LEN_ALIGN))
			return features & ~MACB_NETIF_LSO;
	}
	return features;
}

static inline int macb_clear_csum(struct sk_buff *skb)
{
	/* no change for packets without checksum offloading */
	if (skb->ip_summed != CHECKSUM_PARTIAL)
		return 0;

	/* make sure we can modify the header */
	if (unlikely(skb_cow_head(skb, 0)))
		return -1;

	/* initialize checksum field
	 * This is required - at least for Zynq, which otherwise calculates
	 * wrong UDP header checksums for UDP packets with UDP data len <=2
	 */
	*(__sum16 *)(skb_checksum_start(skb) + skb->csum_offset) = 0;
	return 0;
}

static int macb_pad_and_fcs(struct sk_buff **skb, struct net_device *ndev)
{
	bool cloned = skb_cloned(*skb) || skb_header_cloned(*skb);
	int padlen = ETH_ZLEN - (*skb)->len;
	int headroom = skb_headroom(*skb);
	int tailroom = skb_tailroom(*skb);
	struct sk_buff *nskb;
	u32 fcs;

	if (!(ndev->features & NETIF_F_HW_CSUM) ||
	    !((*skb)->ip_summed != CHECKSUM_PARTIAL) ||
	    skb_shinfo(*skb)->gso_size)	/* Not available for GSO */
		return 0;

	if (padlen <= 0) {
		/* FCS could be appeded to tailroom. */
		if (tailroom >= ETH_FCS_LEN)
			goto add_fcs;
		/* FCS could be appeded by moving data to headroom. */
		else if (!cloned && headroom + tailroom >= ETH_FCS_LEN)
			padlen = 0;
		/* No room for FCS, need to reallocate skb. */
		else
			padlen = ETH_FCS_LEN - tailroom;
	} else {
		/* Add room for FCS. */
		padlen += ETH_FCS_LEN;
	}

	if (!cloned && headroom + tailroom >= padlen) {
		(*skb)->data = memmove((*skb)->head, (*skb)->data, (*skb)->len);
		skb_set_tail_pointer(*skb, (*skb)->len);
	} else {
		nskb = skb_copy_expand(*skb, 0, padlen, GFP_ATOMIC);
		if (!nskb)
			return -ENOMEM;

		dev_kfree_skb_any(*skb);
		*skb = nskb;
	}

	if (padlen) {
		if (padlen >= ETH_FCS_LEN)
			skb_put_zero(*skb, padlen - ETH_FCS_LEN);
		else
			skb_trim(*skb, ETH_FCS_LEN - padlen);
	}

add_fcs:
	/* set FCS to packet */
	fcs = crc32_le(~0, (*skb)->data, (*skb)->len);
	fcs = ~fcs;

	skb_put_u8(*skb, fcs		& 0xff);
	skb_put_u8(*skb, (fcs >> 8)	& 0xff);
	skb_put_u8(*skb, (fcs >> 16)	& 0xff);
	skb_put_u8(*skb, (fcs >> 24)	& 0xff);

	return 0;
}

static netdev_tx_t macb_start_xmit(struct sk_buff *skb, struct net_device *dev)
{
	u16 queue_index = skb_get_queue_mapping(skb);
	struct macb *bp = netdev_priv(dev);
	struct macb_queue *queue = &bp->queues[queue_index];
	unsigned long flags;
	unsigned int desc_cnt, nr_frags, frag_size, f;
	unsigned int hdrlen;
	bool is_lso, is_udp = 0;
	netdev_tx_t ret = NETDEV_TX_OK;

	if (macb_clear_csum(skb)) {
		dev_kfree_skb_any(skb);
		return ret;
	}

	if (macb_pad_and_fcs(&skb, dev)) {
		dev_kfree_skb_any(skb);
		return ret;
	}

	is_lso = (skb_shinfo(skb)->gso_size != 0);

	if (is_lso) {
		is_udp = !!(ip_hdr(skb)->protocol == IPPROTO_UDP);

		/* length of headers */
		if (is_udp)
			/* only queue eth + ip headers separately for UDP */
			hdrlen = skb_transport_offset(skb);
		else
			hdrlen = skb_transport_offset(skb) + tcp_hdrlen(skb);
		if (skb_headlen(skb) < hdrlen) {
			netdev_err(bp->dev, "Error - LSO headers fragmented!!!\n");
			/* if this is required, would need to copy to single buffer */
			return NETDEV_TX_BUSY;
		}
	} else
		hdrlen = min(skb_headlen(skb), bp->max_tx_length);

#if defined(DEBUG) && defined(VERBOSE_DEBUG)
	netdev_vdbg(bp->dev,
		    "start_xmit: queue %hu len %u head %p data %p tail %p end %p\n",
		    queue_index, skb->len, skb->head, skb->data,
		    skb_tail_pointer(skb), skb_end_pointer(skb));
	print_hex_dump(KERN_DEBUG, "data: ", DUMP_PREFIX_OFFSET, 16, 1,
		       skb->data, 16, true);
#endif

	/* Count how many TX buffer descriptors are needed to send this
	 * socket buffer: skb fragments of jumbo frames may need to be
	 * split into many buffer descriptors.
	 */
	if (is_lso && (skb_headlen(skb) > hdrlen))
		/* extra header descriptor if also payload in first buffer */
		desc_cnt = DIV_ROUND_UP((skb_headlen(skb) - hdrlen), bp->max_tx_length) + 1;
	else
		desc_cnt = DIV_ROUND_UP(skb_headlen(skb), bp->max_tx_length);
	nr_frags = skb_shinfo(skb)->nr_frags;
	for (f = 0; f < nr_frags; f++) {
		frag_size = skb_frag_size(&skb_shinfo(skb)->frags[f]);
		desc_cnt += DIV_ROUND_UP(frag_size, bp->max_tx_length);
	}

	spin_lock_irqsave(&bp->lock, flags);

	/* This is a hard error, log it. */
	if (CIRC_SPACE(queue->tx_head, queue->tx_tail,
		       bp->tx_ring_size) < desc_cnt) {
		netif_stop_subqueue(dev, queue_index);
		spin_unlock_irqrestore(&bp->lock, flags);
		netdev_dbg(bp->dev, "tx_head = %u, tx_tail = %u\n",
			   queue->tx_head, queue->tx_tail);
		return NETDEV_TX_BUSY;
	}

	/* Map socket buffer for DMA transfer */
	if (!macb_tx_map(bp, queue, skb, hdrlen)) {
		dev_kfree_skb_any(skb);
		goto unlock;
	}

	/* Make newly initialized descriptor visible to hardware */
	wmb();
	skb_tx_timestamp(skb);

	macb_writel(bp, NCR, macb_readl(bp, NCR) | MACB_BIT(TSTART));

	if (CIRC_SPACE(queue->tx_head, queue->tx_tail, bp->tx_ring_size) < 1)
		netif_stop_subqueue(dev, queue_index);

unlock:
	spin_unlock_irqrestore(&bp->lock, flags);

	return ret;
}

static void macb_init_rx_buffer_size(struct macb *bp, size_t size)
{
	if (!macb_is_gem(bp)) {
		bp->rx_buffer_size = MACB_RX_BUFFER_SIZE;
	} else {
		bp->rx_buffer_size = size;

		if (bp->rx_buffer_size % RX_BUFFER_MULTIPLE) {
			netdev_dbg(bp->dev,
				   "RX buffer must be multiple of %d bytes, expanding\n",
				   RX_BUFFER_MULTIPLE);
			bp->rx_buffer_size =
				roundup(bp->rx_buffer_size, RX_BUFFER_MULTIPLE);
		}
	}

	netdev_dbg(bp->dev, "mtu [%u] rx_buffer_size [%zu]\n",
		   bp->dev->mtu, bp->rx_buffer_size);
}

static void gem_free_rx_buffers(struct macb *bp)
{
	struct sk_buff		*skb;
	struct macb_dma_desc	*desc;
	struct macb_queue *queue;
	dma_addr_t		addr;
	unsigned int q;
	int i;

	for (q = 0, queue = bp->queues; q < bp->num_queues; ++q, ++queue) {
		if (!queue->rx_skbuff)
			continue;

		for (i = 0; i < bp->rx_ring_size; i++) {
			skb = queue->rx_skbuff[i];

			if (!skb)
				continue;

			desc = macb_rx_desc(queue, i);
			addr = macb_get_addr(bp, desc);

			dma_unmap_single(&bp->pdev->dev, addr, bp->rx_buffer_size,
					DMA_FROM_DEVICE);
			dev_kfree_skb_any(skb);
			skb = NULL;
		}

		kfree(queue->rx_skbuff);
		queue->rx_skbuff = NULL;
	}
}

static void macb_free_rx_buffers(struct macb *bp)
{
	struct macb_queue *queue = &bp->queues[0];

	if (queue->rx_buffers) {
		dma_free_coherent(&bp->pdev->dev,
				  bp->rx_ring_size * bp->rx_buffer_size,
				  queue->rx_buffers, queue->rx_buffers_dma);
		queue->rx_buffers = NULL;
	}
}

static void macb_free_consistent(struct macb *bp)
{
	struct macb_queue *queue;
	unsigned int q;
	int size;

	bp->macbgem_ops.mog_free_rx_buffers(bp);

	for (q = 0, queue = bp->queues; q < bp->num_queues; ++q, ++queue) {
		kfree(queue->tx_skb);
		queue->tx_skb = NULL;
		if (queue->tx_ring) {
			size = TX_RING_BYTES(bp) + bp->tx_bd_rd_prefetch;
			dma_free_coherent(&bp->pdev->dev, size,
					  queue->tx_ring, queue->tx_ring_dma);
			queue->tx_ring = NULL;
		}
		if (queue->rx_ring) {
			size = RX_RING_BYTES(bp) + bp->rx_bd_rd_prefetch;
			dma_free_coherent(&bp->pdev->dev, size,
					  queue->rx_ring, queue->rx_ring_dma);
			queue->rx_ring = NULL;
		}
	}
}

static int gem_alloc_rx_buffers(struct macb *bp)
{
	struct macb_queue *queue;
	unsigned int q;
	int size;

	for (q = 0, queue = bp->queues; q < bp->num_queues; ++q, ++queue) {
		size = bp->rx_ring_size * sizeof(struct sk_buff *);
		queue->rx_skbuff = kzalloc(size, GFP_KERNEL);
		if (!queue->rx_skbuff)
			return -ENOMEM;
		else
			netdev_dbg(bp->dev,
				   "Allocated %d RX struct sk_buff entries at %p\n",
				   bp->rx_ring_size, queue->rx_skbuff);
	}
	return 0;
}

static int macb_alloc_rx_buffers(struct macb *bp)
{
	struct macb_queue *queue = &bp->queues[0];
	int size;

	size = bp->rx_ring_size * bp->rx_buffer_size;
	queue->rx_buffers = dma_alloc_coherent(&bp->pdev->dev, size,
					    &queue->rx_buffers_dma, GFP_KERNEL);
	if (!queue->rx_buffers)
		return -ENOMEM;

	netdev_dbg(bp->dev,
		   "Allocated RX buffers of %d bytes at %08lx (mapped %p)\n",
		   size, (unsigned long)queue->rx_buffers_dma, queue->rx_buffers);
	return 0;
}

static int macb_alloc_consistent(struct macb *bp)
{
	struct macb_queue *queue;
	unsigned int q;
	int size;

	for (q = 0, queue = bp->queues; q < bp->num_queues; ++q, ++queue) {
		size = TX_RING_BYTES(bp) + bp->tx_bd_rd_prefetch;
		queue->tx_ring = dma_alloc_coherent(&bp->pdev->dev, size,
						    &queue->tx_ring_dma,
						    GFP_KERNEL);
		if (!queue->tx_ring)
			goto out_err;
		netdev_dbg(bp->dev,
			   "Allocated TX ring for queue %u of %d bytes at %08lx (mapped %p)\n",
			   q, size, (unsigned long)queue->tx_ring_dma,
			   queue->tx_ring);

		size = bp->tx_ring_size * sizeof(struct macb_tx_skb);
		queue->tx_skb = kmalloc(size, GFP_KERNEL);
		if (!queue->tx_skb)
			goto out_err;

		size = RX_RING_BYTES(bp) + bp->rx_bd_rd_prefetch;
		queue->rx_ring = dma_alloc_coherent(&bp->pdev->dev, size,
						 &queue->rx_ring_dma, GFP_KERNEL);
		if (!queue->rx_ring)
			goto out_err;
		netdev_dbg(bp->dev,
			   "Allocated RX ring of %d bytes at %08lx (mapped %p)\n",
			   size, (unsigned long)queue->rx_ring_dma, queue->rx_ring);
	}
	if (bp->macbgem_ops.mog_alloc_rx_buffers(bp))
		goto out_err;

	return 0;

out_err:
	macb_free_consistent(bp);
	return -ENOMEM;
}

static void gem_init_rings(struct macb *bp)
{
	struct macb_queue *queue;
	struct macb_dma_desc *desc = NULL;
	unsigned int q;
	int i;

	for (q = 0, queue = bp->queues; q < bp->num_queues; ++q, ++queue) {
		for (i = 0; i < bp->tx_ring_size; i++) {
			desc = macb_tx_desc(queue, i);
			macb_set_addr(bp, desc, 0);
			desc->ctrl = MACB_BIT(TX_USED);
		}
		desc->ctrl |= MACB_BIT(TX_WRAP);
		queue->tx_head = 0;
		queue->tx_tail = 0;

		queue->rx_tail = 0;
		queue->rx_prepared_head = 0;

		gem_rx_refill(queue);
	}

}

static void macb_init_rings(struct macb *bp)
{
	int i;
	struct macb_dma_desc *desc = NULL;

	macb_init_rx_ring(&bp->queues[0]);

	for (i = 0; i < bp->tx_ring_size; i++) {
		desc = macb_tx_desc(&bp->queues[0], i);
		macb_set_addr(bp, desc, 0);
		desc->ctrl = MACB_BIT(TX_USED);
	}
	bp->queues[0].tx_head = 0;
	bp->queues[0].tx_tail = 0;
	desc->ctrl |= MACB_BIT(TX_WRAP);
}

static void macb_reset_hw(struct macb *bp)
{
	struct macb_queue *queue;
	unsigned int q;
<<<<<<< HEAD
	unsigned long ctrl;

	/*
	 * Be careful to not disable port management, it seems that some
	 * PHYs don't like it.
	 */
	ctrl = macb_readl(bp, NCR);
=======
	u32 ctrl = macb_readl(bp, NCR);
>>>>>>> 1244bbb3

	/* Disable RX and TX (XXX: Should we halt the transmission
	 * more gracefully?)
	 */
	ctrl &= ~(MACB_BIT(RE) | MACB_BIT(TE));
<<<<<<< HEAD
	macb_writel(bp, NCR, ctrl);

	/* Clear the stats registers (XXX: Update stats first?) */
	ctrl |= MACB_BIT(CLRSTAT);
=======

	/* Clear the stats registers (XXX: Update stats first?) */
	ctrl |= MACB_BIT(CLRSTAT);

>>>>>>> 1244bbb3
	macb_writel(bp, NCR, ctrl);

	/* Clear all status flags */
	macb_writel(bp, TSR, -1);
	macb_writel(bp, RSR, -1);

	/* Disable all interrupts */
	for (q = 0, queue = bp->queues; q < bp->num_queues; ++q, ++queue) {
		queue_writel(queue, IDR, -1);
		queue_readl(queue, ISR);
		if (bp->caps & MACB_CAPS_ISR_CLEAR_ON_WRITE)
			queue_writel(queue, ISR, -1);
	}
}

static u32 gem_mdc_clk_div(struct macb *bp)
{
	u32 config;
	unsigned long pclk_hz = clk_get_rate(bp->pclk);

	if (pclk_hz <= 20000000)
		config = GEM_BF(CLK, GEM_CLK_DIV8);
	else if (pclk_hz <= 40000000)
		config = GEM_BF(CLK, GEM_CLK_DIV16);
	else if (pclk_hz <= 80000000)
		config = GEM_BF(CLK, GEM_CLK_DIV32);
	else if (pclk_hz <= 120000000)
		config = GEM_BF(CLK, GEM_CLK_DIV48);
	else if (pclk_hz <= 160000000)
		config = GEM_BF(CLK, GEM_CLK_DIV64);
	else
		config = GEM_BF(CLK, GEM_CLK_DIV96);

	return config;
}

static u32 macb_mdc_clk_div(struct macb *bp)
{
	u32 config;
	unsigned long pclk_hz;

	if (macb_is_gem(bp))
		return gem_mdc_clk_div(bp);

	pclk_hz = clk_get_rate(bp->pclk);
	if (pclk_hz <= 20000000)
		config = MACB_BF(CLK, MACB_CLK_DIV8);
	else if (pclk_hz <= 40000000)
		config = MACB_BF(CLK, MACB_CLK_DIV16);
	else if (pclk_hz <= 80000000)
		config = MACB_BF(CLK, MACB_CLK_DIV32);
	else
		config = MACB_BF(CLK, MACB_CLK_DIV64);

	return config;
}

/* Get the DMA bus width field of the network configuration register that we
 * should program.  We find the width from decoding the design configuration
 * register to find the maximum supported data bus width.
 */
static u32 macb_dbw(struct macb *bp)
{
	if (!macb_is_gem(bp))
		return 0;

	switch (GEM_BFEXT(DBWDEF, gem_readl(bp, DCFG1))) {
	case 4:
		return GEM_BF(DBW, GEM_DBW128);
	case 2:
		return GEM_BF(DBW, GEM_DBW64);
	case 1:
	default:
		return GEM_BF(DBW, GEM_DBW32);
	}
}

/* Configure the receive DMA engine
 * - use the correct receive buffer size
 * - set best burst length for DMA operations
 *   (if not supported by FIFO, it will fallback to default)
 * - set both rx/tx packet buffers to full memory size
 * These are configurable parameters for GEM.
 */
static void macb_configure_dma(struct macb *bp)
{
	struct macb_queue *queue;
	u32 buffer_size;
	unsigned int q;
	u32 dmacfg;

	buffer_size = bp->rx_buffer_size / RX_BUFFER_MULTIPLE;
	if (macb_is_gem(bp)) {
		dmacfg = gem_readl(bp, DMACFG) & ~GEM_BF(RXBS, -1L);
		for (q = 0, queue = bp->queues; q < bp->num_queues; ++q, ++queue) {
			if (q)
				queue_writel(queue, RBQS, buffer_size);
			else
				dmacfg |= GEM_BF(RXBS, buffer_size);
		}
		if (bp->config->dma_burst_length)
			dmacfg = GEM_BFINS(FBLDO, bp->config->dma_burst_length,
					   dmacfg);
		dmacfg |= GEM_BIT(TXPBMS) | GEM_BF(RXBMS, -1L);
		dmacfg &= ~GEM_BIT(ENDIA_PKT);

		if (bp->native_io)
			dmacfg &= ~GEM_BIT(ENDIA_DESC);
		else
			dmacfg |= GEM_BIT(ENDIA_DESC); /* CPU in big endian */

		if (bp->dev->features & NETIF_F_HW_CSUM)
			dmacfg |= GEM_BIT(TXCOEN);
		else
			dmacfg &= ~GEM_BIT(TXCOEN);

#ifdef CONFIG_ARCH_DMA_ADDR_T_64BIT
		if (bp->hw_dma_cap & HW_DMA_CAP_64B)
			dmacfg |= GEM_BIT(ADDR64);
#endif
#ifdef CONFIG_MACB_USE_HWSTAMP
		if (bp->hw_dma_cap & HW_DMA_CAP_PTP)
			dmacfg |= GEM_BIT(RXEXT) | GEM_BIT(TXEXT);
#endif
		netdev_dbg(bp->dev, "Cadence configure DMA with 0x%08x\n",
			   dmacfg);
		gem_writel(bp, DMACFG, dmacfg);
	}
}

static void macb_init_hw(struct macb *bp)
{
	struct macb_queue *queue;
	unsigned int q;

	u32 config;

	macb_reset_hw(bp);
	macb_set_hwaddr(bp);

	config = macb_mdc_clk_div(bp);
	if (bp->phy_interface == PHY_INTERFACE_MODE_SGMII)
		config |= GEM_BIT(SGMIIEN) | GEM_BIT(PCSSEL);
	config |= MACB_BF(RBOF, NET_IP_ALIGN);	/* Make eth data aligned */
	config |= MACB_BIT(PAE);		/* PAuse Enable */
	config |= MACB_BIT(DRFCS);		/* Discard Rx FCS */
	if (bp->caps & MACB_CAPS_JUMBO)
		config |= MACB_BIT(JFRAME);	/* Enable jumbo frames */
	else
		config |= MACB_BIT(BIG);	/* Receive oversized frames */
	if (bp->dev->flags & IFF_PROMISC)
		config |= MACB_BIT(CAF);	/* Copy All Frames */
	else if (macb_is_gem(bp) && bp->dev->features & NETIF_F_RXCSUM)
		config |= GEM_BIT(RXCOEN);
	if (!(bp->dev->flags & IFF_BROADCAST))
		config |= MACB_BIT(NBC);	/* No BroadCast */
	config |= macb_dbw(bp);
	macb_writel(bp, NCFGR, config);
	if ((bp->caps & MACB_CAPS_JUMBO) && bp->config->jumbo_max_len)
		gem_writel(bp, JML, bp->config->jumbo_max_len);
	bp->speed = SPEED_10;
	bp->duplex = DUPLEX_HALF;
	bp->rx_frm_len_mask = MACB_RX_FRMLEN_MASK;
	if (bp->caps & MACB_CAPS_JUMBO)
		bp->rx_frm_len_mask = MACB_RX_JFRMLEN_MASK;

	macb_configure_dma(bp);

	/* Initialize TX and RX buffers */
	for (q = 0, queue = bp->queues; q < bp->num_queues; ++q, ++queue) {
		queue_writel(queue, RBQP, lower_32_bits(queue->rx_ring_dma));
#ifdef CONFIG_ARCH_DMA_ADDR_T_64BIT
		if (bp->hw_dma_cap & HW_DMA_CAP_64B)
			queue_writel(queue, RBQPH, upper_32_bits(queue->rx_ring_dma));
#endif
		queue_writel(queue, TBQP, lower_32_bits(queue->tx_ring_dma));
#ifdef CONFIG_ARCH_DMA_ADDR_T_64BIT
		if (bp->hw_dma_cap & HW_DMA_CAP_64B)
			queue_writel(queue, TBQPH, upper_32_bits(queue->tx_ring_dma));
#endif

		/* Enable interrupts */
		queue_writel(queue, IER,
			     MACB_RX_INT_FLAGS |
			     MACB_TX_INT_FLAGS |
			     MACB_BIT(HRESP));
	}

	/* Enable TX and RX */
	macb_writel(bp, NCR, macb_readl(bp, NCR) | MACB_BIT(RE) | MACB_BIT(TE));
}

/* The hash address register is 64 bits long and takes up two
 * locations in the memory map.  The least significant bits are stored
 * in EMAC_HSL and the most significant bits in EMAC_HSH.
 *
 * The unicast hash enable and the multicast hash enable bits in the
 * network configuration register enable the reception of hash matched
 * frames. The destination address is reduced to a 6 bit index into
 * the 64 bit hash register using the following hash function.  The
 * hash function is an exclusive or of every sixth bit of the
 * destination address.
 *
 * hi[5] = da[5] ^ da[11] ^ da[17] ^ da[23] ^ da[29] ^ da[35] ^ da[41] ^ da[47]
 * hi[4] = da[4] ^ da[10] ^ da[16] ^ da[22] ^ da[28] ^ da[34] ^ da[40] ^ da[46]
 * hi[3] = da[3] ^ da[09] ^ da[15] ^ da[21] ^ da[27] ^ da[33] ^ da[39] ^ da[45]
 * hi[2] = da[2] ^ da[08] ^ da[14] ^ da[20] ^ da[26] ^ da[32] ^ da[38] ^ da[44]
 * hi[1] = da[1] ^ da[07] ^ da[13] ^ da[19] ^ da[25] ^ da[31] ^ da[37] ^ da[43]
 * hi[0] = da[0] ^ da[06] ^ da[12] ^ da[18] ^ da[24] ^ da[30] ^ da[36] ^ da[42]
 *
 * da[0] represents the least significant bit of the first byte
 * received, that is, the multicast/unicast indicator, and da[47]
 * represents the most significant bit of the last byte received.  If
 * the hash index, hi[n], points to a bit that is set in the hash
 * register then the frame will be matched according to whether the
 * frame is multicast or unicast.  A multicast match will be signalled
 * if the multicast hash enable bit is set, da[0] is 1 and the hash
 * index points to a bit set in the hash register.  A unicast match
 * will be signalled if the unicast hash enable bit is set, da[0] is 0
 * and the hash index points to a bit set in the hash register.  To
 * receive all multicast frames, the hash register should be set with
 * all ones and the multicast hash enable bit should be set in the
 * network configuration register.
 */

static inline int hash_bit_value(int bitnr, __u8 *addr)
{
	if (addr[bitnr / 8] & (1 << (bitnr % 8)))
		return 1;
	return 0;
}

/* Return the hash index value for the specified address. */
static int hash_get_index(__u8 *addr)
{
	int i, j, bitval;
	int hash_index = 0;

	for (j = 0; j < 6; j++) {
		for (i = 0, bitval = 0; i < 8; i++)
			bitval ^= hash_bit_value(i * 6 + j, addr);

		hash_index |= (bitval << j);
	}

	return hash_index;
}

/* Add multicast addresses to the internal multicast-hash table. */
static void macb_sethashtable(struct net_device *dev)
{
	struct netdev_hw_addr *ha;
	unsigned long mc_filter[2];
	unsigned int bitnr;
	struct macb *bp = netdev_priv(dev);

	mc_filter[0] = 0;
	mc_filter[1] = 0;

	netdev_for_each_mc_addr(ha, dev) {
		bitnr = hash_get_index(ha->addr);
		mc_filter[bitnr >> 5] |= 1 << (bitnr & 31);
	}

	macb_or_gem_writel(bp, HRB, mc_filter[0]);
	macb_or_gem_writel(bp, HRT, mc_filter[1]);
}

/* Enable/Disable promiscuous and multicast modes. */
static void macb_set_rx_mode(struct net_device *dev)
{
	unsigned long cfg;
	struct macb *bp = netdev_priv(dev);

	cfg = macb_readl(bp, NCFGR);

	if (dev->flags & IFF_PROMISC) {
		/* Enable promiscuous mode */
		cfg |= MACB_BIT(CAF);

		/* Disable RX checksum offload */
		if (macb_is_gem(bp))
			cfg &= ~GEM_BIT(RXCOEN);
	} else {
		/* Disable promiscuous mode */
		cfg &= ~MACB_BIT(CAF);

		/* Enable RX checksum offload only if requested */
		if (macb_is_gem(bp) && dev->features & NETIF_F_RXCSUM)
			cfg |= GEM_BIT(RXCOEN);
	}

	if (dev->flags & IFF_ALLMULTI) {
		/* Enable all multicast mode */
		macb_or_gem_writel(bp, HRB, -1);
		macb_or_gem_writel(bp, HRT, -1);
		cfg |= MACB_BIT(NCFGR_MTI);
	} else if (!netdev_mc_empty(dev)) {
		/* Enable specific multicasts */
		macb_sethashtable(dev);
		cfg |= MACB_BIT(NCFGR_MTI);
	} else if (dev->flags & (~IFF_ALLMULTI)) {
		/* Disable all multicast mode */
		macb_or_gem_writel(bp, HRB, 0);
		macb_or_gem_writel(bp, HRT, 0);
		cfg &= ~MACB_BIT(NCFGR_MTI);
	}

	macb_writel(bp, NCFGR, cfg);
}

static int macb_open(struct net_device *dev)
{
	struct macb *bp = netdev_priv(dev);
	size_t bufsz = dev->mtu + ETH_HLEN + ETH_FCS_LEN + NET_IP_ALIGN;
	struct macb_queue *queue;
	unsigned int q;
	int err;

	netdev_dbg(bp->dev, "open\n");

	/* carrier starts down */
	netif_carrier_off(dev);

	/* if the phy is not yet register, retry later*/
	if (!dev->phydev)
		return -EAGAIN;

	/* RX buffers initialization */
	macb_init_rx_buffer_size(bp, bufsz);

	err = macb_alloc_consistent(bp);
	if (err) {
		netdev_err(dev, "Unable to allocate DMA memory (error %d)\n",
			   err);
		return err;
	}

	bp->macbgem_ops.mog_init_rings(bp);
	macb_init_hw(bp);

	for (q = 0, queue = bp->queues; q < bp->num_queues; ++q, ++queue)
		napi_enable(&queue->napi);

	/* schedule a link state check */
	phy_start(dev->phydev);

	netif_tx_start_all_queues(dev);

	if (bp->ptp_info)
		bp->ptp_info->ptp_init(dev);

	return 0;
}

static int macb_close(struct net_device *dev)
{
	struct macb *bp = netdev_priv(dev);
	struct macb_queue *queue;
	unsigned long flags;
	unsigned int q;

	netif_tx_stop_all_queues(dev);

	for (q = 0, queue = bp->queues; q < bp->num_queues; ++q, ++queue)
		napi_disable(&queue->napi);

	if (dev->phydev)
		phy_stop(dev->phydev);

	spin_lock_irqsave(&bp->lock, flags);
	macb_reset_hw(bp);
	netif_carrier_off(dev);
	spin_unlock_irqrestore(&bp->lock, flags);

	macb_free_consistent(bp);

	if (bp->ptp_info)
		bp->ptp_info->ptp_remove(dev);

	return 0;
}

static int macb_change_mtu(struct net_device *dev, int new_mtu)
{
	if (netif_running(dev))
		return -EBUSY;

	dev->mtu = new_mtu;

	return 0;
}

static void gem_update_stats(struct macb *bp)
{
	struct macb_queue *queue;
	unsigned int i, q, idx;
	unsigned long *stat;

	u32 *p = &bp->hw_stats.gem.tx_octets_31_0;

	for (i = 0; i < GEM_STATS_LEN; ++i, ++p) {
		u32 offset = gem_statistics[i].offset;
		u64 val = bp->macb_reg_readl(bp, offset);

		bp->ethtool_stats[i] += val;
		*p += val;

		if (offset == GEM_OCTTXL || offset == GEM_OCTRXL) {
			/* Add GEM_OCTTXH, GEM_OCTRXH */
			val = bp->macb_reg_readl(bp, offset + 4);
			bp->ethtool_stats[i] += ((u64)val) << 32;
			*(++p) += val;
		}
	}

	idx = GEM_STATS_LEN;
	for (q = 0, queue = bp->queues; q < bp->num_queues; ++q, ++queue)
		for (i = 0, stat = &queue->stats.first; i < QUEUE_STATS_LEN; ++i, ++stat)
			bp->ethtool_stats[idx++] = *stat;
}

static struct net_device_stats *gem_get_stats(struct macb *bp)
{
	struct gem_stats *hwstat = &bp->hw_stats.gem;
	struct net_device_stats *nstat = &bp->dev->stats;

	gem_update_stats(bp);

	nstat->rx_errors = (hwstat->rx_frame_check_sequence_errors +
			    hwstat->rx_alignment_errors +
			    hwstat->rx_resource_errors +
			    hwstat->rx_overruns +
			    hwstat->rx_oversize_frames +
			    hwstat->rx_jabbers +
			    hwstat->rx_undersized_frames +
			    hwstat->rx_length_field_frame_errors);
	nstat->tx_errors = (hwstat->tx_late_collisions +
			    hwstat->tx_excessive_collisions +
			    hwstat->tx_underrun +
			    hwstat->tx_carrier_sense_errors);
	nstat->multicast = hwstat->rx_multicast_frames;
	nstat->collisions = (hwstat->tx_single_collision_frames +
			     hwstat->tx_multiple_collision_frames +
			     hwstat->tx_excessive_collisions);
	nstat->rx_length_errors = (hwstat->rx_oversize_frames +
				   hwstat->rx_jabbers +
				   hwstat->rx_undersized_frames +
				   hwstat->rx_length_field_frame_errors);
	nstat->rx_over_errors = hwstat->rx_resource_errors;
	nstat->rx_crc_errors = hwstat->rx_frame_check_sequence_errors;
	nstat->rx_frame_errors = hwstat->rx_alignment_errors;
	nstat->rx_fifo_errors = hwstat->rx_overruns;
	nstat->tx_aborted_errors = hwstat->tx_excessive_collisions;
	nstat->tx_carrier_errors = hwstat->tx_carrier_sense_errors;
	nstat->tx_fifo_errors = hwstat->tx_underrun;

	return nstat;
}

static void gem_get_ethtool_stats(struct net_device *dev,
				  struct ethtool_stats *stats, u64 *data)
{
	struct macb *bp;

	bp = netdev_priv(dev);
	gem_update_stats(bp);
	memcpy(data, &bp->ethtool_stats, sizeof(u64)
			* (GEM_STATS_LEN + QUEUE_STATS_LEN * MACB_MAX_QUEUES));
}

static int gem_get_sset_count(struct net_device *dev, int sset)
{
	struct macb *bp = netdev_priv(dev);

	switch (sset) {
	case ETH_SS_STATS:
		return GEM_STATS_LEN + bp->num_queues * QUEUE_STATS_LEN;
	default:
		return -EOPNOTSUPP;
	}
}

static void gem_get_ethtool_strings(struct net_device *dev, u32 sset, u8 *p)
{
	char stat_string[ETH_GSTRING_LEN];
	struct macb *bp = netdev_priv(dev);
	struct macb_queue *queue;
	unsigned int i;
	unsigned int q;

	switch (sset) {
	case ETH_SS_STATS:
		for (i = 0; i < GEM_STATS_LEN; i++, p += ETH_GSTRING_LEN)
			memcpy(p, gem_statistics[i].stat_string,
			       ETH_GSTRING_LEN);

		for (q = 0, queue = bp->queues; q < bp->num_queues; ++q, ++queue) {
			for (i = 0; i < QUEUE_STATS_LEN; i++, p += ETH_GSTRING_LEN) {
				snprintf(stat_string, ETH_GSTRING_LEN, "q%d_%s",
						q, queue_statistics[i].stat_string);
				memcpy(p, stat_string, ETH_GSTRING_LEN);
			}
		}
		break;
	}
}

static struct net_device_stats *macb_get_stats(struct net_device *dev)
{
	struct macb *bp = netdev_priv(dev);
	struct net_device_stats *nstat = &bp->dev->stats;
	struct macb_stats *hwstat = &bp->hw_stats.macb;

	if (macb_is_gem(bp))
		return gem_get_stats(bp);

	/* read stats from hardware */
	macb_update_stats(bp);

	/* Convert HW stats into netdevice stats */
	nstat->rx_errors = (hwstat->rx_fcs_errors +
			    hwstat->rx_align_errors +
			    hwstat->rx_resource_errors +
			    hwstat->rx_overruns +
			    hwstat->rx_oversize_pkts +
			    hwstat->rx_jabbers +
			    hwstat->rx_undersize_pkts +
			    hwstat->rx_length_mismatch);
	nstat->tx_errors = (hwstat->tx_late_cols +
			    hwstat->tx_excessive_cols +
			    hwstat->tx_underruns +
			    hwstat->tx_carrier_errors +
			    hwstat->sqe_test_errors);
	nstat->collisions = (hwstat->tx_single_cols +
			     hwstat->tx_multiple_cols +
			     hwstat->tx_excessive_cols);
	nstat->rx_length_errors = (hwstat->rx_oversize_pkts +
				   hwstat->rx_jabbers +
				   hwstat->rx_undersize_pkts +
				   hwstat->rx_length_mismatch);
	nstat->rx_over_errors = hwstat->rx_resource_errors +
				   hwstat->rx_overruns;
	nstat->rx_crc_errors = hwstat->rx_fcs_errors;
	nstat->rx_frame_errors = hwstat->rx_align_errors;
	nstat->rx_fifo_errors = hwstat->rx_overruns;
	/* XXX: What does "missed" mean? */
	nstat->tx_aborted_errors = hwstat->tx_excessive_cols;
	nstat->tx_carrier_errors = hwstat->tx_carrier_errors;
	nstat->tx_fifo_errors = hwstat->tx_underruns;
	/* Don't know about heartbeat or window errors... */

	return nstat;
}

static int macb_get_regs_len(struct net_device *netdev)
{
	return MACB_GREGS_NBR * sizeof(u32);
}

static void macb_get_regs(struct net_device *dev, struct ethtool_regs *regs,
			  void *p)
{
	struct macb *bp = netdev_priv(dev);
	unsigned int tail, head;
	u32 *regs_buff = p;

	regs->version = (macb_readl(bp, MID) & ((1 << MACB_REV_SIZE) - 1))
			| MACB_GREGS_VERSION;

	tail = macb_tx_ring_wrap(bp, bp->queues[0].tx_tail);
	head = macb_tx_ring_wrap(bp, bp->queues[0].tx_head);

	regs_buff[0]  = macb_readl(bp, NCR);
	regs_buff[1]  = macb_or_gem_readl(bp, NCFGR);
	regs_buff[2]  = macb_readl(bp, NSR);
	regs_buff[3]  = macb_readl(bp, TSR);
	regs_buff[4]  = macb_readl(bp, RBQP);
	regs_buff[5]  = macb_readl(bp, TBQP);
	regs_buff[6]  = macb_readl(bp, RSR);
	regs_buff[7]  = macb_readl(bp, IMR);

	regs_buff[8]  = tail;
	regs_buff[9]  = head;
	regs_buff[10] = macb_tx_dma(&bp->queues[0], tail);
	regs_buff[11] = macb_tx_dma(&bp->queues[0], head);

	if (!(bp->caps & MACB_CAPS_USRIO_DISABLED))
		regs_buff[12] = macb_or_gem_readl(bp, USRIO);
	if (macb_is_gem(bp))
		regs_buff[13] = gem_readl(bp, DMACFG);
}

static void macb_get_wol(struct net_device *netdev, struct ethtool_wolinfo *wol)
{
	struct macb *bp = netdev_priv(netdev);

	wol->supported = 0;
	wol->wolopts = 0;

	if (bp->wol & MACB_WOL_HAS_MAGIC_PACKET) {
		wol->supported = WAKE_MAGIC;

		if (bp->wol & MACB_WOL_ENABLED)
			wol->wolopts |= WAKE_MAGIC;
	}
}

static int macb_set_wol(struct net_device *netdev, struct ethtool_wolinfo *wol)
{
	struct macb *bp = netdev_priv(netdev);

	if (!(bp->wol & MACB_WOL_HAS_MAGIC_PACKET) ||
	    (wol->wolopts & ~WAKE_MAGIC))
		return -EOPNOTSUPP;

	if (wol->wolopts & WAKE_MAGIC)
		bp->wol |= MACB_WOL_ENABLED;
	else
		bp->wol &= ~MACB_WOL_ENABLED;

	device_set_wakeup_enable(&bp->pdev->dev, bp->wol & MACB_WOL_ENABLED);

	return 0;
}

static void macb_get_ringparam(struct net_device *netdev,
			       struct ethtool_ringparam *ring)
{
	struct macb *bp = netdev_priv(netdev);

	ring->rx_max_pending = MAX_RX_RING_SIZE;
	ring->tx_max_pending = MAX_TX_RING_SIZE;

	ring->rx_pending = bp->rx_ring_size;
	ring->tx_pending = bp->tx_ring_size;
}

static int macb_set_ringparam(struct net_device *netdev,
			      struct ethtool_ringparam *ring)
{
	struct macb *bp = netdev_priv(netdev);
	u32 new_rx_size, new_tx_size;
	unsigned int reset = 0;

	if ((ring->rx_mini_pending) || (ring->rx_jumbo_pending))
		return -EINVAL;

	new_rx_size = clamp_t(u32, ring->rx_pending,
			      MIN_RX_RING_SIZE, MAX_RX_RING_SIZE);
	new_rx_size = roundup_pow_of_two(new_rx_size);

	new_tx_size = clamp_t(u32, ring->tx_pending,
			      MIN_TX_RING_SIZE, MAX_TX_RING_SIZE);
	new_tx_size = roundup_pow_of_two(new_tx_size);

	if ((new_tx_size == bp->tx_ring_size) &&
	    (new_rx_size == bp->rx_ring_size)) {
		/* nothing to do */
		return 0;
	}

	if (netif_running(bp->dev)) {
		reset = 1;
		macb_close(bp->dev);
	}

	bp->rx_ring_size = new_rx_size;
	bp->tx_ring_size = new_tx_size;

	if (reset)
		macb_open(bp->dev);

	return 0;
}

#ifdef CONFIG_MACB_USE_HWSTAMP
static unsigned int gem_get_tsu_rate(struct macb *bp)
{
	struct clk *tsu_clk;
	unsigned int tsu_rate;

	tsu_clk = devm_clk_get(&bp->pdev->dev, "tsu_clk");
	if (!IS_ERR(tsu_clk))
		tsu_rate = clk_get_rate(tsu_clk);
	/* try pclk instead */
	else if (!IS_ERR(bp->pclk)) {
		tsu_clk = bp->pclk;
		tsu_rate = clk_get_rate(tsu_clk);
	} else
		return -ENOTSUPP;
	return tsu_rate;
}

static s32 gem_get_ptp_max_adj(void)
{
	return 64000000;
}

static int gem_get_ts_info(struct net_device *dev,
			   struct ethtool_ts_info *info)
{
	struct macb *bp = netdev_priv(dev);

	if ((bp->hw_dma_cap & HW_DMA_CAP_PTP) == 0) {
		ethtool_op_get_ts_info(dev, info);
		return 0;
	}

	info->so_timestamping =
		SOF_TIMESTAMPING_TX_SOFTWARE |
		SOF_TIMESTAMPING_RX_SOFTWARE |
		SOF_TIMESTAMPING_SOFTWARE |
		SOF_TIMESTAMPING_TX_HARDWARE |
		SOF_TIMESTAMPING_RX_HARDWARE |
		SOF_TIMESTAMPING_RAW_HARDWARE;
	info->tx_types =
		(1 << HWTSTAMP_TX_ONESTEP_SYNC) |
		(1 << HWTSTAMP_TX_OFF) |
		(1 << HWTSTAMP_TX_ON);
	info->rx_filters =
		(1 << HWTSTAMP_FILTER_NONE) |
		(1 << HWTSTAMP_FILTER_ALL);

	info->phc_index = bp->ptp_clock ? ptp_clock_index(bp->ptp_clock) : -1;

	return 0;
}

static struct macb_ptp_info gem_ptp_info = {
	.ptp_init	 = gem_ptp_init,
	.ptp_remove	 = gem_ptp_remove,
	.get_ptp_max_adj = gem_get_ptp_max_adj,
	.get_tsu_rate	 = gem_get_tsu_rate,
	.get_ts_info	 = gem_get_ts_info,
	.get_hwtst	 = gem_get_hwtst,
	.set_hwtst	 = gem_set_hwtst,
};
#endif

static int macb_get_ts_info(struct net_device *netdev,
			    struct ethtool_ts_info *info)
{
	struct macb *bp = netdev_priv(netdev);

	if (bp->ptp_info)
		return bp->ptp_info->get_ts_info(netdev, info);

	return ethtool_op_get_ts_info(netdev, info);
}

static void gem_enable_flow_filters(struct macb *bp, bool enable)
{
	struct net_device *netdev = bp->dev;
	struct ethtool_rx_fs_item *item;
	u32 t2_scr;
	int num_t2_scr;

	if (!(netdev->features & NETIF_F_NTUPLE))
		return;

	num_t2_scr = GEM_BFEXT(T2SCR, gem_readl(bp, DCFG8));

	list_for_each_entry(item, &bp->rx_fs_list.list, list) {
		struct ethtool_rx_flow_spec *fs = &item->fs;
		struct ethtool_tcpip4_spec *tp4sp_m;

		if (fs->location >= num_t2_scr)
			continue;

		t2_scr = gem_readl_n(bp, SCRT2, fs->location);

		/* enable/disable screener regs for the flow entry */
		t2_scr = GEM_BFINS(ETHTEN, enable, t2_scr);

		/* only enable fields with no masking */
		tp4sp_m = &(fs->m_u.tcp_ip4_spec);

		if (enable && (tp4sp_m->ip4src == 0xFFFFFFFF))
			t2_scr = GEM_BFINS(CMPAEN, 1, t2_scr);
		else
			t2_scr = GEM_BFINS(CMPAEN, 0, t2_scr);

		if (enable && (tp4sp_m->ip4dst == 0xFFFFFFFF))
			t2_scr = GEM_BFINS(CMPBEN, 1, t2_scr);
		else
			t2_scr = GEM_BFINS(CMPBEN, 0, t2_scr);

		if (enable && ((tp4sp_m->psrc == 0xFFFF) || (tp4sp_m->pdst == 0xFFFF)))
			t2_scr = GEM_BFINS(CMPCEN, 1, t2_scr);
		else
			t2_scr = GEM_BFINS(CMPCEN, 0, t2_scr);

		gem_writel_n(bp, SCRT2, fs->location, t2_scr);
	}
}

static void gem_prog_cmp_regs(struct macb *bp, struct ethtool_rx_flow_spec *fs)
{
	struct ethtool_tcpip4_spec *tp4sp_v, *tp4sp_m;
	uint16_t index = fs->location;
	u32 w0, w1, t2_scr;
	bool cmp_a = false;
	bool cmp_b = false;
	bool cmp_c = false;

	tp4sp_v = &(fs->h_u.tcp_ip4_spec);
	tp4sp_m = &(fs->m_u.tcp_ip4_spec);

	/* ignore field if any masking set */
	if (tp4sp_m->ip4src == 0xFFFFFFFF) {
		/* 1st compare reg - IP source address */
		w0 = 0;
		w1 = 0;
		w0 = tp4sp_v->ip4src;
		w1 = GEM_BFINS(T2DISMSK, 1, w1); /* 32-bit compare */
		w1 = GEM_BFINS(T2CMPOFST, GEM_T2COMPOFST_ETYPE, w1);
		w1 = GEM_BFINS(T2OFST, ETYPE_SRCIP_OFFSET, w1);
		gem_writel_n(bp, T2CMPW0, T2CMP_OFST(GEM_IP4SRC_CMP(index)), w0);
		gem_writel_n(bp, T2CMPW1, T2CMP_OFST(GEM_IP4SRC_CMP(index)), w1);
		cmp_a = true;
	}

	/* ignore field if any masking set */
	if (tp4sp_m->ip4dst == 0xFFFFFFFF) {
		/* 2nd compare reg - IP destination address */
		w0 = 0;
		w1 = 0;
		w0 = tp4sp_v->ip4dst;
		w1 = GEM_BFINS(T2DISMSK, 1, w1); /* 32-bit compare */
		w1 = GEM_BFINS(T2CMPOFST, GEM_T2COMPOFST_ETYPE, w1);
		w1 = GEM_BFINS(T2OFST, ETYPE_DSTIP_OFFSET, w1);
		gem_writel_n(bp, T2CMPW0, T2CMP_OFST(GEM_IP4DST_CMP(index)), w0);
		gem_writel_n(bp, T2CMPW1, T2CMP_OFST(GEM_IP4DST_CMP(index)), w1);
		cmp_b = true;
	}

	/* ignore both port fields if masking set in both */
	if ((tp4sp_m->psrc == 0xFFFF) || (tp4sp_m->pdst == 0xFFFF)) {
		/* 3rd compare reg - source port, destination port */
		w0 = 0;
		w1 = 0;
		w1 = GEM_BFINS(T2CMPOFST, GEM_T2COMPOFST_IPHDR, w1);
		if (tp4sp_m->psrc == tp4sp_m->pdst) {
			w0 = GEM_BFINS(T2MASK, tp4sp_v->psrc, w0);
			w0 = GEM_BFINS(T2CMP, tp4sp_v->pdst, w0);
			w1 = GEM_BFINS(T2DISMSK, 1, w1); /* 32-bit compare */
			w1 = GEM_BFINS(T2OFST, IPHDR_SRCPORT_OFFSET, w1);
		} else {
			/* only one port definition */
			w1 = GEM_BFINS(T2DISMSK, 0, w1); /* 16-bit compare */
			w0 = GEM_BFINS(T2MASK, 0xFFFF, w0);
			if (tp4sp_m->psrc == 0xFFFF) { /* src port */
				w0 = GEM_BFINS(T2CMP, tp4sp_v->psrc, w0);
				w1 = GEM_BFINS(T2OFST, IPHDR_SRCPORT_OFFSET, w1);
			} else { /* dst port */
				w0 = GEM_BFINS(T2CMP, tp4sp_v->pdst, w0);
				w1 = GEM_BFINS(T2OFST, IPHDR_DSTPORT_OFFSET, w1);
			}
		}
		gem_writel_n(bp, T2CMPW0, T2CMP_OFST(GEM_PORT_CMP(index)), w0);
		gem_writel_n(bp, T2CMPW1, T2CMP_OFST(GEM_PORT_CMP(index)), w1);
		cmp_c = true;
	}

	t2_scr = 0;
	t2_scr = GEM_BFINS(QUEUE, (fs->ring_cookie) & 0xFF, t2_scr);
	t2_scr = GEM_BFINS(ETHT2IDX, SCRT2_ETHT, t2_scr);
	if (cmp_a)
		t2_scr = GEM_BFINS(CMPA, GEM_IP4SRC_CMP(index), t2_scr);
	if (cmp_b)
		t2_scr = GEM_BFINS(CMPB, GEM_IP4DST_CMP(index), t2_scr);
	if (cmp_c)
		t2_scr = GEM_BFINS(CMPC, GEM_PORT_CMP(index), t2_scr);
	gem_writel_n(bp, SCRT2, index, t2_scr);
}

static int gem_add_flow_filter(struct net_device *netdev,
		struct ethtool_rxnfc *cmd)
{
	struct macb *bp = netdev_priv(netdev);
	struct ethtool_rx_flow_spec *fs = &cmd->fs;
	struct ethtool_rx_fs_item *item, *newfs;
	unsigned long flags;
	int ret = -EINVAL;
	bool added = false;

	newfs = kmalloc(sizeof(*newfs), GFP_KERNEL);
	if (newfs == NULL)
		return -ENOMEM;
	memcpy(&newfs->fs, fs, sizeof(newfs->fs));

	netdev_dbg(netdev,
			"Adding flow filter entry,type=%u,queue=%u,loc=%u,src=%08X,dst=%08X,ps=%u,pd=%u\n",
			fs->flow_type, (int)fs->ring_cookie, fs->location,
			htonl(fs->h_u.tcp_ip4_spec.ip4src),
			htonl(fs->h_u.tcp_ip4_spec.ip4dst),
			htons(fs->h_u.tcp_ip4_spec.psrc), htons(fs->h_u.tcp_ip4_spec.pdst));

	spin_lock_irqsave(&bp->rx_fs_lock, flags);

	/* find correct place to add in list */
	list_for_each_entry(item, &bp->rx_fs_list.list, list) {
		if (item->fs.location > newfs->fs.location) {
			list_add_tail(&newfs->list, &item->list);
			added = true;
			break;
		} else if (item->fs.location == fs->location) {
			netdev_err(netdev, "Rule not added: location %d not free!\n",
					fs->location);
			ret = -EBUSY;
			goto err;
		}
	}
	if (!added)
		list_add_tail(&newfs->list, &bp->rx_fs_list.list);

	gem_prog_cmp_regs(bp, fs);
	bp->rx_fs_list.count++;
	/* enable filtering if NTUPLE on */
	gem_enable_flow_filters(bp, 1);

	spin_unlock_irqrestore(&bp->rx_fs_lock, flags);
	return 0;

err:
	spin_unlock_irqrestore(&bp->rx_fs_lock, flags);
	kfree(newfs);
	return ret;
}

static int gem_del_flow_filter(struct net_device *netdev,
		struct ethtool_rxnfc *cmd)
{
	struct macb *bp = netdev_priv(netdev);
	struct ethtool_rx_fs_item *item;
	struct ethtool_rx_flow_spec *fs;
	unsigned long flags;

	spin_lock_irqsave(&bp->rx_fs_lock, flags);

	list_for_each_entry(item, &bp->rx_fs_list.list, list) {
		if (item->fs.location == cmd->fs.location) {
			/* disable screener regs for the flow entry */
			fs = &(item->fs);
			netdev_dbg(netdev,
					"Deleting flow filter entry,type=%u,queue=%u,loc=%u,src=%08X,dst=%08X,ps=%u,pd=%u\n",
					fs->flow_type, (int)fs->ring_cookie, fs->location,
					htonl(fs->h_u.tcp_ip4_spec.ip4src),
					htonl(fs->h_u.tcp_ip4_spec.ip4dst),
					htons(fs->h_u.tcp_ip4_spec.psrc),
					htons(fs->h_u.tcp_ip4_spec.pdst));

			gem_writel_n(bp, SCRT2, fs->location, 0);

			list_del(&item->list);
			bp->rx_fs_list.count--;
			spin_unlock_irqrestore(&bp->rx_fs_lock, flags);
			kfree(item);
			return 0;
		}
	}

	spin_unlock_irqrestore(&bp->rx_fs_lock, flags);
	return -EINVAL;
}

static int gem_get_flow_entry(struct net_device *netdev,
		struct ethtool_rxnfc *cmd)
{
	struct macb *bp = netdev_priv(netdev);
	struct ethtool_rx_fs_item *item;

	list_for_each_entry(item, &bp->rx_fs_list.list, list) {
		if (item->fs.location == cmd->fs.location) {
			memcpy(&cmd->fs, &item->fs, sizeof(cmd->fs));
			return 0;
		}
	}
	return -EINVAL;
}

static int gem_get_all_flow_entries(struct net_device *netdev,
		struct ethtool_rxnfc *cmd, u32 *rule_locs)
{
	struct macb *bp = netdev_priv(netdev);
	struct ethtool_rx_fs_item *item;
	uint32_t cnt = 0;

	list_for_each_entry(item, &bp->rx_fs_list.list, list) {
		if (cnt == cmd->rule_cnt)
			return -EMSGSIZE;
		rule_locs[cnt] = item->fs.location;
		cnt++;
	}
	cmd->data = bp->max_tuples;
	cmd->rule_cnt = cnt;

	return 0;
}

static int gem_get_rxnfc(struct net_device *netdev, struct ethtool_rxnfc *cmd,
		u32 *rule_locs)
{
	struct macb *bp = netdev_priv(netdev);
	int ret = 0;

	switch (cmd->cmd) {
	case ETHTOOL_GRXRINGS:
		cmd->data = bp->num_queues;
		break;
	case ETHTOOL_GRXCLSRLCNT:
		cmd->rule_cnt = bp->rx_fs_list.count;
		break;
	case ETHTOOL_GRXCLSRULE:
		ret = gem_get_flow_entry(netdev, cmd);
		break;
	case ETHTOOL_GRXCLSRLALL:
		ret = gem_get_all_flow_entries(netdev, cmd, rule_locs);
		break;
	default:
		netdev_err(netdev,
			  "Command parameter %d is not supported\n", cmd->cmd);
		ret = -EOPNOTSUPP;
	}

	return ret;
}

static int gem_set_rxnfc(struct net_device *netdev, struct ethtool_rxnfc *cmd)
{
	struct macb *bp = netdev_priv(netdev);
	int ret;

	switch (cmd->cmd) {
	case ETHTOOL_SRXCLSRLINS:
		if ((cmd->fs.location >= bp->max_tuples)
				|| (cmd->fs.ring_cookie >= bp->num_queues)) {
			ret = -EINVAL;
			break;
		}
		ret = gem_add_flow_filter(netdev, cmd);
		break;
	case ETHTOOL_SRXCLSRLDEL:
		ret = gem_del_flow_filter(netdev, cmd);
		break;
	default:
		netdev_err(netdev,
			  "Command parameter %d is not supported\n", cmd->cmd);
		ret = -EOPNOTSUPP;
	}

	return ret;
}

static const struct ethtool_ops macb_ethtool_ops = {
	.get_regs_len		= macb_get_regs_len,
	.get_regs		= macb_get_regs,
	.get_link		= ethtool_op_get_link,
	.get_ts_info		= ethtool_op_get_ts_info,
	.get_wol		= macb_get_wol,
	.set_wol		= macb_set_wol,
	.get_link_ksettings     = phy_ethtool_get_link_ksettings,
	.set_link_ksettings     = phy_ethtool_set_link_ksettings,
	.get_ringparam		= macb_get_ringparam,
	.set_ringparam		= macb_set_ringparam,
};

static const struct ethtool_ops gem_ethtool_ops = {
	.get_regs_len		= macb_get_regs_len,
	.get_regs		= macb_get_regs,
	.get_link		= ethtool_op_get_link,
	.get_ts_info		= macb_get_ts_info,
	.get_ethtool_stats	= gem_get_ethtool_stats,
	.get_strings		= gem_get_ethtool_strings,
	.get_sset_count		= gem_get_sset_count,
	.get_link_ksettings     = phy_ethtool_get_link_ksettings,
	.set_link_ksettings     = phy_ethtool_set_link_ksettings,
	.get_ringparam		= macb_get_ringparam,
	.set_ringparam		= macb_set_ringparam,
	.get_rxnfc			= gem_get_rxnfc,
	.set_rxnfc			= gem_set_rxnfc,
};

static int macb_ioctl(struct net_device *dev, struct ifreq *rq, int cmd)
{
	struct phy_device *phydev = dev->phydev;
	struct macb *bp = netdev_priv(dev);

	if (!netif_running(dev))
		return -EINVAL;

	if (!phydev)
		return -ENODEV;

	if (!bp->ptp_info)
		return phy_mii_ioctl(phydev, rq, cmd);

	switch (cmd) {
	case SIOCSHWTSTAMP:
		return bp->ptp_info->set_hwtst(dev, rq, cmd);
	case SIOCGHWTSTAMP:
		return bp->ptp_info->get_hwtst(dev, rq);
	default:
		return phy_mii_ioctl(phydev, rq, cmd);
	}
}

static inline void macb_set_txcsum_feature(struct macb *bp,
					   netdev_features_t features)
{
	u32 val;

	if (!macb_is_gem(bp))
		return;

	val = gem_readl(bp, DMACFG);
	if (features & NETIF_F_HW_CSUM)
		val |= GEM_BIT(TXCOEN);
	else
		val &= ~GEM_BIT(TXCOEN);

	gem_writel(bp, DMACFG, val);
}

static inline void macb_set_rxcsum_feature(struct macb *bp,
					   netdev_features_t features)
{
	struct net_device *netdev = bp->dev;
	u32 val;

	if (!macb_is_gem(bp))
		return;

	val = gem_readl(bp, NCFGR);
	if ((features & NETIF_F_RXCSUM) && !(netdev->flags & IFF_PROMISC))
		val |= GEM_BIT(RXCOEN);
	else
		val &= ~GEM_BIT(RXCOEN);

	gem_writel(bp, NCFGR, val);
}

static inline void macb_set_rxflow_feature(struct macb *bp,
					   netdev_features_t features)
{
	if (!macb_is_gem(bp))
		return;

	gem_enable_flow_filters(bp, !!(features & NETIF_F_NTUPLE));
}

static int macb_set_features(struct net_device *netdev,
			     netdev_features_t features)
{
	struct macb *bp = netdev_priv(netdev);
	netdev_features_t changed = features ^ netdev->features;

	/* TX checksum offload */
	if (changed & NETIF_F_HW_CSUM)
		macb_set_txcsum_feature(bp, features);

	/* RX checksum offload */
	if (changed & NETIF_F_RXCSUM)
		macb_set_rxcsum_feature(bp, features);

	/* RX Flow Filters */
	if (changed & NETIF_F_NTUPLE)
		macb_set_rxflow_feature(bp, features);

	/* RX Flow Filters */
	if ((changed & NETIF_F_NTUPLE) && macb_is_gem(bp)) {
		bool turn_on = features & NETIF_F_NTUPLE;

		gem_enable_flow_filters(bp, turn_on);
	}
	return 0;
}

static void macb_restore_features(struct macb *bp)
{
	struct net_device *netdev = bp->dev;
	netdev_features_t features = netdev->features;

	/* TX checksum offload */
	macb_set_txcsum_feature(bp, features);

	/* RX checksum offload */
	macb_set_rxcsum_feature(bp, features);

	/* RX Flow Filters */
	macb_set_rxflow_feature(bp, features);
}

static const struct net_device_ops macb_netdev_ops = {
	.ndo_open		= macb_open,
	.ndo_stop		= macb_close,
	.ndo_start_xmit		= macb_start_xmit,
	.ndo_set_rx_mode	= macb_set_rx_mode,
	.ndo_get_stats		= macb_get_stats,
	.ndo_do_ioctl		= macb_ioctl,
	.ndo_validate_addr	= eth_validate_addr,
	.ndo_change_mtu		= macb_change_mtu,
	.ndo_set_mac_address	= eth_mac_addr,
#ifdef CONFIG_NET_POLL_CONTROLLER
	.ndo_poll_controller	= macb_poll_controller,
#endif
	.ndo_set_features	= macb_set_features,
	.ndo_features_check	= macb_features_check,
};

/* Configure peripheral capabilities according to device tree
 * and integration options used
 */
static void macb_configure_caps(struct macb *bp)
{
	u32 dcfg;

	if (bp->config)
		bp->caps = bp->config->caps;

	if (hw_is_gem(bp->regs, bp->native_io)) {
		bp->caps |= MACB_CAPS_MACB_IS_GEM;

		dcfg = gem_readl(bp, DCFG1);
		if (GEM_BFEXT(IRQCOR, dcfg) == 0)
			bp->caps |= MACB_CAPS_ISR_CLEAR_ON_WRITE;
		dcfg = gem_readl(bp, DCFG2);
		if ((dcfg & (GEM_BIT(RX_PKT_BUFF) | GEM_BIT(TX_PKT_BUFF))) == 0)
			bp->caps |= MACB_CAPS_FIFO_MODE;
#ifdef CONFIG_MACB_USE_HWSTAMP
		if (gem_has_ptp(bp)) {
			if (!GEM_BFEXT(TSU, gem_readl(bp, DCFG5)))
				pr_err("GEM doesn't support hardware ptp.\n");
			else {
				bp->hw_dma_cap |= HW_DMA_CAP_PTP;
				bp->ptp_info = &gem_ptp_info;
			}
		}
#endif
	}

	dev_dbg(&bp->pdev->dev, "Cadence caps 0x%08x\n", bp->caps);
}

static void macb_probe_queues(void __iomem *mem,
			      bool native_io,
			      unsigned int *queue_mask,
			      unsigned int *num_queues)
{
	unsigned int hw_q;

	*queue_mask = 0x1;
	*num_queues = 1;

	/* is it macb or gem ?
	 *
	 * We need to read directly from the hardware here because
	 * we are early in the probe process and don't have the
	 * MACB_CAPS_MACB_IS_GEM flag positioned
	 */
	if (!hw_is_gem(mem, native_io))
		return;

	/* bit 0 is never set but queue 0 always exists */
	*queue_mask = readl_relaxed(mem + GEM_DCFG6) & 0xff;

	*queue_mask |= 0x1;

	for (hw_q = 1; hw_q < MACB_MAX_QUEUES; ++hw_q)
		if (*queue_mask & (1 << hw_q))
			(*num_queues)++;
}

static int macb_clk_init(struct platform_device *pdev, struct clk **pclk,
			 struct clk **hclk, struct clk **tx_clk,
			 struct clk **rx_clk)
{
	struct macb_platform_data *pdata;
	int err;

	pdata = dev_get_platdata(&pdev->dev);
	if (pdata) {
		*pclk = pdata->pclk;
		*hclk = pdata->hclk;
	} else {
		*pclk = devm_clk_get(&pdev->dev, "pclk");
		*hclk = devm_clk_get(&pdev->dev, "hclk");
	}

	if (IS_ERR(*pclk)) {
		err = PTR_ERR(*pclk);
		dev_err(&pdev->dev, "failed to get macb_clk (%u)\n", err);
		return err;
	}

	if (IS_ERR(*hclk)) {
		err = PTR_ERR(*hclk);
		dev_err(&pdev->dev, "failed to get hclk (%u)\n", err);
		return err;
	}

	*tx_clk = devm_clk_get(&pdev->dev, "tx_clk");
	if (IS_ERR(*tx_clk))
		*tx_clk = NULL;

	*rx_clk = devm_clk_get(&pdev->dev, "rx_clk");
	if (IS_ERR(*rx_clk))
		*rx_clk = NULL;

	err = clk_prepare_enable(*pclk);
	if (err) {
		dev_err(&pdev->dev, "failed to enable pclk (%u)\n", err);
		return err;
	}

	err = clk_prepare_enable(*hclk);
	if (err) {
		dev_err(&pdev->dev, "failed to enable hclk (%u)\n", err);
		goto err_disable_pclk;
	}

	err = clk_prepare_enable(*tx_clk);
	if (err) {
		dev_err(&pdev->dev, "failed to enable tx_clk (%u)\n", err);
		goto err_disable_hclk;
	}

	err = clk_prepare_enable(*rx_clk);
	if (err) {
		dev_err(&pdev->dev, "failed to enable rx_clk (%u)\n", err);
		goto err_disable_txclk;
	}

	return 0;

err_disable_txclk:
	clk_disable_unprepare(*tx_clk);

err_disable_hclk:
	clk_disable_unprepare(*hclk);

err_disable_pclk:
	clk_disable_unprepare(*pclk);

	return err;
}

static int macb_init(struct platform_device *pdev)
{
	struct net_device *dev = platform_get_drvdata(pdev);
	unsigned int hw_q, q;
	struct macb *bp = netdev_priv(dev);
	struct macb_queue *queue;
	int err;
	u32 val, reg;

	bp->tx_ring_size = DEFAULT_TX_RING_SIZE;
	bp->rx_ring_size = DEFAULT_RX_RING_SIZE;

	/* set the queue register mapping once for all: queue0 has a special
	 * register mapping but we don't want to test the queue index then
	 * compute the corresponding register offset at run time.
	 */
	for (hw_q = 0, q = 0; hw_q < MACB_MAX_QUEUES; ++hw_q) {
		if (!(bp->queue_mask & (1 << hw_q)))
			continue;

		queue = &bp->queues[q];
		queue->bp = bp;
		netif_napi_add(dev, &queue->napi, macb_poll, 64);
		if (hw_q) {
			queue->ISR  = GEM_ISR(hw_q - 1);
			queue->IER  = GEM_IER(hw_q - 1);
			queue->IDR  = GEM_IDR(hw_q - 1);
			queue->IMR  = GEM_IMR(hw_q - 1);
			queue->TBQP = GEM_TBQP(hw_q - 1);
			queue->RBQP = GEM_RBQP(hw_q - 1);
			queue->RBQS = GEM_RBQS(hw_q - 1);
#ifdef CONFIG_ARCH_DMA_ADDR_T_64BIT
			if (bp->hw_dma_cap & HW_DMA_CAP_64B) {
				queue->TBQPH = GEM_TBQPH(hw_q - 1);
				queue->RBQPH = GEM_RBQPH(hw_q - 1);
			}
#endif
		} else {
			/* queue0 uses legacy registers */
			queue->ISR  = MACB_ISR;
			queue->IER  = MACB_IER;
			queue->IDR  = MACB_IDR;
			queue->IMR  = MACB_IMR;
			queue->TBQP = MACB_TBQP;
			queue->RBQP = MACB_RBQP;
#ifdef CONFIG_ARCH_DMA_ADDR_T_64BIT
			if (bp->hw_dma_cap & HW_DMA_CAP_64B) {
				queue->TBQPH = MACB_TBQPH;
				queue->RBQPH = MACB_RBQPH;
			}
#endif
		}

		/* get irq: here we use the linux queue index, not the hardware
		 * queue index. the queue irq definitions in the device tree
		 * must remove the optional gaps that could exist in the
		 * hardware queue mask.
		 */
		queue->irq = platform_get_irq(pdev, q);
		err = devm_request_irq(&pdev->dev, queue->irq, macb_interrupt,
				       IRQF_SHARED, dev->name, queue);
		if (err) {
			dev_err(&pdev->dev,
				"Unable to request IRQ %d (error %d)\n",
				queue->irq, err);
			return err;
		}

		INIT_WORK(&queue->tx_error_task, macb_tx_error_task);
		q++;
	}

	dev->netdev_ops = &macb_netdev_ops;

	/* setup appropriated routines according to adapter type */
	if (macb_is_gem(bp)) {
		bp->max_tx_length = GEM_MAX_TX_LEN;
		bp->macbgem_ops.mog_alloc_rx_buffers = gem_alloc_rx_buffers;
		bp->macbgem_ops.mog_free_rx_buffers = gem_free_rx_buffers;
		bp->macbgem_ops.mog_init_rings = gem_init_rings;
		bp->macbgem_ops.mog_rx = gem_rx;
		dev->ethtool_ops = &gem_ethtool_ops;
	} else {
		bp->max_tx_length = MACB_MAX_TX_LEN;
		bp->macbgem_ops.mog_alloc_rx_buffers = macb_alloc_rx_buffers;
		bp->macbgem_ops.mog_free_rx_buffers = macb_free_rx_buffers;
		bp->macbgem_ops.mog_init_rings = macb_init_rings;
		bp->macbgem_ops.mog_rx = macb_rx;
		dev->ethtool_ops = &macb_ethtool_ops;
	}

	/* Set features */
	dev->hw_features = NETIF_F_SG;

	/* Check LSO capability */
	if (GEM_BFEXT(PBUF_LSO, gem_readl(bp, DCFG6)))
		dev->hw_features |= MACB_NETIF_LSO;

	/* Checksum offload is only available on gem with packet buffer */
	if (macb_is_gem(bp) && !(bp->caps & MACB_CAPS_FIFO_MODE))
		dev->hw_features |= NETIF_F_HW_CSUM | NETIF_F_RXCSUM;
	if (bp->caps & MACB_CAPS_SG_DISABLED)
		dev->hw_features &= ~NETIF_F_SG;
	dev->features = dev->hw_features;

	/* Check RX Flow Filters support.
	 * Max Rx flows set by availability of screeners & compare regs:
	 * each 4-tuple define requires 1 T2 screener reg + 3 compare regs
	 */
	reg = gem_readl(bp, DCFG8);
	bp->max_tuples = min((GEM_BFEXT(SCR2CMP, reg) / 3),
			GEM_BFEXT(T2SCR, reg));
	if (bp->max_tuples > 0) {
		/* also needs one ethtype match to check IPv4 */
		if (GEM_BFEXT(SCR2ETH, reg) > 0) {
			/* program this reg now */
			reg = 0;
			reg = GEM_BFINS(ETHTCMP, (uint16_t)ETH_P_IP, reg);
			gem_writel_n(bp, ETHT, SCRT2_ETHT, reg);
			/* Filtering is supported in hw but don't enable it in kernel now */
			dev->hw_features |= NETIF_F_NTUPLE;
			/* init Rx flow definitions */
			INIT_LIST_HEAD(&bp->rx_fs_list.list);
			bp->rx_fs_list.count = 0;
			spin_lock_init(&bp->rx_fs_lock);
		} else
			bp->max_tuples = 0;
	}

	if (!(bp->caps & MACB_CAPS_USRIO_DISABLED)) {
		val = 0;
		if (bp->phy_interface == PHY_INTERFACE_MODE_RGMII)
			val = GEM_BIT(RGMII);
		else if (bp->phy_interface == PHY_INTERFACE_MODE_RMII &&
			 (bp->caps & MACB_CAPS_USRIO_DEFAULT_IS_MII_GMII))
			val = MACB_BIT(RMII);
		else if (!(bp->caps & MACB_CAPS_USRIO_DEFAULT_IS_MII_GMII))
			val = MACB_BIT(MII);

		if (bp->caps & MACB_CAPS_USRIO_HAS_CLKEN)
			val |= MACB_BIT(CLKEN);

		macb_or_gem_writel(bp, USRIO, val);
	}

	/* Set MII management clock divider */
	val = macb_mdc_clk_div(bp);
	val |= macb_dbw(bp);
	if (bp->phy_interface == PHY_INTERFACE_MODE_SGMII)
		val |= GEM_BIT(SGMIIEN) | GEM_BIT(PCSSEL);
	macb_writel(bp, NCFGR, val);

	return 0;
}

#if defined(CONFIG_OF)
/* 1518 rounded up */
#define AT91ETHER_MAX_RBUFF_SZ	0x600
/* max number of receive buffers */
#define AT91ETHER_MAX_RX_DESCR	9

/* Initialize and start the Receiver and Transmit subsystems */
static int at91ether_start(struct net_device *dev)
{
	struct macb *lp = netdev_priv(dev);
	struct macb_queue *q = &lp->queues[0];
	struct macb_dma_desc *desc;
	dma_addr_t addr;
	u32 ctl;
	int i;

	q->rx_ring = dma_alloc_coherent(&lp->pdev->dev,
					 (AT91ETHER_MAX_RX_DESCR *
					  macb_dma_desc_get_size(lp)),
					 &q->rx_ring_dma, GFP_KERNEL);
	if (!q->rx_ring)
		return -ENOMEM;

	q->rx_buffers = dma_alloc_coherent(&lp->pdev->dev,
					    AT91ETHER_MAX_RX_DESCR *
					    AT91ETHER_MAX_RBUFF_SZ,
					    &q->rx_buffers_dma, GFP_KERNEL);
	if (!q->rx_buffers) {
		dma_free_coherent(&lp->pdev->dev,
				  AT91ETHER_MAX_RX_DESCR *
				  macb_dma_desc_get_size(lp),
				  q->rx_ring, q->rx_ring_dma);
		q->rx_ring = NULL;
		return -ENOMEM;
	}

	addr = q->rx_buffers_dma;
	for (i = 0; i < AT91ETHER_MAX_RX_DESCR; i++) {
		desc = macb_rx_desc(q, i);
		macb_set_addr(lp, desc, addr);
		desc->ctrl = 0;
		addr += AT91ETHER_MAX_RBUFF_SZ;
	}

	/* Set the Wrap bit on the last descriptor */
	desc->addr |= MACB_BIT(RX_WRAP);

	/* Reset buffer index */
	q->rx_tail = 0;

	/* Program address of descriptor list in Rx Buffer Queue register */
	macb_writel(lp, RBQP, q->rx_ring_dma);

	/* Enable Receive and Transmit */
	ctl = macb_readl(lp, NCR);
	macb_writel(lp, NCR, ctl | MACB_BIT(RE) | MACB_BIT(TE));

	return 0;
}

/* Open the ethernet interface */
static int at91ether_open(struct net_device *dev)
{
	struct macb *lp = netdev_priv(dev);
	u32 ctl;
	int ret;

	/* Clear internal statistics */
	ctl = macb_readl(lp, NCR);
	macb_writel(lp, NCR, ctl | MACB_BIT(CLRSTAT));

	macb_set_hwaddr(lp);

	ret = at91ether_start(dev);
	if (ret)
		return ret;

	/* Enable MAC interrupts */
	macb_writel(lp, IER, MACB_BIT(RCOMP)	|
			     MACB_BIT(RXUBR)	|
			     MACB_BIT(ISR_TUND)	|
			     MACB_BIT(ISR_RLE)	|
			     MACB_BIT(TCOMP)	|
			     MACB_BIT(ISR_ROVR)	|
			     MACB_BIT(HRESP));

	/* schedule a link state check */
	phy_start(dev->phydev);

	netif_start_queue(dev);

	return 0;
}

/* Close the interface */
static int at91ether_close(struct net_device *dev)
{
	struct macb *lp = netdev_priv(dev);
	struct macb_queue *q = &lp->queues[0];
	u32 ctl;

	/* Disable Receiver and Transmitter */
	ctl = macb_readl(lp, NCR);
	macb_writel(lp, NCR, ctl & ~(MACB_BIT(TE) | MACB_BIT(RE)));

	/* Disable MAC interrupts */
	macb_writel(lp, IDR, MACB_BIT(RCOMP)	|
			     MACB_BIT(RXUBR)	|
			     MACB_BIT(ISR_TUND)	|
			     MACB_BIT(ISR_RLE)	|
			     MACB_BIT(TCOMP)	|
			     MACB_BIT(ISR_ROVR) |
			     MACB_BIT(HRESP));

	netif_stop_queue(dev);

	dma_free_coherent(&lp->pdev->dev,
			  AT91ETHER_MAX_RX_DESCR *
			  macb_dma_desc_get_size(lp),
			  q->rx_ring, q->rx_ring_dma);
	q->rx_ring = NULL;

	dma_free_coherent(&lp->pdev->dev,
			  AT91ETHER_MAX_RX_DESCR * AT91ETHER_MAX_RBUFF_SZ,
			  q->rx_buffers, q->rx_buffers_dma);
	q->rx_buffers = NULL;

	return 0;
}

/* Transmit packet */
static netdev_tx_t at91ether_start_xmit(struct sk_buff *skb,
					struct net_device *dev)
{
	struct macb *lp = netdev_priv(dev);

	if (macb_readl(lp, TSR) & MACB_BIT(RM9200_BNQ)) {
		netif_stop_queue(dev);

		/* Store packet information (to free when Tx completed) */
		lp->skb = skb;
		lp->skb_length = skb->len;
		lp->skb_physaddr = dma_map_single(NULL, skb->data, skb->len,
							DMA_TO_DEVICE);
		if (dma_mapping_error(NULL, lp->skb_physaddr)) {
			dev_kfree_skb_any(skb);
			dev->stats.tx_dropped++;
			netdev_err(dev, "%s: DMA mapping error\n", __func__);
			return NETDEV_TX_OK;
		}

		/* Set address of the data in the Transmit Address register */
		macb_writel(lp, TAR, lp->skb_physaddr);
		/* Set length of the packet in the Transmit Control register */
		macb_writel(lp, TCR, skb->len);

	} else {
		netdev_err(dev, "%s called, but device is busy!\n", __func__);
		return NETDEV_TX_BUSY;
	}

	return NETDEV_TX_OK;
}

/* Extract received frame from buffer descriptors and sent to upper layers.
 * (Called from interrupt context)
 */
static void at91ether_rx(struct net_device *dev)
{
	struct macb *lp = netdev_priv(dev);
	struct macb_queue *q = &lp->queues[0];
	struct macb_dma_desc *desc;
	unsigned char *p_recv;
	struct sk_buff *skb;
	unsigned int pktlen;

	desc = macb_rx_desc(q, q->rx_tail);
	while (desc->addr & MACB_BIT(RX_USED)) {
		p_recv = q->rx_buffers + q->rx_tail * AT91ETHER_MAX_RBUFF_SZ;
		pktlen = MACB_BF(RX_FRMLEN, desc->ctrl);
		skb = netdev_alloc_skb(dev, pktlen + 2);
		if (skb) {
			skb_reserve(skb, 2);
			skb_put_data(skb, p_recv, pktlen);

			skb->protocol = eth_type_trans(skb, dev);
			dev->stats.rx_packets++;
			dev->stats.rx_bytes += pktlen;
			netif_rx(skb);
		} else {
			dev->stats.rx_dropped++;
		}

		if (desc->ctrl & MACB_BIT(RX_MHASH_MATCH))
			dev->stats.multicast++;

		/* reset ownership bit */
		desc->addr &= ~MACB_BIT(RX_USED);

		/* wrap after last buffer */
		if (q->rx_tail == AT91ETHER_MAX_RX_DESCR - 1)
			q->rx_tail = 0;
		else
			q->rx_tail++;

		desc = macb_rx_desc(q, q->rx_tail);
	}
}

/* MAC interrupt handler */
static irqreturn_t at91ether_interrupt(int irq, void *dev_id)
{
	struct net_device *dev = dev_id;
	struct macb *lp = netdev_priv(dev);
	u32 intstatus, ctl;

	/* MAC Interrupt Status register indicates what interrupts are pending.
	 * It is automatically cleared once read.
	 */
	intstatus = macb_readl(lp, ISR);

	/* Receive complete */
	if (intstatus & MACB_BIT(RCOMP))
		at91ether_rx(dev);

	/* Transmit complete */
	if (intstatus & MACB_BIT(TCOMP)) {
		/* The TCOM bit is set even if the transmission failed */
		if (intstatus & (MACB_BIT(ISR_TUND) | MACB_BIT(ISR_RLE)))
			dev->stats.tx_errors++;

		if (lp->skb) {
			dev_kfree_skb_irq(lp->skb);
			lp->skb = NULL;
			dma_unmap_single(NULL, lp->skb_physaddr,
					 lp->skb_length, DMA_TO_DEVICE);
			dev->stats.tx_packets++;
			dev->stats.tx_bytes += lp->skb_length;
		}
		netif_wake_queue(dev);
	}

	/* Work-around for EMAC Errata section 41.3.1 */
	if (intstatus & MACB_BIT(RXUBR)) {
		ctl = macb_readl(lp, NCR);
		macb_writel(lp, NCR, ctl & ~MACB_BIT(RE));
		wmb();
		macb_writel(lp, NCR, ctl | MACB_BIT(RE));
	}

	if (intstatus & MACB_BIT(ISR_ROVR))
		netdev_err(dev, "ROVR error\n");

	return IRQ_HANDLED;
}

#ifdef CONFIG_NET_POLL_CONTROLLER
static void at91ether_poll_controller(struct net_device *dev)
{
	unsigned long flags;

	local_irq_save(flags);
	at91ether_interrupt(dev->irq, dev);
	local_irq_restore(flags);
}
#endif

static const struct net_device_ops at91ether_netdev_ops = {
	.ndo_open		= at91ether_open,
	.ndo_stop		= at91ether_close,
	.ndo_start_xmit		= at91ether_start_xmit,
	.ndo_get_stats		= macb_get_stats,
	.ndo_set_rx_mode	= macb_set_rx_mode,
	.ndo_set_mac_address	= eth_mac_addr,
	.ndo_do_ioctl		= macb_ioctl,
	.ndo_validate_addr	= eth_validate_addr,
#ifdef CONFIG_NET_POLL_CONTROLLER
	.ndo_poll_controller	= at91ether_poll_controller,
#endif
};

static int at91ether_clk_init(struct platform_device *pdev, struct clk **pclk,
			      struct clk **hclk, struct clk **tx_clk,
			      struct clk **rx_clk)
{
	int err;

	*hclk = NULL;
	*tx_clk = NULL;
	*rx_clk = NULL;

	*pclk = devm_clk_get(&pdev->dev, "ether_clk");
	if (IS_ERR(*pclk))
		return PTR_ERR(*pclk);

	err = clk_prepare_enable(*pclk);
	if (err) {
		dev_err(&pdev->dev, "failed to enable pclk (%u)\n", err);
		return err;
	}

	return 0;
}

static int at91ether_init(struct platform_device *pdev)
{
	struct net_device *dev = platform_get_drvdata(pdev);
	struct macb *bp = netdev_priv(dev);
	int err;
	u32 reg;

	bp->queues[0].bp = bp;

	dev->netdev_ops = &at91ether_netdev_ops;
	dev->ethtool_ops = &macb_ethtool_ops;

	err = devm_request_irq(&pdev->dev, dev->irq, at91ether_interrupt,
			       0, dev->name, dev);
	if (err)
		return err;

	macb_writel(bp, NCR, 0);

	reg = MACB_BF(CLK, MACB_CLK_DIV32) | MACB_BIT(BIG);
	if (bp->phy_interface == PHY_INTERFACE_MODE_RMII)
		reg |= MACB_BIT(RM9200_RMII);

	macb_writel(bp, NCFGR, reg);

	return 0;
}

static bool __maybe_unused macb_sama5d2_can_wol(void)
{
#ifdef CONFIG_ARCH_AT91
	return at91_suspend_entering_slow_clock();
#else
	return true;
#endif
}

static bool __maybe_unused macb_sama5d2_backup(void)
{
#ifdef CONFIG_ARCH_AT91
	return at91_suspend_entering_backup();
#else
	return false;
#endif
}

static int __maybe_unused macb_sama5d2_suspend(struct macb *bp)
{
	struct macb_sama5d2_pm_data *pm_data = bp->pm_data;
	struct net_device *netdev = bp->dev;

	if (!macb_sama5d2_backup())
		return -EPERM;

	if (netdev->hw_features & NETIF_F_NTUPLE)
		pm_data->etht = gem_readl_n(bp, ETHT, SCRT2_ETHT);

	if (!(bp->caps & MACB_CAPS_USRIO_DISABLED))
		pm_data->usrio = macb_or_gem_readl(bp, USRIO);

	if (netif_running(netdev))
		macb_close(netdev);

	return 0;
}

static int __maybe_unused macb_sama5d2_resume(struct macb *bp)
{
	struct macb_sama5d2_pm_data *pm_data = bp->pm_data;
	struct net_device *netdev = bp->dev;

	if (!macb_sama5d2_backup())
		return -EPERM;

	if (netdev->hw_features & NETIF_F_NTUPLE)
		gem_writel_n(bp, ETHT, SCRT2_ETHT, pm_data->etht);

	if (!(bp->caps & MACB_CAPS_USRIO_DISABLED))
		macb_or_gem_writel(bp, USRIO, pm_data->usrio);

	if (netif_running(netdev))
		macb_open(netdev);

	macb_set_rx_mode(bp->dev);
	macb_restore_features(bp);

	return 0;
}

MACB_CONFIG_PM(macb_sama5d2_pm, macb_sama5d2_can_wol,
	       macb_sama5d2_suspend, macb_sama5d2_resume,
	       sizeof(struct macb_sama5d2_pm_data));

static const struct macb_config at91sam9260_config = {
	.caps = MACB_CAPS_USRIO_HAS_CLKEN | MACB_CAPS_USRIO_DEFAULT_IS_MII_GMII,
	.clk_init = macb_clk_init,
	.init = macb_init,
};

static const struct macb_config sama5d3macb_config = {
	.caps = MACB_CAPS_SG_DISABLED
	      | MACB_CAPS_USRIO_HAS_CLKEN | MACB_CAPS_USRIO_DEFAULT_IS_MII_GMII,
	.clk_init = macb_clk_init,
	.init = macb_init,
};

static const struct macb_config pc302gem_config = {
	.caps = MACB_CAPS_SG_DISABLED | MACB_CAPS_GIGABIT_MODE_AVAILABLE,
	.dma_burst_length = 16,
	.clk_init = macb_clk_init,
	.init = macb_init,
};

static const struct macb_config sama5d2_config = {
	.caps = MACB_CAPS_USRIO_DEFAULT_IS_MII_GMII,
	.dma_burst_length = 16,
	.clk_init = macb_clk_init,
	.init = macb_init,
	.pm = &macb_sama5d2_pm,
};

static const struct macb_config sama5d3_config = {
	.caps = MACB_CAPS_SG_DISABLED | MACB_CAPS_GIGABIT_MODE_AVAILABLE
	      | MACB_CAPS_USRIO_DEFAULT_IS_MII_GMII | MACB_CAPS_JUMBO,
	.dma_burst_length = 16,
	.clk_init = macb_clk_init,
	.init = macb_init,
	.jumbo_max_len = 10240,
};

static const struct macb_config sama5d4_config = {
	.caps = MACB_CAPS_USRIO_DEFAULT_IS_MII_GMII,
	.dma_burst_length = 4,
	.clk_init = macb_clk_init,
	.init = macb_init,
};

static const struct macb_config emac_config = {
	.clk_init = at91ether_clk_init,
	.init = at91ether_init,
};

static const struct macb_config np4_config = {
	.caps = MACB_CAPS_USRIO_DISABLED,
	.clk_init = macb_clk_init,
	.init = macb_init,
};

static const struct macb_config zynqmp_config = {
	.caps = MACB_CAPS_GIGABIT_MODE_AVAILABLE |
			MACB_CAPS_JUMBO |
			MACB_CAPS_GEM_HAS_PTP | MACB_CAPS_BD_RD_PREFETCH,
	.dma_burst_length = 16,
	.clk_init = macb_clk_init,
	.init = macb_init,
	.jumbo_max_len = 10240,
};

static const struct macb_config zynq_config = {
	.caps = MACB_CAPS_GIGABIT_MODE_AVAILABLE | MACB_CAPS_NO_GIGABIT_HALF,
	.dma_burst_length = 16,
	.clk_init = macb_clk_init,
	.init = macb_init,
};

static const struct of_device_id macb_dt_ids[] = {
	{ .compatible = "cdns,at32ap7000-macb" },
	{ .compatible = "cdns,at91sam9260-macb", .data = &at91sam9260_config },
	{ .compatible = "cdns,macb" },
	{ .compatible = "cdns,np4-macb", .data = &np4_config },
	{ .compatible = "cdns,pc302-gem", .data = &pc302gem_config },
	{ .compatible = "cdns,gem", .data = &pc302gem_config },
	{ .compatible = "atmel,sama5d2-gem", .data = &sama5d2_config },
	{ .compatible = "atmel,sama5d3-gem", .data = &sama5d3_config },
	{ .compatible = "atmel,sama5d3-macb", .data = &sama5d3macb_config },
	{ .compatible = "atmel,sama5d4-gem", .data = &sama5d4_config },
	{ .compatible = "cdns,at91rm9200-emac", .data = &emac_config },
	{ .compatible = "cdns,emac", .data = &emac_config },
	{ .compatible = "cdns,zynqmp-gem", .data = &zynqmp_config},
	{ .compatible = "cdns,zynq-gem", .data = &zynq_config },
	{ /* sentinel */ }
};
MODULE_DEVICE_TABLE(of, macb_dt_ids);
#endif /* CONFIG_OF */

static const struct macb_config default_gem_config = {
	.caps = MACB_CAPS_GIGABIT_MODE_AVAILABLE |
			MACB_CAPS_JUMBO |
			MACB_CAPS_GEM_HAS_PTP,
	.dma_burst_length = 16,
	.clk_init = macb_clk_init,
	.init = macb_init,
	.jumbo_max_len = 10240,
};

static int macb_probe(struct platform_device *pdev)
{
	const struct macb_config *macb_config = &default_gem_config;
	struct device_node *np = pdev->dev.of_node;
	struct clk *pclk, *hclk = NULL, *tx_clk = NULL, *rx_clk = NULL;
	unsigned int queue_mask, num_queues;
	struct macb_platform_data *pdata;
	bool native_io;
	struct phy_device *phydev;
	struct net_device *dev;
	struct resource *regs;
	void __iomem *mem;
	const char *mac;
	struct macb *bp;
	int err, val;

	regs = platform_get_resource(pdev, IORESOURCE_MEM, 0);
	mem = devm_ioremap_resource(&pdev->dev, regs);
	if (IS_ERR(mem))
		return PTR_ERR(mem);

	if (np) {
		const struct of_device_id *match;

		match = of_match_node(macb_dt_ids, np);
		if (match && match->data)
			macb_config = match->data;
	}

	err = macb_config->clk_init(pdev, &pclk, &hclk, &tx_clk, &rx_clk);
	if (err)
		return err;

	native_io = hw_is_native_io(mem);

	macb_probe_queues(mem, native_io, &queue_mask, &num_queues);
	dev = alloc_etherdev_mq(sizeof(*bp), num_queues);
	if (!dev) {
		err = -ENOMEM;
		goto err_disable_clocks;
	}

	dev->base_addr = regs->start;

	SET_NETDEV_DEV(dev, &pdev->dev);

	bp = netdev_priv(dev);
	bp->pdev = pdev;
	bp->dev = dev;
	bp->regs = mem;
	bp->config = macb_config;
	bp->native_io = native_io;
	if (native_io) {
		bp->macb_reg_readl = hw_readl_native;
		bp->macb_reg_writel = hw_writel_native;
	} else {
		bp->macb_reg_readl = hw_readl;
		bp->macb_reg_writel = hw_writel;
	}
	bp->num_queues = num_queues;
	bp->queue_mask = queue_mask;
	bp->pclk = pclk;
	bp->hclk = hclk;
	bp->tx_clk = tx_clk;
	bp->rx_clk = rx_clk;

	if (bp->config->pm && bp->config->pm->data_size > 0) {
		bp->pm_data = devm_kzalloc(&pdev->dev,
					   bp->config->pm->data_size,
					   GFP_KERNEL);
		if (!bp->pm_data) {
			err = -ENOMEM;
			goto err_out_free_netdev;
		}
	} else {
		bp->pm_data = NULL;
	}

	bp->wol = 0;
	if (of_get_property(np, "magic-packet", NULL))
		bp->wol |= MACB_WOL_HAS_MAGIC_PACKET;
	device_init_wakeup(&pdev->dev, bp->wol & MACB_WOL_HAS_MAGIC_PACKET);

	spin_lock_init(&bp->lock);

	/* setup capabilities */
	macb_configure_caps(bp);

#ifdef CONFIG_ARCH_DMA_ADDR_T_64BIT
	if (GEM_BFEXT(DAW64, gem_readl(bp, DCFG6))) {
		dma_set_mask(&pdev->dev, DMA_BIT_MASK(44));
		bp->hw_dma_cap |= HW_DMA_CAP_64B;
	}
#endif
	platform_set_drvdata(pdev, dev);

	dev->irq = platform_get_irq(pdev, 0);
	if (dev->irq < 0) {
		err = dev->irq;
		goto err_out_free_netdev;
	}

	/* MTU range: 68 - 1500 or 10240 */
	dev->min_mtu = GEM_MTU_MIN_SIZE;
	if (bp->caps & MACB_CAPS_JUMBO)
		dev->max_mtu = gem_readl(bp, JML) - ETH_HLEN - ETH_FCS_LEN;
	else
		dev->max_mtu = ETH_DATA_LEN;

	if (bp->caps & MACB_CAPS_BD_RD_PREFETCH) {
		val = GEM_BFEXT(RXBD_RDBUFF, gem_readl(bp, DCFG10));
		if (val)
			bp->rx_bd_rd_prefetch = (2 << (val - 1)) *
						macb_dma_desc_get_size(bp);

		val = GEM_BFEXT(TXBD_RDBUFF, gem_readl(bp, DCFG10));
		if (val)
			bp->tx_bd_rd_prefetch = (2 << (val - 1)) *
						macb_dma_desc_get_size(bp);
	}

	mac = of_get_mac_address(np);
	if (mac) {
		ether_addr_copy(bp->dev->dev_addr, mac);
	} else {
		err = of_get_nvmem_mac_address(np, bp->dev->dev_addr);
		if (err) {
			if (err == -EPROBE_DEFER)
				goto err_out_free_netdev;
			macb_get_hwaddr(bp);
		}
	}

	err = of_get_phy_mode(np);
	if (err < 0) {
		pdata = dev_get_platdata(&pdev->dev);
		if (pdata && pdata->is_rmii)
			bp->phy_interface = PHY_INTERFACE_MODE_RMII;
		else
			bp->phy_interface = PHY_INTERFACE_MODE_MII;
	} else {
		bp->phy_interface = err;
	}

	/* IP specific init */
	err = bp->config->init(pdev);
	if (err)
		goto err_out_free_netdev;

	err = macb_mii_init(bp);
	if (err)
		goto err_out_free_netdev;

	phydev = dev->phydev;

	netif_carrier_off(dev);

	err = register_netdev(dev);
	if (err) {
		dev_err(&pdev->dev, "Cannot register net device, aborting.\n");
		goto err_out_unregister_mdio;
	}

	tasklet_init(&bp->hresp_err_tasklet, macb_hresp_error_task,
		     (unsigned long)bp);

	phy_attached_info(phydev);

	netdev_info(dev, "Cadence %s rev 0x%08x at 0x%08lx irq %d (%pM)\n",
		    macb_is_gem(bp) ? "GEM" : "MACB", macb_readl(bp, MID),
		    dev->base_addr, dev->irq, dev->dev_addr);

	return 0;

err_out_unregister_mdio:
	phy_disconnect(dev->phydev);
	mdiobus_unregister(bp->mii_bus);
	of_node_put(bp->phy_node);
	if (np && of_phy_is_fixed_link(np))
		of_phy_deregister_fixed_link(np);
	mdiobus_free(bp->mii_bus);

err_out_free_netdev:
	free_netdev(dev);

err_disable_clocks:
	clk_disable_unprepare(tx_clk);
	clk_disable_unprepare(hclk);
	clk_disable_unprepare(pclk);
	clk_disable_unprepare(rx_clk);

	return err;
}

static int macb_remove(struct platform_device *pdev)
{
	struct net_device *dev;
	struct macb *bp;
	struct device_node *np = pdev->dev.of_node;

	dev = platform_get_drvdata(pdev);

	if (dev) {
		bp = netdev_priv(dev);
		if (dev->phydev)
			phy_disconnect(dev->phydev);
		mdiobus_unregister(bp->mii_bus);
		if (np && of_phy_is_fixed_link(np))
			of_phy_deregister_fixed_link(np);
		dev->phydev = NULL;
		mdiobus_free(bp->mii_bus);

		unregister_netdev(dev);
		clk_disable_unprepare(bp->tx_clk);
		clk_disable_unprepare(bp->hclk);
		clk_disable_unprepare(bp->pclk);
		clk_disable_unprepare(bp->rx_clk);
		of_node_put(bp->phy_node);
		free_netdev(dev);
	}

	return 0;
}

static int __maybe_unused macb_suspend(struct device *dev)
{
	struct platform_device *pdev = to_platform_device(dev);
	struct net_device *netdev = platform_get_drvdata(pdev);
	struct macb *bp = netdev_priv(netdev);
	bool can_wol = true;

	netif_carrier_off(netdev);
	netif_device_detach(netdev);

	if (bp->config->pm && bp->config->pm->can_wol())
		can_wol = bp->config->pm->can_wol();

	if (can_wol && (bp->wol & MACB_WOL_ENABLED)) {
		macb_writel(bp, IER, MACB_BIT(WOL));
		macb_writel(bp, WOL, MACB_BIT(MAG));
		enable_irq_wake(bp->queues[0].irq);
	} else {
		if (bp->config->pm && bp->config->pm->ops &&
		    bp->config->pm->ops->suspend)
			bp->config->pm->ops->suspend(bp);

		clk_disable_unprepare(bp->tx_clk);
		clk_disable_unprepare(bp->hclk);
		clk_disable_unprepare(bp->pclk);
		clk_disable_unprepare(bp->rx_clk);
	}

	return 0;
}

static int __maybe_unused macb_resume(struct device *dev)
{
	struct platform_device *pdev = to_platform_device(dev);
	struct net_device *netdev = platform_get_drvdata(pdev);
	struct macb *bp = netdev_priv(netdev);
	bool can_wol = true;

	if (bp->config->pm && bp->config->pm->can_wol)
		can_wol = bp->config->pm->can_wol();

	if (can_wol && (bp->wol & MACB_WOL_ENABLED)) {
		macb_writel(bp, IDR, MACB_BIT(WOL));
		macb_writel(bp, WOL, 0);
		disable_irq_wake(bp->queues[0].irq);
	} else {
		clk_prepare_enable(bp->pclk);
		clk_prepare_enable(bp->hclk);
		clk_prepare_enable(bp->tx_clk);
		clk_prepare_enable(bp->rx_clk);

		if (bp->config->pm && bp->config->pm->ops &&
		    bp->config->pm->ops->resume)
			bp->config->pm->ops->resume(bp);
	}

	netif_device_attach(netdev);

	return 0;
}

static SIMPLE_DEV_PM_OPS(macb_pm_ops, macb_suspend, macb_resume);

static struct platform_driver macb_driver = {
	.probe		= macb_probe,
	.remove		= macb_remove,
	.driver		= {
		.name		= "macb",
		.of_match_table	= of_match_ptr(macb_dt_ids),
		.pm	= &macb_pm_ops,
	},
};

module_platform_driver(macb_driver);

MODULE_LICENSE("GPL");
MODULE_DESCRIPTION("Cadence MACB/GEM Ethernet driver");
MODULE_AUTHOR("Haavard Skinnemoen (Atmel)");
MODULE_ALIAS("platform:macb");<|MERGE_RESOLUTION|>--- conflicted
+++ resolved
@@ -2048,33 +2048,16 @@
 {
 	struct macb_queue *queue;
 	unsigned int q;
-<<<<<<< HEAD
-	unsigned long ctrl;
-
-	/*
-	 * Be careful to not disable port management, it seems that some
-	 * PHYs don't like it.
-	 */
-	ctrl = macb_readl(bp, NCR);
-=======
 	u32 ctrl = macb_readl(bp, NCR);
->>>>>>> 1244bbb3
 
 	/* Disable RX and TX (XXX: Should we halt the transmission
 	 * more gracefully?)
 	 */
 	ctrl &= ~(MACB_BIT(RE) | MACB_BIT(TE));
-<<<<<<< HEAD
-	macb_writel(bp, NCR, ctrl);
 
 	/* Clear the stats registers (XXX: Update stats first?) */
 	ctrl |= MACB_BIT(CLRSTAT);
-=======
-
-	/* Clear the stats registers (XXX: Update stats first?) */
-	ctrl |= MACB_BIT(CLRSTAT);
-
->>>>>>> 1244bbb3
+
 	macb_writel(bp, NCR, ctrl);
 
 	/* Clear all status flags */
