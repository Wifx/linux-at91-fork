--- conflicted
+++ resolved
@@ -1244,13 +1244,10 @@
 
 	int	rx_bd_rd_prefetch;
 	int	tx_bd_rd_prefetch;
-<<<<<<< HEAD
-=======
 
 	const struct macb_config *config;
 
 	void *pm_data;
->>>>>>> 979ede9c
 };
 
 #ifdef CONFIG_MACB_USE_HWSTAMP
