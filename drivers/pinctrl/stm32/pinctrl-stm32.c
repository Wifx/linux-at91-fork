--- conflicted
+++ resolved
@@ -95,12 +95,9 @@
 	struct regmap		*regmap;
 	struct regmap_field	*irqmux[STM32_GPIO_PINS_PER_BANK];
 	struct hwspinlock *hwlock;
-<<<<<<< HEAD
-=======
 	struct stm32_desc_pin *pins;
 	u32 npins;
 	u32 pkg;
->>>>>>> 0ecfebd2
 };
 
 static inline int stm32_gpio_pin(int gpio)
@@ -1279,14 +1276,11 @@
 
 	platform_set_drvdata(pdev, pctl);
 
-<<<<<<< HEAD
-=======
 	/* check for IRQ controller (may require deferred probe) */
 	pctl->domain = stm32_pctrl_get_irq_domain(np);
 	if (IS_ERR(pctl->domain))
 		return PTR_ERR(pctl->domain);
 
->>>>>>> 0ecfebd2
 	/* hwspinlock is optional */
 	hwlock_id = of_hwspin_lock_get_id(pdev->dev.of_node, 0);
 	if (hwlock_id < 0) {
