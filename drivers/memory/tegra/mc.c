// SPDX-License-Identifier: GPL-2.0-only
/*
 * Copyright (C) 2014 NVIDIA CORPORATION.  All rights reserved.
 */

#include <linux/clk.h>
#include <linux/delay.h>
#include <linux/dma-mapping.h>
#include <linux/export.h>
#include <linux/interrupt.h>
#include <linux/kernel.h>
#include <linux/module.h>
#include <linux/of.h>
#include <linux/of_device.h>
#include <linux/platform_device.h>
#include <linux/slab.h>
#include <linux/sort.h>

#include <soc/tegra/fuse.h>

#include "mc.h"

static const struct of_device_id tegra_mc_of_match[] = {
#ifdef CONFIG_ARCH_TEGRA_2x_SOC
	{ .compatible = "nvidia,tegra20-mc-gart", .data = &tegra20_mc_soc },
#endif
#ifdef CONFIG_ARCH_TEGRA_3x_SOC
	{ .compatible = "nvidia,tegra30-mc", .data = &tegra30_mc_soc },
#endif
#ifdef CONFIG_ARCH_TEGRA_114_SOC
	{ .compatible = "nvidia,tegra114-mc", .data = &tegra114_mc_soc },
#endif
#ifdef CONFIG_ARCH_TEGRA_124_SOC
	{ .compatible = "nvidia,tegra124-mc", .data = &tegra124_mc_soc },
#endif
#ifdef CONFIG_ARCH_TEGRA_132_SOC
	{ .compatible = "nvidia,tegra132-mc", .data = &tegra132_mc_soc },
#endif
#ifdef CONFIG_ARCH_TEGRA_210_SOC
	{ .compatible = "nvidia,tegra210-mc", .data = &tegra210_mc_soc },
#endif
#ifdef CONFIG_ARCH_TEGRA_186_SOC
	{ .compatible = "nvidia,tegra186-mc", .data = &tegra186_mc_soc },
#endif
#ifdef CONFIG_ARCH_TEGRA_194_SOC
	{ .compatible = "nvidia,tegra194-mc", .data = &tegra194_mc_soc },
#endif
	{ /* sentinel */ }
};
MODULE_DEVICE_TABLE(of, tegra_mc_of_match);

static void tegra_mc_devm_action_put_device(void *data)
{
	struct tegra_mc *mc = data;

	put_device(mc->dev);
}

/**
 * devm_tegra_memory_controller_get() - get Tegra Memory Controller handle
 * @dev: device pointer for the consumer device
 *
 * This function will search for the Memory Controller node in a device-tree
 * and retrieve the Memory Controller handle.
 *
 * Return: ERR_PTR() on error or a valid pointer to a struct tegra_mc.
 */
struct tegra_mc *devm_tegra_memory_controller_get(struct device *dev)
{
	struct platform_device *pdev;
	struct device_node *np;
	struct tegra_mc *mc;
	int err;

	np = of_parse_phandle(dev->of_node, "nvidia,memory-controller", 0);
	if (!np)
		return ERR_PTR(-ENOENT);

	pdev = of_find_device_by_node(np);
	of_node_put(np);
	if (!pdev)
		return ERR_PTR(-ENODEV);

	mc = platform_get_drvdata(pdev);
	if (!mc) {
		put_device(&pdev->dev);
		return ERR_PTR(-EPROBE_DEFER);
	}

	err = devm_add_action_or_reset(dev, tegra_mc_devm_action_put_device, mc);
	if (err)
		return ERR_PTR(err);

	return mc;
}
EXPORT_SYMBOL_GPL(devm_tegra_memory_controller_get);

int tegra_mc_probe_device(struct tegra_mc *mc, struct device *dev)
{
	if (mc->soc->ops && mc->soc->ops->probe_device)
		return mc->soc->ops->probe_device(mc, dev);

	return 0;
}
EXPORT_SYMBOL_GPL(tegra_mc_probe_device);

static int tegra_mc_block_dma_common(struct tegra_mc *mc,
				     const struct tegra_mc_reset *rst)
{
	unsigned long flags;
	u32 value;

	spin_lock_irqsave(&mc->lock, flags);

	value = mc_readl(mc, rst->control) | BIT(rst->bit);
	mc_writel(mc, value, rst->control);

	spin_unlock_irqrestore(&mc->lock, flags);

	return 0;
}

static bool tegra_mc_dma_idling_common(struct tegra_mc *mc,
				       const struct tegra_mc_reset *rst)
{
	return (mc_readl(mc, rst->status) & BIT(rst->bit)) != 0;
}

static int tegra_mc_unblock_dma_common(struct tegra_mc *mc,
				       const struct tegra_mc_reset *rst)
{
	unsigned long flags;
	u32 value;

	spin_lock_irqsave(&mc->lock, flags);

	value = mc_readl(mc, rst->control) & ~BIT(rst->bit);
	mc_writel(mc, value, rst->control);

	spin_unlock_irqrestore(&mc->lock, flags);

	return 0;
}

static int tegra_mc_reset_status_common(struct tegra_mc *mc,
					const struct tegra_mc_reset *rst)
{
	return (mc_readl(mc, rst->control) & BIT(rst->bit)) != 0;
}

const struct tegra_mc_reset_ops tegra_mc_reset_ops_common = {
	.block_dma = tegra_mc_block_dma_common,
	.dma_idling = tegra_mc_dma_idling_common,
	.unblock_dma = tegra_mc_unblock_dma_common,
	.reset_status = tegra_mc_reset_status_common,
};

static inline struct tegra_mc *reset_to_mc(struct reset_controller_dev *rcdev)
{
	return container_of(rcdev, struct tegra_mc, reset);
}

static const struct tegra_mc_reset *tegra_mc_reset_find(struct tegra_mc *mc,
							unsigned long id)
{
	unsigned int i;

	for (i = 0; i < mc->soc->num_resets; i++)
		if (mc->soc->resets[i].id == id)
			return &mc->soc->resets[i];

	return NULL;
}

static int tegra_mc_hotreset_assert(struct reset_controller_dev *rcdev,
				    unsigned long id)
{
	struct tegra_mc *mc = reset_to_mc(rcdev);
	const struct tegra_mc_reset_ops *rst_ops;
	const struct tegra_mc_reset *rst;
	int retries = 500;
	int err;

	rst = tegra_mc_reset_find(mc, id);
	if (!rst)
		return -ENODEV;

	rst_ops = mc->soc->reset_ops;
	if (!rst_ops)
		return -ENODEV;

	/* DMA flushing will fail if reset is already asserted */
	if (rst_ops->reset_status) {
		/* check whether reset is asserted */
		if (rst_ops->reset_status(mc, rst))
			return 0;
	}

	if (rst_ops->block_dma) {
		/* block clients DMA requests */
		err = rst_ops->block_dma(mc, rst);
		if (err) {
			dev_err(mc->dev, "failed to block %s DMA: %d\n",
				rst->name, err);
			return err;
		}
	}

	if (rst_ops->dma_idling) {
		/* wait for completion of the outstanding DMA requests */
		while (!rst_ops->dma_idling(mc, rst)) {
			if (!retries--) {
				dev_err(mc->dev, "failed to flush %s DMA\n",
					rst->name);
				return -EBUSY;
			}

			usleep_range(10, 100);
		}
	}

	if (rst_ops->hotreset_assert) {
		/* clear clients DMA requests sitting before arbitration */
		err = rst_ops->hotreset_assert(mc, rst);
		if (err) {
			dev_err(mc->dev, "failed to hot reset %s: %d\n",
				rst->name, err);
			return err;
		}
	}

	return 0;
}

static int tegra_mc_hotreset_deassert(struct reset_controller_dev *rcdev,
				      unsigned long id)
{
	struct tegra_mc *mc = reset_to_mc(rcdev);
	const struct tegra_mc_reset_ops *rst_ops;
	const struct tegra_mc_reset *rst;
	int err;

	rst = tegra_mc_reset_find(mc, id);
	if (!rst)
		return -ENODEV;

	rst_ops = mc->soc->reset_ops;
	if (!rst_ops)
		return -ENODEV;

	if (rst_ops->hotreset_deassert) {
		/* take out client from hot reset */
		err = rst_ops->hotreset_deassert(mc, rst);
		if (err) {
			dev_err(mc->dev, "failed to deassert hot reset %s: %d\n",
				rst->name, err);
			return err;
		}
	}

	if (rst_ops->unblock_dma) {
		/* allow new DMA requests to proceed to arbitration */
		err = rst_ops->unblock_dma(mc, rst);
		if (err) {
			dev_err(mc->dev, "failed to unblock %s DMA : %d\n",
				rst->name, err);
			return err;
		}
	}

	return 0;
}

static int tegra_mc_hotreset_status(struct reset_controller_dev *rcdev,
				    unsigned long id)
{
	struct tegra_mc *mc = reset_to_mc(rcdev);
	const struct tegra_mc_reset_ops *rst_ops;
	const struct tegra_mc_reset *rst;

	rst = tegra_mc_reset_find(mc, id);
	if (!rst)
		return -ENODEV;

	rst_ops = mc->soc->reset_ops;
	if (!rst_ops)
		return -ENODEV;

	return rst_ops->reset_status(mc, rst);
}

static const struct reset_control_ops tegra_mc_reset_ops = {
	.assert = tegra_mc_hotreset_assert,
	.deassert = tegra_mc_hotreset_deassert,
	.status = tegra_mc_hotreset_status,
};

static int tegra_mc_reset_setup(struct tegra_mc *mc)
{
	int err;

	mc->reset.ops = &tegra_mc_reset_ops;
	mc->reset.owner = THIS_MODULE;
	mc->reset.of_node = mc->dev->of_node;
	mc->reset.of_reset_n_cells = 1;
	mc->reset.nr_resets = mc->soc->num_resets;

	err = reset_controller_register(&mc->reset);
	if (err < 0)
		return err;

	return 0;
}

int tegra_mc_write_emem_configuration(struct tegra_mc *mc, unsigned long rate)
{
	unsigned int i;
	struct tegra_mc_timing *timing = NULL;

	for (i = 0; i < mc->num_timings; i++) {
		if (mc->timings[i].rate == rate) {
			timing = &mc->timings[i];
			break;
		}
	}

	if (!timing) {
		dev_err(mc->dev, "no memory timing registered for rate %lu\n",
			rate);
		return -EINVAL;
	}

	for (i = 0; i < mc->soc->num_emem_regs; ++i)
		mc_writel(mc, timing->emem_data[i], mc->soc->emem_regs[i]);

	return 0;
}
EXPORT_SYMBOL_GPL(tegra_mc_write_emem_configuration);

unsigned int tegra_mc_get_emem_device_count(struct tegra_mc *mc)
{
	u8 dram_count;

	dram_count = mc_readl(mc, MC_EMEM_ADR_CFG);
	dram_count &= MC_EMEM_ADR_CFG_EMEM_NUMDEV;
	dram_count++;

	return dram_count;
}
EXPORT_SYMBOL_GPL(tegra_mc_get_emem_device_count);

#if defined(CONFIG_ARCH_TEGRA_3x_SOC) || \
    defined(CONFIG_ARCH_TEGRA_114_SOC) || \
    defined(CONFIG_ARCH_TEGRA_124_SOC) || \
    defined(CONFIG_ARCH_TEGRA_132_SOC) || \
    defined(CONFIG_ARCH_TEGRA_210_SOC)
static int tegra_mc_setup_latency_allowance(struct tegra_mc *mc)
{
	unsigned long long tick;
	unsigned int i;
	u32 value;

	/* compute the number of MC clock cycles per tick */
	tick = (unsigned long long)mc->tick * clk_get_rate(mc->clk);
	do_div(tick, NSEC_PER_SEC);

	value = mc_readl(mc, MC_EMEM_ARB_CFG);
	value &= ~MC_EMEM_ARB_CFG_CYCLES_PER_UPDATE_MASK;
	value |= MC_EMEM_ARB_CFG_CYCLES_PER_UPDATE(tick);
	mc_writel(mc, value, MC_EMEM_ARB_CFG);

	/* write latency allowance defaults */
	for (i = 0; i < mc->soc->num_clients; i++) {
		const struct tegra_mc_client *client = &mc->soc->clients[i];
		u32 value;

		value = mc_readl(mc, client->regs.la.reg);
		value &= ~(client->regs.la.mask << client->regs.la.shift);
		value |= (client->regs.la.def & client->regs.la.mask) << client->regs.la.shift;
		mc_writel(mc, value, client->regs.la.reg);
	}

	/* latch new values */
	mc_writel(mc, MC_TIMING_UPDATE, MC_TIMING_CONTROL);

	return 0;
}

static int load_one_timing(struct tegra_mc *mc,
			   struct tegra_mc_timing *timing,
			   struct device_node *node)
{
	int err;
	u32 tmp;

	err = of_property_read_u32(node, "clock-frequency", &tmp);
	if (err) {
		dev_err(mc->dev,
			"timing %pOFn: failed to read rate\n", node);
		return err;
	}

	timing->rate = tmp;
	timing->emem_data = devm_kcalloc(mc->dev, mc->soc->num_emem_regs,
					 sizeof(u32), GFP_KERNEL);
	if (!timing->emem_data)
		return -ENOMEM;

	err = of_property_read_u32_array(node, "nvidia,emem-configuration",
					 timing->emem_data,
					 mc->soc->num_emem_regs);
	if (err) {
		dev_err(mc->dev,
			"timing %pOFn: failed to read EMEM configuration\n",
			node);
		return err;
	}

	return 0;
}

static int load_timings(struct tegra_mc *mc, struct device_node *node)
{
	struct device_node *child;
	struct tegra_mc_timing *timing;
	int child_count = of_get_child_count(node);
	int i = 0, err;

	mc->timings = devm_kcalloc(mc->dev, child_count, sizeof(*timing),
				   GFP_KERNEL);
	if (!mc->timings)
		return -ENOMEM;

	mc->num_timings = child_count;

	for_each_child_of_node(node, child) {
		timing = &mc->timings[i++];

		err = load_one_timing(mc, timing, child);
		if (err) {
			of_node_put(child);
			return err;
		}
	}

	return 0;
}

static int tegra_mc_setup_timings(struct tegra_mc *mc)
{
	struct device_node *node;
	u32 ram_code, node_ram_code;
	int err;

	ram_code = tegra_read_ram_code();

	mc->num_timings = 0;

	for_each_child_of_node(mc->dev->of_node, node) {
		err = of_property_read_u32(node, "nvidia,ram-code",
					   &node_ram_code);
		if (err || (node_ram_code != ram_code))
			continue;

		err = load_timings(mc, node);
		of_node_put(node);
		if (err)
			return err;
		break;
	}

	if (mc->num_timings == 0)
		dev_warn(mc->dev,
			 "no memory timings for RAM code %u registered\n",
			 ram_code);

	return 0;
}

int tegra30_mc_probe(struct tegra_mc *mc)
{
	int err;

	mc->clk = devm_clk_get_optional(mc->dev, "mc");
	if (IS_ERR(mc->clk)) {
		dev_err(mc->dev, "failed to get MC clock: %ld\n", PTR_ERR(mc->clk));
		return PTR_ERR(mc->clk);
	}

	/* ensure that debug features are disabled */
	mc_writel(mc, 0x00000000, MC_TIMING_CONTROL_DBG);

	err = tegra_mc_setup_latency_allowance(mc);
	if (err < 0) {
		dev_err(mc->dev, "failed to setup latency allowance: %d\n", err);
		return err;
	}
<<<<<<< HEAD

	err = tegra_mc_setup_timings(mc);
	if (err < 0) {
		dev_err(mc->dev, "failed to setup timings: %d\n", err);
		return err;
	}

	return 0;
}

=======

	err = tegra_mc_setup_timings(mc);
	if (err < 0) {
		dev_err(mc->dev, "failed to setup timings: %d\n", err);
		return err;
	}

	return 0;
}

>>>>>>> df0cc57e
static irqreturn_t tegra30_mc_handle_irq(int irq, void *data)
{
	struct tegra_mc *mc = data;
	unsigned long status;
	unsigned int bit;

	/* mask all interrupts to avoid flooding */
	status = mc_readl(mc, MC_INTSTATUS) & mc->soc->intmask;
	if (!status)
		return IRQ_NONE;

	for_each_set_bit(bit, &status, 32) {
		const char *error = tegra_mc_status_names[bit] ?: "unknown";
		const char *client = "unknown", *desc;
		const char *direction, *secure;
		phys_addr_t addr = 0;
		unsigned int i;
		char perm[7];
		u8 id, type;
		u32 value;

		value = mc_readl(mc, MC_ERR_STATUS);

#ifdef CONFIG_PHYS_ADDR_T_64BIT
		if (mc->soc->num_address_bits > 32) {
			addr = ((value >> MC_ERR_STATUS_ADR_HI_SHIFT) &
				MC_ERR_STATUS_ADR_HI_MASK);
			addr <<= 32;
		}
#endif

		if (value & MC_ERR_STATUS_RW)
			direction = "write";
		else
			direction = "read";

		if (value & MC_ERR_STATUS_SECURITY)
			secure = "secure ";
		else
			secure = "";

		id = value & mc->soc->client_id_mask;

		for (i = 0; i < mc->soc->num_clients; i++) {
			if (mc->soc->clients[i].id == id) {
				client = mc->soc->clients[i].name;
				break;
			}
		}

		type = (value & MC_ERR_STATUS_TYPE_MASK) >>
		       MC_ERR_STATUS_TYPE_SHIFT;
		desc = tegra_mc_error_names[type];

		switch (value & MC_ERR_STATUS_TYPE_MASK) {
		case MC_ERR_STATUS_TYPE_INVALID_SMMU_PAGE:
			perm[0] = ' ';
			perm[1] = '[';

			if (value & MC_ERR_STATUS_READABLE)
				perm[2] = 'R';
			else
				perm[2] = '-';

			if (value & MC_ERR_STATUS_WRITABLE)
				perm[3] = 'W';
			else
				perm[3] = '-';

			if (value & MC_ERR_STATUS_NONSECURE)
				perm[4] = '-';
			else
				perm[4] = 'S';

			perm[5] = ']';
			perm[6] = '\0';
			break;

		default:
			perm[0] = '\0';
			break;
		}

		value = mc_readl(mc, MC_ERR_ADR);
		addr |= value;

		dev_err_ratelimited(mc->dev, "%s: %s%s @%pa: %s (%s%s)\n",
				    client, secure, direction, &addr, error,
				    desc, perm);
	}

	/* clear interrupts */
	mc_writel(mc, status, MC_INTSTATUS);

	return IRQ_HANDLED;
}

const struct tegra_mc_ops tegra30_mc_ops = {
	.probe = tegra30_mc_probe,
	.handle_irq = tegra30_mc_handle_irq,
};
#endif

const char *const tegra_mc_status_names[32] = {
	[ 1] = "External interrupt",
	[ 6] = "EMEM address decode error",
	[ 7] = "GART page fault",
	[ 8] = "Security violation",
	[ 9] = "EMEM arbitration error",
	[10] = "Page fault",
	[11] = "Invalid APB ASID update",
	[12] = "VPR violation",
	[13] = "Secure carveout violation",
	[16] = "MTS carveout violation",
};

const char *const tegra_mc_error_names[8] = {
	[2] = "EMEM decode error",
	[3] = "TrustZone violation",
	[4] = "Carveout violation",
	[6] = "SMMU translation error",
};

/*
 * Memory Controller (MC) has few Memory Clients that are issuing memory
 * bandwidth allocation requests to the MC interconnect provider. The MC
 * provider aggregates the requests and then sends the aggregated request
 * up to the External Memory Controller (EMC) interconnect provider which
 * re-configures hardware interface to External Memory (EMEM) in accordance
 * to the required bandwidth. Each MC interconnect node represents an
 * individual Memory Client.
 *
 * Memory interconnect topology:
 *
 *               +----+
 * +--------+    |    |
 * | TEXSRD +--->+    |
 * +--------+    |    |
 *               |    |    +-----+    +------+
 *    ...        | MC +--->+ EMC +--->+ EMEM |
 *               |    |    +-----+    +------+
 * +--------+    |    |
 * | DISP.. +--->+    |
 * +--------+    |    |
 *               +----+
 */
static int tegra_mc_interconnect_setup(struct tegra_mc *mc)
{
	struct icc_node *node;
	unsigned int i;
	int err;

	/* older device-trees don't have interconnect properties */
	if (!device_property_present(mc->dev, "#interconnect-cells") ||
	    !mc->soc->icc_ops)
		return 0;

	mc->provider.dev = mc->dev;
	mc->provider.data = &mc->provider;
	mc->provider.set = mc->soc->icc_ops->set;
	mc->provider.aggregate = mc->soc->icc_ops->aggregate;
	mc->provider.xlate_extended = mc->soc->icc_ops->xlate_extended;

	err = icc_provider_add(&mc->provider);
	if (err)
		return err;

	/* create Memory Controller node */
	node = icc_node_create(TEGRA_ICC_MC);
	if (IS_ERR(node)) {
		err = PTR_ERR(node);
		goto del_provider;
	}

	node->name = "Memory Controller";
	icc_node_add(node, &mc->provider);

	/* link Memory Controller to External Memory Controller */
	err = icc_link_create(node, TEGRA_ICC_EMC);
	if (err)
		goto remove_nodes;

	for (i = 0; i < mc->soc->num_clients; i++) {
		/* create MC client node */
		node = icc_node_create(mc->soc->clients[i].id);
		if (IS_ERR(node)) {
			err = PTR_ERR(node);
			goto remove_nodes;
		}

		node->name = mc->soc->clients[i].name;
		icc_node_add(node, &mc->provider);

		/* link Memory Client to Memory Controller */
		err = icc_link_create(node, TEGRA_ICC_MC);
		if (err)
			goto remove_nodes;
	}

	return 0;

remove_nodes:
	icc_nodes_remove(&mc->provider);
del_provider:
	icc_provider_del(&mc->provider);

	return err;
}

static int tegra_mc_probe(struct platform_device *pdev)
{
	struct resource *res;
	struct tegra_mc *mc;
	u64 mask;
	int err;

	mc = devm_kzalloc(&pdev->dev, sizeof(*mc), GFP_KERNEL);
	if (!mc)
		return -ENOMEM;

	platform_set_drvdata(pdev, mc);
	spin_lock_init(&mc->lock);
	mc->soc = of_device_get_match_data(&pdev->dev);
	mc->dev = &pdev->dev;

	mask = DMA_BIT_MASK(mc->soc->num_address_bits);

	err = dma_coerce_mask_and_coherent(&pdev->dev, mask);
	if (err < 0) {
		dev_err(&pdev->dev, "failed to set DMA mask: %d\n", err);
		return err;
	}

	/* length of MC tick in nanoseconds */
	mc->tick = 30;

	res = platform_get_resource(pdev, IORESOURCE_MEM, 0);
	mc->regs = devm_ioremap_resource(&pdev->dev, res);
	if (IS_ERR(mc->regs))
		return PTR_ERR(mc->regs);

	mc->debugfs.root = debugfs_create_dir("mc", NULL);

	if (mc->soc->ops && mc->soc->ops->probe) {
		err = mc->soc->ops->probe(mc);
		if (err < 0)
			return err;
	}

	if (mc->soc->ops && mc->soc->ops->handle_irq) {
		mc->irq = platform_get_irq(pdev, 0);
		if (mc->irq < 0)
			return mc->irq;

		WARN(!mc->soc->client_id_mask, "missing client ID mask for this SoC\n");

		mc_writel(mc, mc->soc->intmask, MC_INTMASK);

		err = devm_request_irq(&pdev->dev, mc->irq, mc->soc->ops->handle_irq, 0,
				       dev_name(&pdev->dev), mc);
		if (err < 0) {
			dev_err(&pdev->dev, "failed to request IRQ#%u: %d\n", mc->irq,
				err);
			return err;
		}
	}

	if (mc->soc->reset_ops) {
		err = tegra_mc_reset_setup(mc);
		if (err < 0)
			dev_err(&pdev->dev, "failed to register reset controller: %d\n", err);
	}

	err = tegra_mc_interconnect_setup(mc);
	if (err < 0)
		dev_err(&pdev->dev, "failed to initialize interconnect: %d\n",
			err);

	if (IS_ENABLED(CONFIG_TEGRA_IOMMU_SMMU) && mc->soc->smmu) {
		mc->smmu = tegra_smmu_probe(&pdev->dev, mc->soc->smmu, mc);
		if (IS_ERR(mc->smmu)) {
			dev_err(&pdev->dev, "failed to probe SMMU: %ld\n",
				PTR_ERR(mc->smmu));
			mc->smmu = NULL;
		}
	}

	if (IS_ENABLED(CONFIG_TEGRA_IOMMU_GART) && !mc->soc->smmu) {
		mc->gart = tegra_gart_probe(&pdev->dev, mc);
		if (IS_ERR(mc->gart)) {
			dev_err(&pdev->dev, "failed to probe GART: %ld\n",
				PTR_ERR(mc->gart));
			mc->gart = NULL;
		}
	}

	return 0;
}

static int __maybe_unused tegra_mc_suspend(struct device *dev)
{
	struct tegra_mc *mc = dev_get_drvdata(dev);

	if (mc->soc->ops && mc->soc->ops->suspend)
		return mc->soc->ops->suspend(mc);

	return 0;
}

static int __maybe_unused tegra_mc_resume(struct device *dev)
{
	struct tegra_mc *mc = dev_get_drvdata(dev);

	if (mc->soc->ops && mc->soc->ops->resume)
		return mc->soc->ops->resume(mc);

	return 0;
}

static void tegra_mc_sync_state(struct device *dev)
{
	struct tegra_mc *mc = dev_get_drvdata(dev);

	/* check whether ICC provider is registered */
	if (mc->provider.dev == dev)
		icc_sync_state(dev);
}

static const struct dev_pm_ops tegra_mc_pm_ops = {
	SET_SYSTEM_SLEEP_PM_OPS(tegra_mc_suspend, tegra_mc_resume)
};

static struct platform_driver tegra_mc_driver = {
	.driver = {
		.name = "tegra-mc",
		.of_match_table = tegra_mc_of_match,
		.pm = &tegra_mc_pm_ops,
		.suppress_bind_attrs = true,
		.sync_state = tegra_mc_sync_state,
	},
	.prevent_deferred_probe = true,
	.probe = tegra_mc_probe,
};

static int tegra_mc_init(void)
{
	return platform_driver_register(&tegra_mc_driver);
}
arch_initcall(tegra_mc_init);

MODULE_AUTHOR("Thierry Reding <treding@nvidia.com>");
MODULE_DESCRIPTION("NVIDIA Tegra Memory Controller driver");
MODULE_LICENSE("GPL v2");<|MERGE_RESOLUTION|>--- conflicted
+++ resolved
@@ -495,7 +495,6 @@
 		dev_err(mc->dev, "failed to setup latency allowance: %d\n", err);
 		return err;
 	}
-<<<<<<< HEAD
 
 	err = tegra_mc_setup_timings(mc);
 	if (err < 0) {
@@ -506,18 +505,6 @@
 	return 0;
 }
 
-=======
-
-	err = tegra_mc_setup_timings(mc);
-	if (err < 0) {
-		dev_err(mc->dev, "failed to setup timings: %d\n", err);
-		return err;
-	}
-
-	return 0;
-}
-
->>>>>>> df0cc57e
 static irqreturn_t tegra30_mc_handle_irq(int irq, void *data)
 {
 	struct tegra_mc *mc = data;
