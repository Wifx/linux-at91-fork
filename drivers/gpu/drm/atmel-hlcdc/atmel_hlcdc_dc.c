// SPDX-License-Identifier: GPL-2.0-only
/*
 * Copyright (C) 2014 Traphandler
 * Copyright (C) 2014 Free Electrons
 * Copyright (C) 2014 Atmel
 *
 * Author: Jean-Jacques Hiblot <jjhiblot@traphandler.com>
 * Author: Boris BREZILLON <boris.brezillon@free-electrons.com>
 */

#include <linux/clk.h>
#include <linux/irq.h>
#include <linux/irqchip.h>
#include <linux/mfd/atmel-hlcdc.h>
#include <linux/module.h>
#include <linux/pm_runtime.h>
#include <linux/platform_device.h>

#include <drm/drm_atomic.h>
#include <drm/drm_atomic_helper.h>
#include <drm/drm_debugfs.h>
#include <drm/drm_drv.h>
#include <drm/drm_fb_helper.h>
#include <drm/drm_gem_cma_helper.h>
#include <drm/drm_gem_framebuffer_helper.h>
#include <drm/drm_irq.h>
#include <drm/drm_probe_helper.h>
#include <drm/drm_vblank.h>

#include "atmel_hlcdc_dc.h"
<<<<<<< HEAD
#include "gfx2d/gfx2d_gpu.h"
#include <drm/atmel_drm.h>
#include <drm/drm_of.h>
#include <linux/component.h>

struct gfx2d_gpu *gfx2d_load_gpu(struct drm_device *dev);
void __init gfx2d_register(void);
void __exit gfx2d_unregister(void);
=======
#include <drm/atmel_drm.h>
>>>>>>> 867e63bd

#define ATMEL_HLCDC_LAYER_IRQS_OFFSET		8

static const struct atmel_hlcdc_layer_desc atmel_hlcdc_at91sam9n12_layers[] = {
	{
		.name = "base",
		.formats = &atmel_hlcdc_plane_rgb_formats,
		.regs_offset = 0x40,
		.id = 0,
		.type = ATMEL_HLCDC_BASE_LAYER,
		.cfgs_offset = 0x2c,
		.layout = {
			.xstride = { 2 },
			.default_color = 3,
			.general_config = 4,
		},
		.clut_offset = 0x400,
	},
};

static const struct atmel_hlcdc_dc_desc atmel_hlcdc_dc_at91sam9n12 = {
	.min_width = 0,
	.min_height = 0,
	.max_width = 1280,
	.max_height = 860,
	.max_spw = 0x3f,
	.max_vpw = 0x3f,
	.max_hpw = 0xff,
	.conflicting_output_formats = true,
	.nlayers = ARRAY_SIZE(atmel_hlcdc_at91sam9n12_layers),
	.layers = atmel_hlcdc_at91sam9n12_layers,
};

static const struct atmel_hlcdc_layer_desc atmel_hlcdc_at91sam9x5_layers[] = {
	{
		.name = "base",
		.formats = &atmel_hlcdc_plane_rgb_formats,
		.regs_offset = 0x40,
		.id = 0,
		.type = ATMEL_HLCDC_BASE_LAYER,
		.cfgs_offset = 0x2c,
		.layout = {
			.xstride = { 2 },
			.default_color = 3,
			.general_config = 4,
			.disc_pos = 5,
			.disc_size = 6,
		},
		.clut_offset = 0x400,
	},
	{
		.name = "overlay1",
		.formats = &atmel_hlcdc_plane_rgb_formats,
		.regs_offset = 0x100,
		.id = 1,
		.type = ATMEL_HLCDC_OVERLAY_LAYER,
		.cfgs_offset = 0x2c,
		.layout = {
			.pos = 2,
			.size = 3,
			.xstride = { 4 },
			.pstride = { 5 },
			.default_color = 6,
			.chroma_key = 7,
			.chroma_key_mask = 8,
			.general_config = 9,
		},
		.clut_offset = 0x800,
	},
	{
		.name = "high-end-overlay",
		.formats = &atmel_hlcdc_plane_rgb_and_yuv_formats,
		.regs_offset = 0x280,
		.id = 2,
		.type = ATMEL_HLCDC_OVERLAY_LAYER,
		.cfgs_offset = 0x4c,
		.layout = {
			.pos = 2,
			.size = 3,
			.memsize = 4,
			.xstride = { 5, 7 },
			.pstride = { 6, 8 },
			.default_color = 9,
			.chroma_key = 10,
			.chroma_key_mask = 11,
			.general_config = 12,
			.scaler_config = 13,
			.csc = 14,
		},
		.clut_offset = 0x1000,
	},
	{
		.name = "cursor",
		.formats = &atmel_hlcdc_plane_rgb_formats,
		.regs_offset = 0x340,
		.id = 3,
		.type = ATMEL_HLCDC_CURSOR_LAYER,
		.max_width = 128,
		.max_height = 128,
		.cfgs_offset = 0x2c,
		.layout = {
			.pos = 2,
			.size = 3,
			.xstride = { 4 },
			.default_color = 6,
			.chroma_key = 7,
			.chroma_key_mask = 8,
			.general_config = 9,
		},
		.clut_offset = 0x1400,
	},
};

static const struct atmel_hlcdc_dc_desc atmel_hlcdc_dc_at91sam9x5 = {
	.min_width = 0,
	.min_height = 0,
	.max_width = 800,
	.max_height = 600,
	.max_spw = 0x3f,
	.max_vpw = 0x3f,
	.max_hpw = 0xff,
	.conflicting_output_formats = true,
	.nlayers = ARRAY_SIZE(atmel_hlcdc_at91sam9x5_layers),
	.layers = atmel_hlcdc_at91sam9x5_layers,
};

static const struct atmel_hlcdc_layer_desc atmel_hlcdc_sama5d3_layers[] = {
	{
		.name = "base",
		.formats = &atmel_hlcdc_plane_rgb_formats,
		.regs_offset = 0x40,
		.id = 0,
		.type = ATMEL_HLCDC_BASE_LAYER,
		.cfgs_offset = 0x2c,
		.layout = {
			.xstride = { 2 },
			.default_color = 3,
			.general_config = 4,
			.disc_pos = 5,
			.disc_size = 6,
		},
		.clut_offset = 0x600,
	},
	{
		.name = "overlay1",
		.formats = &atmel_hlcdc_plane_rgb_formats,
		.regs_offset = 0x140,
		.id = 1,
		.type = ATMEL_HLCDC_OVERLAY_LAYER,
		.cfgs_offset = 0x2c,
		.layout = {
			.pos = 2,
			.size = 3,
			.xstride = { 4 },
			.pstride = { 5 },
			.default_color = 6,
			.chroma_key = 7,
			.chroma_key_mask = 8,
			.general_config = 9,
		},
		.clut_offset = 0xa00,
	},
	{
		.name = "overlay2",
		.formats = &atmel_hlcdc_plane_rgb_formats,
		.regs_offset = 0x240,
		.id = 2,
		.type = ATMEL_HLCDC_OVERLAY_LAYER,
		.cfgs_offset = 0x2c,
		.layout = {
			.pos = 2,
			.size = 3,
			.xstride = { 4 },
			.pstride = { 5 },
			.default_color = 6,
			.chroma_key = 7,
			.chroma_key_mask = 8,
			.general_config = 9,
		},
		.clut_offset = 0xe00,
	},
	{
		.name = "high-end-overlay",
		.formats = &atmel_hlcdc_plane_rgb_and_yuv_formats,
		.regs_offset = 0x340,
		.id = 3,
		.type = ATMEL_HLCDC_OVERLAY_LAYER,
		.cfgs_offset = 0x4c,
		.layout = {
			.pos = 2,
			.size = 3,
			.memsize = 4,
			.xstride = { 5, 7 },
			.pstride = { 6, 8 },
			.default_color = 9,
			.chroma_key = 10,
			.chroma_key_mask = 11,
			.general_config = 12,
			.scaler_config = 13,
			.phicoeffs = {
				.x = 17,
				.y = 33,
			},
			.csc = 14,
		},
		.clut_offset = 0x1200,
	},
	{
		.name = "cursor",
		.formats = &atmel_hlcdc_plane_rgb_formats,
		.regs_offset = 0x440,
		.id = 4,
		.type = ATMEL_HLCDC_CURSOR_LAYER,
		.max_width = 128,
		.max_height = 128,
		.cfgs_offset = 0x2c,
		.layout = {
			.pos = 2,
			.size = 3,
			.xstride = { 4 },
			.pstride = { 5 },
			.default_color = 6,
			.chroma_key = 7,
			.chroma_key_mask = 8,
			.general_config = 9,
			.scaler_config = 13,
		},
		.clut_offset = 0x1600,
	},
};

static const struct atmel_hlcdc_dc_desc atmel_hlcdc_dc_sama5d3 = {
	.min_width = 0,
	.min_height = 0,
	.max_width = 2048,
	.max_height = 2048,
	.max_spw = 0x3f,
	.max_vpw = 0x3f,
	.max_hpw = 0x1ff,
	.conflicting_output_formats = true,
	.nlayers = ARRAY_SIZE(atmel_hlcdc_sama5d3_layers),
	.layers = atmel_hlcdc_sama5d3_layers,
};

static const struct atmel_hlcdc_layer_desc atmel_hlcdc_sama5d4_layers[] = {
	{
		.name = "base",
		.formats = &atmel_hlcdc_plane_rgb_formats,
		.regs_offset = 0x40,
		.id = 0,
		.type = ATMEL_HLCDC_BASE_LAYER,
		.cfgs_offset = 0x2c,
		.layout = {
			.xstride = { 2 },
			.default_color = 3,
			.general_config = 4,
			.disc_pos = 5,
			.disc_size = 6,
		},
		.clut_offset = 0x600,
	},
	{
		.name = "overlay1",
		.formats = &atmel_hlcdc_plane_rgb_formats,
		.regs_offset = 0x140,
		.id = 1,
		.type = ATMEL_HLCDC_OVERLAY_LAYER,
		.cfgs_offset = 0x2c,
		.layout = {
			.pos = 2,
			.size = 3,
			.xstride = { 4 },
			.pstride = { 5 },
			.default_color = 6,
			.chroma_key = 7,
			.chroma_key_mask = 8,
			.general_config = 9,
		},
		.clut_offset = 0xa00,
	},
	{
		.name = "overlay2",
		.formats = &atmel_hlcdc_plane_rgb_formats,
		.regs_offset = 0x240,
		.id = 2,
		.type = ATMEL_HLCDC_OVERLAY_LAYER,
		.cfgs_offset = 0x2c,
		.layout = {
			.pos = 2,
			.size = 3,
			.xstride = { 4 },
			.pstride = { 5 },
			.default_color = 6,
			.chroma_key = 7,
			.chroma_key_mask = 8,
			.general_config = 9,
		},
		.clut_offset = 0xe00,
	},
	{
		.name = "high-end-overlay",
		.formats = &atmel_hlcdc_plane_rgb_and_yuv_formats,
		.regs_offset = 0x340,
		.id = 3,
		.type = ATMEL_HLCDC_OVERLAY_LAYER,
		.cfgs_offset = 0x4c,
		.layout = {
			.pos = 2,
			.size = 3,
			.memsize = 4,
			.xstride = { 5, 7 },
			.pstride = { 6, 8 },
			.default_color = 9,
			.chroma_key = 10,
			.chroma_key_mask = 11,
			.general_config = 12,
			.scaler_config = 13,
			.phicoeffs = {
				.x = 17,
				.y = 33,
			},
			.csc = 14,
		},
		.clut_offset = 0x1200,
	},
};

static const struct atmel_hlcdc_dc_desc atmel_hlcdc_dc_sama5d4 = {
	.min_width = 0,
	.min_height = 0,
	.max_width = 2048,
	.max_height = 2048,
	.max_spw = 0xff,
	.max_vpw = 0xff,
	.max_hpw = 0x3ff,
	.nlayers = ARRAY_SIZE(atmel_hlcdc_sama5d4_layers),
	.layers = atmel_hlcdc_sama5d4_layers,
};

static const struct atmel_hlcdc_layer_desc atmel_hlcdc_sam9x60_layers[] = {
	{
		.name = "base",
		.formats = &atmel_hlcdc_plane_rgb_formats,
		.regs_offset = 0x60,
		.id = 0,
		.type = ATMEL_HLCDC_BASE_LAYER,
		.cfgs_offset = 0x2c,
		.layout = {
			.xstride = { 2 },
			.default_color = 3,
			.general_config = 4,
			.disc_pos = 5,
			.disc_size = 6,
		},
		.clut_offset = 0x600,
	},
	{
		.name = "overlay1",
		.formats = &atmel_hlcdc_plane_rgb_formats,
		.regs_offset = 0x160,
		.id = 1,
		.type = ATMEL_HLCDC_OVERLAY_LAYER,
		.cfgs_offset = 0x2c,
		.layout = {
			.pos = 2,
			.size = 3,
			.xstride = { 4 },
			.pstride = { 5 },
			.default_color = 6,
			.chroma_key = 7,
			.chroma_key_mask = 8,
			.general_config = 9,
		},
		.clut_offset = 0xa00,
	},
	{
		.name = "overlay2",
		.formats = &atmel_hlcdc_plane_rgb_formats,
		.regs_offset = 0x260,
		.id = 2,
		.type = ATMEL_HLCDC_OVERLAY_LAYER,
		.cfgs_offset = 0x2c,
		.layout = {
			.pos = 2,
			.size = 3,
			.xstride = { 4 },
			.pstride = { 5 },
			.default_color = 6,
			.chroma_key = 7,
			.chroma_key_mask = 8,
			.general_config = 9,
		},
		.clut_offset = 0xe00,
	},
	{
		.name = "high-end-overlay",
		.formats = &atmel_hlcdc_plane_rgb_and_yuv_formats,
		.regs_offset = 0x360,
		.id = 3,
		.type = ATMEL_HLCDC_OVERLAY_LAYER,
		.cfgs_offset = 0x4c,
		.layout = {
			.pos = 2,
			.size = 3,
			.memsize = 4,
			.xstride = { 5, 7 },
			.pstride = { 6, 8 },
			.default_color = 9,
			.chroma_key = 10,
			.chroma_key_mask = 11,
			.general_config = 12,
			.scaler_config = 13,
			.phicoeffs = {
				.x = 17,
				.y = 33,
			},
			.csc = 14,
		},
		.clut_offset = 0x1200,
	},
};

static const struct atmel_hlcdc_dc_desc atmel_hlcdc_dc_sam9x60 = {
	.min_width = 0,
	.min_height = 0,
	.max_width = 2048,
	.max_height = 2048,
	.max_spw = 0xff,
	.max_vpw = 0xff,
	.max_hpw = 0x3ff,
	.fixed_clksrc = true,
	.nlayers = ARRAY_SIZE(atmel_hlcdc_sam9x60_layers),
	.layers = atmel_hlcdc_sam9x60_layers,
};

static const struct of_device_id atmel_hlcdc_of_match[] = {
	{
		.compatible = "atmel,at91sam9n12-hlcdc",
		.data = &atmel_hlcdc_dc_at91sam9n12,
	},
	{
		.compatible = "atmel,at91sam9x5-hlcdc",
		.data = &atmel_hlcdc_dc_at91sam9x5,
	},
	{
		.compatible = "atmel,sama5d2-hlcdc",
		.data = &atmel_hlcdc_dc_sama5d4,
	},
	{
		.compatible = "atmel,sama5d3-hlcdc",
		.data = &atmel_hlcdc_dc_sama5d3,
	},
	{
		.compatible = "atmel,sama5d4-hlcdc",
		.data = &atmel_hlcdc_dc_sama5d4,
	},
	{
		.compatible = "microchip,sam9x60-hlcdc",
		.data = &atmel_hlcdc_dc_sam9x60,
	},
	{ /* sentinel */ },
};
MODULE_DEVICE_TABLE(of, atmel_hlcdc_of_match);

enum drm_mode_status
atmel_hlcdc_dc_mode_valid(struct atmel_hlcdc_dc *dc,
			  const struct drm_display_mode *mode)
{
	int vfront_porch = mode->vsync_start - mode->vdisplay;
	int vback_porch = mode->vtotal - mode->vsync_end;
	int vsync_len = mode->vsync_end - mode->vsync_start;
	int hfront_porch = mode->hsync_start - mode->hdisplay;
	int hback_porch = mode->htotal - mode->hsync_end;
	int hsync_len = mode->hsync_end - mode->hsync_start;

	if (hsync_len > dc->desc->max_spw + 1 || hsync_len < 1)
		return MODE_HSYNC;

	if (vsync_len > dc->desc->max_spw + 1 || vsync_len < 1)
		return MODE_VSYNC;

	if (hfront_porch > dc->desc->max_hpw + 1 || hfront_porch < 1 ||
	    hback_porch > dc->desc->max_hpw + 1 || hback_porch < 1 ||
	    mode->hdisplay < 1)
		return MODE_H_ILLEGAL;

	if (vfront_porch > dc->desc->max_vpw + 1 || vfront_porch < 1 ||
	    vback_porch > dc->desc->max_vpw || vback_porch < 0 ||
	    mode->vdisplay < 1)
		return MODE_V_ILLEGAL;

	return MODE_OK;
}

static void atmel_hlcdc_layer_irq(struct atmel_hlcdc_layer *layer)
{
	if (!layer)
		return;

	if (layer->desc->type == ATMEL_HLCDC_BASE_LAYER ||
	    layer->desc->type == ATMEL_HLCDC_OVERLAY_LAYER ||
	    layer->desc->type == ATMEL_HLCDC_CURSOR_LAYER)
		atmel_hlcdc_plane_irq(atmel_hlcdc_layer_to_plane(layer));
}

static irqreturn_t atmel_hlcdc_dc_irq_handler(int irq, void *data)
{
	struct drm_device *dev = data;
	struct atmel_hlcdc_dc *dc = dev->dev_private;
	unsigned long status;
	unsigned int imr, isr;
	int i;

	regmap_read(dc->hlcdc->regmap, ATMEL_HLCDC_IMR, &imr);
	regmap_read(dc->hlcdc->regmap, ATMEL_HLCDC_ISR, &isr);
	status = imr & isr;
	if (!status)
		return IRQ_NONE;

	if (status & ATMEL_HLCDC_SOF)
		atmel_hlcdc_crtc_irq(dc->crtc);

	for (i = 0; i < ATMEL_HLCDC_MAX_LAYERS; i++) {
		if (ATMEL_HLCDC_LAYER_STATUS(i) & status)
			atmel_hlcdc_layer_irq(dc->layers[i]);
	}

	return IRQ_HANDLED;
}

struct atmel_hlcdc_dc_commit {
	struct work_struct work;
	struct drm_device *dev;
	struct drm_atomic_state *state;
};

static void
atmel_hlcdc_dc_atomic_complete(struct atmel_hlcdc_dc_commit *commit)
{
	struct drm_device *dev = commit->dev;
	struct atmel_hlcdc_dc *dc = dev->dev_private;
	struct drm_atomic_state *old_state = commit->state;

	/* Apply the atomic update. */
	drm_atomic_helper_commit_modeset_disables(dev, old_state);
	drm_atomic_helper_commit_planes(dev, old_state, 0);
	drm_atomic_helper_commit_modeset_enables(dev, old_state);

	drm_atomic_helper_wait_for_vblanks(dev, old_state);

	drm_atomic_helper_cleanup_planes(dev, old_state);

	drm_atomic_state_put(old_state);

	/* Complete the commit, wake up any waiter. */
	spin_lock(&dc->commit.wait.lock);
	dc->commit.pending = false;
	wake_up_all_locked(&dc->commit.wait);
	spin_unlock(&dc->commit.wait.lock);

	kfree(commit);
}

static void atmel_hlcdc_dc_atomic_work(struct work_struct *work)
{
	struct atmel_hlcdc_dc_commit *commit =
		container_of(work, struct atmel_hlcdc_dc_commit, work);

	atmel_hlcdc_dc_atomic_complete(commit);
}

static int atmel_hlcdc_dc_atomic_commit(struct drm_device *dev,
					struct drm_atomic_state *state,
					bool async)
{
	struct atmel_hlcdc_dc *dc = dev->dev_private;
	struct atmel_hlcdc_dc_commit *commit;
	int ret;

	ret = drm_atomic_helper_prepare_planes(dev, state);
	if (ret)
		return ret;

	/* Allocate the commit object. */
	commit = kzalloc(sizeof(*commit), GFP_KERNEL);
	if (!commit) {
		ret = -ENOMEM;
		goto error;
	}

	INIT_WORK(&commit->work, atmel_hlcdc_dc_atomic_work);
	commit->dev = dev;
	commit->state = state;

	spin_lock(&dc->commit.wait.lock);
	ret = wait_event_interruptible_locked(dc->commit.wait,
					      !dc->commit.pending);
	if (ret == 0)
		dc->commit.pending = true;
	spin_unlock(&dc->commit.wait.lock);

	if (ret)
		goto err_free;

	/* We have our own synchronization through the commit lock. */
	BUG_ON(drm_atomic_helper_swap_state(state, false) < 0);

	/* Swap state succeeded, this is the point of no return. */
	drm_atomic_state_get(state);
	if (async)
		queue_work(dc->wq, &commit->work);
	else
		atmel_hlcdc_dc_atomic_complete(commit);

	return 0;

err_free:
	kfree(commit);
error:
	drm_atomic_helper_cleanup_planes(dev, state);
	return ret;
}

static const struct drm_mode_config_funcs mode_config_funcs = {
	.fb_create = drm_gem_fb_create,
	.atomic_check = drm_atomic_helper_check,
	.atomic_commit = atmel_hlcdc_dc_atomic_commit,
};

static int atmel_hlcdc_dc_modeset_init(struct drm_device *dev)
{
	struct atmel_hlcdc_dc *dc = dev->dev_private;
	int ret;

	drm_mode_config_init(dev);

	ret = atmel_hlcdc_create_outputs(dev);
	if (ret) {
		dev_err(dev->dev, "failed to create HLCDC outputs: %d\n", ret);
		return ret;
	}

	ret = atmel_hlcdc_create_planes(dev);
	if (ret) {
		dev_err(dev->dev, "failed to create planes: %d\n", ret);
		return ret;
	}

	ret = atmel_hlcdc_crtc_create(dev);
	if (ret) {
		dev_err(dev->dev, "failed to create crtc\n");
		return ret;
	}

	dev->mode_config.min_width = dc->desc->min_width;
	dev->mode_config.min_height = dc->desc->min_height;
	dev->mode_config.max_width = dc->desc->max_width;
	dev->mode_config.max_height = dc->desc->max_height;
	dev->mode_config.funcs = &mode_config_funcs;

	return 0;
}

static int atmel_hlcdc_dc_load(struct drm_device *dev)
{
	struct platform_device *pdev = to_platform_device(dev->dev);
	const struct of_device_id *match;
	struct atmel_hlcdc_dc *dc;
	int ret;

	match = of_match_node(atmel_hlcdc_of_match, dev->dev->parent->of_node);
	if (!match) {
		dev_err(&pdev->dev, "invalid compatible string\n");
		return -ENODEV;
	}

	if (!match->data) {
		dev_err(&pdev->dev, "invalid hlcdc description\n");
		return -EINVAL;
	}

	dc = devm_kzalloc(dev->dev, sizeof(*dc), GFP_KERNEL);
	if (!dc)
		return -ENOMEM;

	dc->wq = alloc_ordered_workqueue("atmel-hlcdc-dc", 0);
	if (!dc->wq)
		return -ENOMEM;

	init_waitqueue_head(&dc->commit.wait);
	dc->desc = match->data;
	dc->hlcdc = dev_get_drvdata(dev->dev->parent);
	dev->dev_private = dc;

	ret = clk_prepare_enable(dc->hlcdc->periph_clk);
	if (ret) {
		dev_err(dev->dev, "failed to enable periph_clk\n");
		goto err_destroy_wq;
	}

	pm_runtime_enable(dev->dev);

	ret = drm_vblank_init(dev, 1);
	if (ret < 0) {
		dev_err(dev->dev, "failed to initialize vblank\n");
		goto err_periph_clk_disable;
	}

	ret = atmel_hlcdc_dc_modeset_init(dev);
	if (ret < 0) {
		dev_err(dev->dev, "failed to initialize mode setting\n");
		goto err_periph_clk_disable;
	}

	drm_mode_config_reset(dev);

	pm_runtime_get_sync(dev->dev);
	ret = drm_irq_install(dev, dc->hlcdc->irq);
	pm_runtime_put_sync(dev->dev);
	if (ret < 0) {
		dev_err(dev->dev, "failed to install IRQ handler\n");
		goto err_periph_clk_disable;
	}

	platform_set_drvdata(pdev, dev);

	drm_kms_helper_poll_init(dev);

	return 0;

err_periph_clk_disable:
	pm_runtime_disable(dev->dev);
	clk_disable_unprepare(dc->hlcdc->periph_clk);

err_destroy_wq:
	destroy_workqueue(dc->wq);

	return ret;
}

static void atmel_hlcdc_dc_unload(struct drm_device *dev)
{
	struct atmel_hlcdc_dc *dc = dev->dev_private;

	flush_workqueue(dc->wq);
	drm_kms_helper_poll_fini(dev);
	drm_atomic_helper_shutdown(dev);
	drm_mode_config_cleanup(dev);

	pm_runtime_get_sync(dev->dev);
	drm_irq_uninstall(dev);
	pm_runtime_put_sync(dev->dev);

	dev->dev_private = NULL;

	pm_runtime_disable(dev->dev);
	clk_disable_unprepare(dc->hlcdc->periph_clk);
	destroy_workqueue(dc->wq);
}

static int atmel_hlcdc_dc_irq_postinstall(struct drm_device *dev)
{
	struct atmel_hlcdc_dc *dc = dev->dev_private;
	unsigned int cfg = 0;
	int i;

	/* Enable interrupts on activated layers */
	for (i = 0; i < ATMEL_HLCDC_MAX_LAYERS; i++) {
		if (dc->layers[i])
			cfg |= ATMEL_HLCDC_LAYER_STATUS(i);
	}

	regmap_write(dc->hlcdc->regmap, ATMEL_HLCDC_IER, cfg);

	return 0;
}

static void atmel_hlcdc_dc_irq_uninstall(struct drm_device *dev)
{
	struct atmel_hlcdc_dc *dc = dev->dev_private;
	unsigned int isr;

	regmap_write(dc->hlcdc->regmap, ATMEL_HLCDC_IDR, 0xffffffff);
	regmap_read(dc->hlcdc->regmap, ATMEL_HLCDC_ISR, &isr);
}



DEFINE_DRM_GEM_CMA_FOPS(fops);

/*
ioctl to export the physical address of GEM to user space for
video decoder
*/
int atmel_drm_gem_get_ioctl(struct drm_device *drm, void *data,
				      struct drm_file *file_priv)
{
	struct drm_gem_object *gem_obj;
	struct drm_gem_cma_object *cma_obj;
	struct drm_mode_map_dumb *args = data;

	mutex_lock(&drm->struct_mutex);

	gem_obj = drm_gem_object_lookup(file_priv, args->handle);
	if (!gem_obj) {
		dev_err(drm->dev, "failed to lookup gem object\n");
		mutex_unlock(&drm->struct_mutex);
		return -EINVAL;
	}

	cma_obj = to_drm_gem_cma_obj(gem_obj);
	args->offset = (__u64)cma_obj->paddr;

	drm_gem_object_put(gem_obj);

	mutex_unlock(&drm->struct_mutex);

	return 0;
}
<<<<<<< HEAD

static int gfx2d_ioctl_submit(struct drm_device *dev, void *data,
			      struct drm_file *file)
{
	struct atmel_hlcdc_dc *priv = dev->dev_private;
	struct gfx2d_gpu *gpu = priv->gpu;
	struct drm_gfx2d_submit *args = data;

	if (!gpu)
		return -ENXIO;

	return gfx2d_submit(gpu, (uint32_t *)args->buf, args->size);
}

static int gfx2d_ioctl_flush(struct drm_device *dev, void *data,
			     struct drm_file *file)
{
	struct atmel_hlcdc_dc *priv = dev->dev_private;
	struct gfx2d_gpu *gpu = priv->gpu;
	return gfx2d_flush(gpu);
}

static int gfx2d_ioctl_gem_addr(struct drm_device *dev, void *data,
				struct drm_file *file_priv)
{
	struct drm_gfx2d_gem_addr *args = data;
	struct drm_gem_object *obj;

	if (!drm_core_check_feature(dev, DRIVER_GEM))
		return -ENODEV;

	mutex_lock(&dev->object_name_lock);
	obj = idr_find(&dev->object_name_idr, (int) args->name);
	if (!obj) {
		mutex_unlock(&dev->object_name_lock);
		return -ENOENT;
	}

	args->paddr = to_drm_gem_cma_obj(obj)->paddr;
	args->size = obj->size;

	mutex_unlock(&dev->object_name_lock);

	return 0;
}

static const struct drm_ioctl_desc atmel_ioctls[] = {
	DRM_IOCTL_DEF_DRV(ATMEL_GEM_GET, atmel_drm_gem_get_ioctl, DRM_UNLOCKED),
	DRM_IOCTL_DEF_DRV(GFX2D_SUBMIT, gfx2d_ioctl_submit, DRM_AUTH|DRM_RENDER_ALLOW),
	DRM_IOCTL_DEF_DRV(GFX2D_FLUSH, gfx2d_ioctl_flush, DRM_AUTH|DRM_RENDER_ALLOW),
	DRM_IOCTL_DEF_DRV(GFX2D_GEM_ADDR, gfx2d_ioctl_gem_addr, DRM_AUTH|DRM_RENDER_ALLOW),
};

#ifdef CONFIG_DEBUG_FS
static int atmel_hlcdc_dc_gpu_show(struct drm_device *dev, struct seq_file *m)
{
	struct atmel_hlcdc_dc *priv = dev->dev_private;
	struct gfx2d_gpu *gpu = priv->gpu;

	if (gpu) {
		gfx2d_show(gpu, m);
	}

	return 0;
}

static int show_locked(struct seq_file *m, void *arg)
{
	struct drm_info_node *node = (struct drm_info_node *) m->private;
	struct drm_device *dev = node->minor->dev;
	int (*show)(struct drm_device *dev, struct seq_file *m) =
		node->info_ent->data;
	int ret;

	ret = mutex_lock_interruptible(&dev->struct_mutex);
	if (ret)
		return ret;

	ret = show(dev, m);

	mutex_unlock(&dev->struct_mutex);

	return ret;
}

static struct drm_info_list atmel_hlcdc_dc_debugfs_list[] = {
	{"gpu", show_locked, 0, atmel_hlcdc_dc_gpu_show},
};

void atmel_hlcdc_dc_debugfs_init(struct drm_minor *minor)
{
	drm_debugfs_create_files(atmel_hlcdc_dc_debugfs_list,
				       ARRAY_SIZE(atmel_hlcdc_dc_debugfs_list),
				       minor->debugfs_root, minor);
}
#endif

static void load_gpu(struct drm_device *dev)
{
	static DEFINE_MUTEX(init_lock);
	struct atmel_hlcdc_dc *priv = dev->dev_private;

	mutex_lock(&init_lock);

	if (!priv->gpu)
		priv->gpu = gfx2d_load_gpu(dev);

	mutex_unlock(&init_lock);
}
=======
static const struct drm_ioctl_desc atmel_ioctls[] = {
	DRM_IOCTL_DEF_DRV(ATMEL_GEM_GET, atmel_drm_gem_get_ioctl, DRM_UNLOCKED),
};

>>>>>>> 867e63bd

static struct drm_driver atmel_hlcdc_dc_driver = {
	.driver_features = DRIVER_GEM | DRIVER_MODESET | DRIVER_ATOMIC,
	.irq_handler = atmel_hlcdc_dc_irq_handler,
	.irq_preinstall = atmel_hlcdc_dc_irq_uninstall,
	.irq_postinstall = atmel_hlcdc_dc_irq_postinstall,
	.irq_uninstall = atmel_hlcdc_dc_irq_uninstall,
	DRM_GEM_CMA_DRIVER_OPS,
<<<<<<< HEAD
#ifdef CONFIG_DEBUG_FS
	.debugfs_init       = atmel_hlcdc_dc_debugfs_init,
#endif
=======
>>>>>>> 867e63bd
	.ioctls	= atmel_ioctls,
	.num_ioctls= ARRAY_SIZE(atmel_ioctls),
	.fops = &fops,
	.name = "atmel-hlcdc",
	.desc = "Atmel HLCD Controller DRM",
	.date = "20141504",
	.major = 1,
	.minor = 0,
};

static int compare_of(struct device *dev, void *data)
{
	return dev->of_node == data;
}

static int atmel_hlcdc_dc_bind(struct device *dev)
{
	struct drm_device *ddev;
	int ret;

	ddev = drm_dev_alloc(&atmel_hlcdc_dc_driver, dev);
	if (IS_ERR(ddev))
		return PTR_ERR(ddev);

	ret = atmel_hlcdc_dc_load(ddev);
	if (ret)
		goto err_put;

	dev_set_drvdata(dev, ddev);

	ret = component_bind_all(dev, ddev);
	if (ret < 0)
		goto out_bind;

	load_gpu(ddev);

	ret = drm_dev_register(ddev, 0);
	if (ret)
		goto out_register;

	drm_fbdev_generic_setup(ddev, 24);

	return 0;

out_register:
	component_unbind_all(dev, ddev);
out_bind:
	atmel_hlcdc_dc_unload(ddev);

err_put:
	drm_dev_put(ddev);

	return ret;
}

static void atmel_hlcdc_dc_unbind(struct device *dev)
{
	/* TODO */
}

static const struct component_master_ops atmel_hlcdc_dc_master_ops = {
	.bind = atmel_hlcdc_dc_bind,
	.unbind = atmel_hlcdc_dc_unbind,
};

static int atmel_hlcdc_dc_drm_probe(struct platform_device *pdev)
{
	struct component_match *match = NULL;
	struct device_node *core_node;
	struct drm_device *ddev;
	int ret;

	for_each_compatible_node(core_node, NULL, "microchip,sam9x60-gfx2d") {
		if (!of_device_is_available(core_node))
				continue;

		component_match_add(&pdev->dev, &match,
				    compare_of, core_node);
	}

	if (match) {
		return component_master_add_with_match(&pdev->dev,
						       &atmel_hlcdc_dc_master_ops,
						       match);
	}

	/* Fall through old probe routine */
	ddev = drm_dev_alloc(&atmel_hlcdc_dc_driver, &pdev->dev);
	if (IS_ERR(ddev))
		return PTR_ERR(ddev);

	ret = atmel_hlcdc_dc_load(ddev);
	if (ret)
		goto err_put;

	ret = drm_dev_register(ddev, 0);
	if (ret)
		goto err_unload;

	drm_fbdev_generic_setup(ddev, 24);

	dev_info(ddev->dev, "DRM device successfully registered\n");

	return 0;

err_unload:
	atmel_hlcdc_dc_unload(ddev);

err_put:
	drm_dev_put(ddev);

	return ret;
}

static int atmel_hlcdc_dc_drm_remove(struct platform_device *pdev)
{
	struct drm_device *ddev = platform_get_drvdata(pdev);

	drm_dev_unregister(ddev);
	atmel_hlcdc_dc_unload(ddev);
	drm_dev_put(ddev);

	return 0;
}

#ifdef CONFIG_PM_SLEEP
static int atmel_hlcdc_dc_drm_suspend(struct device *dev)
{
	struct drm_device *drm_dev = dev_get_drvdata(dev);
	struct atmel_hlcdc_dc *dc = drm_dev->dev_private;
	struct regmap *regmap = dc->hlcdc->regmap;
	struct drm_atomic_state *state;

	state = drm_atomic_helper_suspend(drm_dev);
	if (IS_ERR(state))
		return PTR_ERR(state);

	dc->suspend.state = state;

	regmap_read(regmap, ATMEL_HLCDC_IMR, &dc->suspend.imr);
	regmap_write(regmap, ATMEL_HLCDC_IDR, dc->suspend.imr);
	clk_disable_unprepare(dc->hlcdc->periph_clk);

	return 0;
}

static int atmel_hlcdc_dc_drm_resume(struct device *dev)
{
	struct drm_device *drm_dev = dev_get_drvdata(dev);
	struct atmel_hlcdc_dc *dc = drm_dev->dev_private;

	clk_prepare_enable(dc->hlcdc->periph_clk);
	regmap_write(dc->hlcdc->regmap, ATMEL_HLCDC_IER, dc->suspend.imr);

	return drm_atomic_helper_resume(drm_dev, dc->suspend.state);
}
#endif

static SIMPLE_DEV_PM_OPS(atmel_hlcdc_dc_drm_pm_ops,
		atmel_hlcdc_dc_drm_suspend, atmel_hlcdc_dc_drm_resume);

static const struct of_device_id atmel_hlcdc_dc_of_match[] = {
	{ .compatible = "atmel,hlcdc-display-controller" },
	{ },
};

static struct platform_driver atmel_hlcdc_dc_platform_driver = {
	.probe	= atmel_hlcdc_dc_drm_probe,
	.remove	= atmel_hlcdc_dc_drm_remove,
	.driver	= {
		.name	= "atmel-hlcdc-display-controller",
		.pm	= &atmel_hlcdc_dc_drm_pm_ops,
		.of_match_table = atmel_hlcdc_dc_of_match,
	},
};

static int __init atmel_hlcdc_dc_drm_init(void)
{
	gfx2d_register();
	return platform_driver_register(&atmel_hlcdc_dc_platform_driver);
}
module_init(atmel_hlcdc_dc_drm_init);

static void __exit atmel_hlcdc_dc_drm_exit(void)
{
	gfx2d_unregister();
	platform_driver_unregister(&atmel_hlcdc_dc_platform_driver);
}
module_exit(atmel_hlcdc_dc_drm_exit);

MODULE_AUTHOR("Jean-Jacques Hiblot <jjhiblot@traphandler.com>");
MODULE_AUTHOR("Boris Brezillon <boris.brezillon@free-electrons.com>");
MODULE_DESCRIPTION("Atmel HLCDC Display Controller DRM Driver");
MODULE_LICENSE("GPL");
MODULE_ALIAS("platform:atmel-hlcdc-dc");<|MERGE_RESOLUTION|>--- conflicted
+++ resolved
@@ -28,7 +28,6 @@
 #include <drm/drm_vblank.h>
 
 #include "atmel_hlcdc_dc.h"
-<<<<<<< HEAD
 #include "gfx2d/gfx2d_gpu.h"
 #include <drm/atmel_drm.h>
 #include <drm/drm_of.h>
@@ -37,9 +36,6 @@
 struct gfx2d_gpu *gfx2d_load_gpu(struct drm_device *dev);
 void __init gfx2d_register(void);
 void __exit gfx2d_unregister(void);
-=======
-#include <drm/atmel_drm.h>
->>>>>>> 867e63bd
 
 #define ATMEL_HLCDC_LAYER_IRQS_OFFSET		8
 
@@ -826,8 +822,6 @@
 	regmap_read(dc->hlcdc->regmap, ATMEL_HLCDC_ISR, &isr);
 }
 
-
-
 DEFINE_DRM_GEM_CMA_FOPS(fops);
 
 /*
@@ -859,7 +853,6 @@
 
 	return 0;
 }
-<<<<<<< HEAD
 
 static int gfx2d_ioctl_submit(struct drm_device *dev, void *data,
 			      struct drm_file *file)
@@ -969,12 +962,6 @@
 
 	mutex_unlock(&init_lock);
 }
-=======
-static const struct drm_ioctl_desc atmel_ioctls[] = {
-	DRM_IOCTL_DEF_DRV(ATMEL_GEM_GET, atmel_drm_gem_get_ioctl, DRM_UNLOCKED),
-};
-
->>>>>>> 867e63bd
 
 static struct drm_driver atmel_hlcdc_dc_driver = {
 	.driver_features = DRIVER_GEM | DRIVER_MODESET | DRIVER_ATOMIC,
@@ -983,12 +970,9 @@
 	.irq_postinstall = atmel_hlcdc_dc_irq_postinstall,
 	.irq_uninstall = atmel_hlcdc_dc_irq_uninstall,
 	DRM_GEM_CMA_DRIVER_OPS,
-<<<<<<< HEAD
 #ifdef CONFIG_DEBUG_FS
 	.debugfs_init       = atmel_hlcdc_dc_debugfs_init,
 #endif
-=======
->>>>>>> 867e63bd
 	.ioctls	= atmel_ioctls,
 	.num_ioctls= ARRAY_SIZE(atmel_ioctls),
 	.fops = &fops,
@@ -1090,8 +1074,6 @@
 
 	drm_fbdev_generic_setup(ddev, 24);
 
-	dev_info(ddev->dev, "DRM device successfully registered\n");
-
 	return 0;
 
 err_unload:
