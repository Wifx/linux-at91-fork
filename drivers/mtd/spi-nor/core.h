/* SPDX-License-Identifier: GPL-2.0 */
/*
 * Copyright (C) 2005, Intec Automation Inc.
 * Copyright (C) 2014, Freescale Semiconductor, Inc.
 */

#ifndef __LINUX_MTD_SPI_NOR_INTERNAL_H
#define __LINUX_MTD_SPI_NOR_INTERNAL_H

#include "sfdp.h"

#define SPI_NOR_MAX_ID_LEN	6

/* Standard SPI NOR flash operations. */
#define SPI_NOR_READID_OP(naddr, ndummy, buf, len)			\
	SPI_MEM_OP(SPI_MEM_OP_CMD(SPINOR_OP_RDID, 0),			\
		   SPI_MEM_OP_ADDR(naddr, 0, 0),			\
		   SPI_MEM_OP_DUMMY(ndummy, 0),				\
		   SPI_MEM_OP_DATA_IN(len, buf, 0))

#define SPI_NOR_WREN_OP							\
	SPI_MEM_OP(SPI_MEM_OP_CMD(SPINOR_OP_WREN, 0),			\
		   SPI_MEM_OP_NO_ADDR,					\
		   SPI_MEM_OP_NO_DUMMY,					\
		   SPI_MEM_OP_NO_DATA)

#define SPI_NOR_WRDI_OP							\
	SPI_MEM_OP(SPI_MEM_OP_CMD(SPINOR_OP_WRDI, 0),			\
		   SPI_MEM_OP_NO_ADDR,					\
		   SPI_MEM_OP_NO_DUMMY,					\
		   SPI_MEM_OP_NO_DATA)

#define SPI_NOR_RDSR_OP(buf)						\
	SPI_MEM_OP(SPI_MEM_OP_CMD(SPINOR_OP_RDSR, 0),			\
		   SPI_MEM_OP_NO_ADDR,					\
		   SPI_MEM_OP_NO_DUMMY,					\
		   SPI_MEM_OP_DATA_IN(1, buf, 0))

#define SPI_NOR_WRSR_OP(buf, len)					\
	SPI_MEM_OP(SPI_MEM_OP_CMD(SPINOR_OP_WRSR, 0),			\
		   SPI_MEM_OP_NO_ADDR,					\
		   SPI_MEM_OP_NO_DUMMY,					\
		   SPI_MEM_OP_DATA_OUT(len, buf, 0))

#define SPI_NOR_RDSR2_OP(buf)						\
	SPI_MEM_OP(SPI_MEM_OP_CMD(SPINOR_OP_RDSR2, 0),			\
		   SPI_MEM_OP_NO_ADDR,					\
		   SPI_MEM_OP_NO_DUMMY,					\
		   SPI_MEM_OP_DATA_OUT(1, buf, 0))

#define SPI_NOR_WRSR2_OP(buf)						\
	SPI_MEM_OP(SPI_MEM_OP_CMD(SPINOR_OP_WRSR2, 0),			\
		   SPI_MEM_OP_NO_ADDR,					\
		   SPI_MEM_OP_NO_DUMMY,					\
		   SPI_MEM_OP_DATA_OUT(1, buf, 0))

#define SPI_NOR_RDCR_OP(buf)						\
	SPI_MEM_OP(SPI_MEM_OP_CMD(SPINOR_OP_RDCR, 0),			\
		   SPI_MEM_OP_NO_ADDR,					\
		   SPI_MEM_OP_NO_DUMMY,					\
		   SPI_MEM_OP_DATA_IN(1, buf, 0))

#define SPI_NOR_EN4B_EX4B_OP(enable)					\
	SPI_MEM_OP(SPI_MEM_OP_CMD(enable ? SPINOR_OP_EN4B : SPINOR_OP_EX4B, 0),	\
		   SPI_MEM_OP_NO_ADDR,					\
		   SPI_MEM_OP_NO_DUMMY,					\
		   SPI_MEM_OP_NO_DATA)

#define SPI_NOR_BRWR_OP(buf)						\
	SPI_MEM_OP(SPI_MEM_OP_CMD(SPINOR_OP_BRWR, 0),			\
		   SPI_MEM_OP_NO_ADDR,					\
		   SPI_MEM_OP_NO_DUMMY,					\
		   SPI_MEM_OP_DATA_OUT(1, buf, 0))

#define SPI_NOR_GBULK_OP						\
	SPI_MEM_OP(SPI_MEM_OP_CMD(SPINOR_OP_GBULK, 0),			\
		   SPI_MEM_OP_NO_ADDR,					\
		   SPI_MEM_OP_NO_DUMMY,					\
		   SPI_MEM_OP_NO_DATA)

#define SPI_NOR_CHIP_ERASE_OP						\
	SPI_MEM_OP(SPI_MEM_OP_CMD(SPINOR_OP_CHIP_ERASE, 0),		\
		   SPI_MEM_OP_NO_ADDR,					\
		   SPI_MEM_OP_NO_DUMMY,					\
		   SPI_MEM_OP_NO_DATA)

#define SPI_NOR_SECTOR_ERASE_OP(opcode, addr_nbytes, addr)		\
	SPI_MEM_OP(SPI_MEM_OP_CMD(opcode, 0),				\
		   SPI_MEM_OP_ADDR(addr_nbytes, addr, 0),		\
		   SPI_MEM_OP_NO_DUMMY,					\
		   SPI_MEM_OP_NO_DATA)

#define SPI_NOR_READ_OP(opcode)						\
	SPI_MEM_OP(SPI_MEM_OP_CMD(opcode, 0),				\
		   SPI_MEM_OP_ADDR(3, 0, 0),				\
		   SPI_MEM_OP_DUMMY(1, 0),				\
		   SPI_MEM_OP_DATA_IN(2, NULL, 0))

#define SPI_NOR_PP_OP(opcode)						\
	SPI_MEM_OP(SPI_MEM_OP_CMD(opcode, 0),				\
		   SPI_MEM_OP_ADDR(3, 0, 0),				\
		   SPI_MEM_OP_NO_DUMMY,					\
		   SPI_MEM_OP_DATA_OUT(2, NULL, 0))

#define SPINOR_SRSTEN_OP						\
	SPI_MEM_OP(SPI_MEM_OP_CMD(SPINOR_OP_SRSTEN, 0),			\
		   SPI_MEM_OP_NO_DUMMY,					\
		   SPI_MEM_OP_NO_ADDR,					\
		   SPI_MEM_OP_NO_DATA)

#define SPINOR_SRST_OP							\
	SPI_MEM_OP(SPI_MEM_OP_CMD(SPINOR_OP_SRST, 0),			\
		   SPI_MEM_OP_NO_DUMMY,					\
		   SPI_MEM_OP_NO_ADDR,					\
		   SPI_MEM_OP_NO_DATA)

/* Keep these in sync with the list in debugfs.c */
enum spi_nor_option_flags {
	SNOR_F_HAS_SR_TB	= BIT(0),
	SNOR_F_NO_OP_CHIP_ERASE	= BIT(1),
	SNOR_F_BROKEN_RESET	= BIT(2),
	SNOR_F_4B_OPCODES	= BIT(3),
	SNOR_F_HAS_4BAIT	= BIT(4),
	SNOR_F_HAS_LOCK		= BIT(5),
	SNOR_F_HAS_16BIT_SR	= BIT(6),
	SNOR_F_NO_READ_CR	= BIT(7),
	SNOR_F_HAS_SR_TB_BIT6	= BIT(8),
	SNOR_F_HAS_4BIT_BP      = BIT(9),
	SNOR_F_HAS_SR_BP3_BIT6  = BIT(10),
	SNOR_F_IO_MODE_EN_VOLATILE = BIT(11),
	SNOR_F_SOFT_RESET	= BIT(12),
	SNOR_F_SWP_IS_VOLATILE	= BIT(13),
<<<<<<< HEAD
	SNOR_F_DTR_BSWAP16	= BIT(14),
=======
	SNOR_F_RWW		= BIT(14),
	SNOR_F_ECC		= BIT(15),
>>>>>>> 2f3918bc
};

struct spi_nor_read_command {
	u8			num_mode_clocks;
	u8			num_wait_states;
	u8			opcode;
	enum spi_nor_protocol	proto;
};

struct spi_nor_pp_command {
	u8			opcode;
	enum spi_nor_protocol	proto;
};

enum spi_nor_read_command_index {
	SNOR_CMD_READ,
	SNOR_CMD_READ_FAST,
	SNOR_CMD_READ_1_1_1_DTR,

	/* Dual SPI */
	SNOR_CMD_READ_1_1_2,
	SNOR_CMD_READ_1_2_2,
	SNOR_CMD_READ_2_2_2,
	SNOR_CMD_READ_1_2_2_DTR,

	/* Quad SPI */
	SNOR_CMD_READ_1_1_4,
	SNOR_CMD_READ_1_4_4,
	SNOR_CMD_READ_4_4_4,
	SNOR_CMD_READ_1_4_4_DTR,

	/* Octal SPI */
	SNOR_CMD_READ_1_1_8,
	SNOR_CMD_READ_1_8_8,
	SNOR_CMD_READ_8_8_8,
	SNOR_CMD_READ_1_8_8_DTR,
	SNOR_CMD_READ_8_8_8_DTR,

	SNOR_CMD_READ_MAX
};

enum spi_nor_pp_command_index {
	SNOR_CMD_PP,

	/* Quad SPI */
	SNOR_CMD_PP_1_1_4,
	SNOR_CMD_PP_1_4_4,
	SNOR_CMD_PP_4_4_4,

	/* Octal SPI */
	SNOR_CMD_PP_1_1_8,
	SNOR_CMD_PP_1_8_8,
	SNOR_CMD_PP_8_8_8,
	SNOR_CMD_PP_8_8_8_DTR,

	SNOR_CMD_PP_MAX
};

/**
 * struct spi_nor_erase_type - Structure to describe a SPI NOR erase type
 * @size:		the size of the sector/block erased by the erase type.
 *			JEDEC JESD216B imposes erase sizes to be a power of 2.
 * @size_shift:		@size is a power of 2, the shift is stored in
 *			@size_shift.
 * @size_mask:		the size mask based on @size_shift.
 * @opcode:		the SPI command op code to erase the sector/block.
 * @idx:		Erase Type index as sorted in the Basic Flash Parameter
 *			Table. It will be used to synchronize the supported
 *			Erase Types with the ones identified in the SFDP
 *			optional tables.
 */
struct spi_nor_erase_type {
	u32	size;
	u32	size_shift;
	u32	size_mask;
	u8	opcode;
	u8	idx;
};

/**
 * struct spi_nor_erase_command - Used for non-uniform erases
 * The structure is used to describe a list of erase commands to be executed
 * once we validate that the erase can be performed. The elements in the list
 * are run-length encoded.
 * @list:		for inclusion into the list of erase commands.
 * @count:		how many times the same erase command should be
 *			consecutively used.
 * @size:		the size of the sector/block erased by the command.
 * @opcode:		the SPI command op code to erase the sector/block.
 */
struct spi_nor_erase_command {
	struct list_head	list;
	u32			count;
	u32			size;
	u8			opcode;
};

/**
 * struct spi_nor_erase_region - Structure to describe a SPI NOR erase region
 * @offset:		the offset in the data array of erase region start.
 *			LSB bits are used as a bitmask encoding flags to
 *			determine if this region is overlaid, if this region is
 *			the last in the SPI NOR flash memory and to indicate
 *			all the supported erase commands inside this region.
 *			The erase types are sorted in ascending order with the
 *			smallest Erase Type size being at BIT(0).
 * @size:		the size of the region in bytes.
 */
struct spi_nor_erase_region {
	u64		offset;
	u64		size;
};

#define SNOR_ERASE_TYPE_MAX	4
#define SNOR_ERASE_TYPE_MASK	GENMASK_ULL(SNOR_ERASE_TYPE_MAX - 1, 0)

#define SNOR_LAST_REGION	BIT(4)
#define SNOR_OVERLAID_REGION	BIT(5)

#define SNOR_ERASE_FLAGS_MAX	6
#define SNOR_ERASE_FLAGS_MASK	GENMASK_ULL(SNOR_ERASE_FLAGS_MAX - 1, 0)

/**
 * struct spi_nor_erase_map - Structure to describe the SPI NOR erase map
 * @regions:		array of erase regions. The regions are consecutive in
 *			address space. Walking through the regions is done
 *			incrementally.
 * @uniform_region:	a pre-allocated erase region for SPI NOR with a uniform
 *			sector size (legacy implementation).
 * @erase_type:		an array of erase types shared by all the regions.
 *			The erase types are sorted in ascending order, with the
 *			smallest Erase Type size being the first member in the
 *			erase_type array.
 * @uniform_erase_type:	bitmask encoding erase types that can erase the
 *			entire memory. This member is completed at init by
 *			uniform and non-uniform SPI NOR flash memories if they
 *			support at least one erase type that can erase the
 *			entire memory.
 */
struct spi_nor_erase_map {
	struct spi_nor_erase_region	*regions;
	struct spi_nor_erase_region	uniform_region;
	struct spi_nor_erase_type	erase_type[SNOR_ERASE_TYPE_MAX];
	u8				uniform_erase_type;
};

/**
 * struct spi_nor_locking_ops - SPI NOR locking methods
 * @lock:	lock a region of the SPI NOR.
 * @unlock:	unlock a region of the SPI NOR.
 * @is_locked:	check if a region of the SPI NOR is completely locked
 */
struct spi_nor_locking_ops {
	int (*lock)(struct spi_nor *nor, loff_t ofs, uint64_t len);
	int (*unlock)(struct spi_nor *nor, loff_t ofs, uint64_t len);
	int (*is_locked)(struct spi_nor *nor, loff_t ofs, uint64_t len);
};

/**
 * struct spi_nor_otp_organization - Structure to describe the SPI NOR OTP regions
 * @len:	size of one OTP region in bytes.
 * @base:	start address of the OTP area.
 * @offset:	offset between consecutive OTP regions if there are more
 *              than one.
 * @n_regions:	number of individual OTP regions.
 */
struct spi_nor_otp_organization {
	size_t len;
	loff_t base;
	loff_t offset;
	unsigned int n_regions;
};

/**
 * struct spi_nor_otp_ops - SPI NOR OTP methods
 * @read:	read from the SPI NOR OTP area.
 * @write:	write to the SPI NOR OTP area.
 * @lock:	lock an OTP region.
 * @erase:	erase an OTP region.
 * @is_locked:	check if an OTP region of the SPI NOR is locked.
 */
struct spi_nor_otp_ops {
	int (*read)(struct spi_nor *nor, loff_t addr, size_t len, u8 *buf);
	int (*write)(struct spi_nor *nor, loff_t addr, size_t len,
		     const u8 *buf);
	int (*lock)(struct spi_nor *nor, unsigned int region);
	int (*erase)(struct spi_nor *nor, loff_t addr);
	int (*is_locked)(struct spi_nor *nor, unsigned int region);
};

/**
 * struct spi_nor_otp - SPI NOR OTP grouping structure
 * @org:	OTP region organization
 * @ops:	OTP access ops
 */
struct spi_nor_otp {
	const struct spi_nor_otp_organization *org;
	const struct spi_nor_otp_ops *ops;
};

/**
 * struct spi_nor_flash_parameter - SPI NOR flash parameters and settings.
 * Includes legacy flash parameters and settings that can be overwritten
 * by the spi_nor_fixups hooks, or dynamically when parsing the JESD216
 * Serial Flash Discoverable Parameters (SFDP) tables.
 *
 * @size:		the flash memory density in bytes.
 * @writesize		Minimal writable flash unit size. Defaults to 1. Set to
 *			ECC unit size for ECC-ed flashes.
 * @page_size:		the page size of the SPI NOR flash memory.
 * @addr_nbytes:	number of address bytes to send.
 * @addr_mode_nbytes:	number of address bytes of current address mode. Useful
 *			when the flash operates with 4B opcodes but needs the
 *			internal address mode for opcodes that don't have a 4B
 *			opcode correspondent.
 * @rdsr_dummy:		dummy cycles needed for Read Status Register command
 *			in octal DTR mode.
 * @rdsr_addr_nbytes:	dummy address bytes needed for Read Status Register
 *			command in octal DTR mode.
 * @hwcaps:		describes the read and page program hardware
 *			capabilities.
 * @reads:		read capabilities ordered by priority: the higher index
 *                      in the array, the higher priority.
 * @page_programs:	page program capabilities ordered by priority: the
 *                      higher index in the array, the higher priority.
 * @erase_map:		the erase map parsed from the SFDP Sector Map Parameter
 *                      Table.
 * @otp:		SPI NOR OTP info.
 * @octal_dtr_enable:	enables SPI NOR octal DTR mode.
 * @quad_enable:	enables SPI NOR quad mode.
 * @set_4byte_addr_mode: puts the SPI NOR in 4 byte addressing mode.
 * @convert_addr:	converts an absolute address into something the flash
 *                      will understand. Particularly useful when pagesize is
 *                      not a power-of-2.
 * @setup:		(optional) configures the SPI NOR memory. Useful for
 *			SPI NOR flashes that have peculiarities to the SPI NOR
 *			standard e.g. different opcodes, specific address
 *			calculation, page size, etc.
 * @ready:		(optional) flashes might use a different mechanism
 *			than reading the status register to indicate they
 *			are ready for a new command
 * @locking_ops:	SPI NOR locking methods.
 */
struct spi_nor_flash_parameter {
	u64				size;
	u32				writesize;
	u32				page_size;
	u8				addr_nbytes;
	u8				addr_mode_nbytes;
	u8				rdsr_dummy;
	u8				rdsr_addr_nbytes;

	struct spi_nor_hwcaps		hwcaps;
	struct spi_nor_read_command	reads[SNOR_CMD_READ_MAX];
	struct spi_nor_pp_command	page_programs[SNOR_CMD_PP_MAX];

	struct spi_nor_erase_map        erase_map;
	struct spi_nor_otp		otp;

	int (*octal_dtr_enable)(struct spi_nor *nor, bool enable);
	int (*quad_enable)(struct spi_nor *nor);
	int (*set_4byte_addr_mode)(struct spi_nor *nor, bool enable);
	u32 (*convert_addr)(struct spi_nor *nor, u32 addr);
	int (*setup)(struct spi_nor *nor, const struct spi_nor_hwcaps *hwcaps);
	int (*ready)(struct spi_nor *nor);

	const struct spi_nor_locking_ops *locking_ops;
};

/**
 * struct spi_nor_fixups - SPI NOR fixup hooks
 * @default_init: called after default flash parameters init. Used to tweak
 *                flash parameters when information provided by the flash_info
 *                table is incomplete or wrong.
 * @post_bfpt: called after the BFPT table has been parsed
 * @post_sfdp: called after SFDP has been parsed (is also called for SPI NORs
 *             that do not support RDSFDP). Typically used to tweak various
 *             parameters that could not be extracted by other means (i.e.
 *             when information provided by the SFDP/flash_info tables are
 *             incomplete or wrong).
 * @late_init: used to initialize flash parameters that are not declared in the
 *             JESD216 SFDP standard, or where SFDP tables not defined at all.
 *             Will replace the default_init() hook.
 *
 * Those hooks can be used to tweak the SPI NOR configuration when the SFDP
 * table is broken or not available.
 */
struct spi_nor_fixups {
	void (*default_init)(struct spi_nor *nor);
	int (*post_bfpt)(struct spi_nor *nor,
			 const struct sfdp_parameter_header *bfpt_header,
			 const struct sfdp_bfpt *bfpt);
	void (*post_sfdp)(struct spi_nor *nor);
	void (*late_init)(struct spi_nor *nor);
};

/**
 * struct flash_info - SPI NOR flash_info entry.
 * @name: the name of the flash.
 * @id:             the flash's ID bytes. The first three bytes are the
 *                  JEDIC ID. JEDEC ID zero means "no ID" (mostly older chips).
 * @id_len:         the number of bytes of ID.
 * @sector_size:    the size listed here is what works with SPINOR_OP_SE, which
 *                  isn't necessarily called a "sector" by the vendor.
 * @n_sectors:      the number of sectors.
 * @page_size:      the flash's page size.
 * @addr_nbytes:    number of address bytes to send.
 *
 * @parse_sfdp:     true when flash supports SFDP tables. The false value has no
 *                  meaning. If one wants to skip the SFDP tables, one should
 *                  instead use the SPI_NOR_SKIP_SFDP sfdp_flag.
 * @flags:          flags that indicate support that is not defined by the
 *                  JESD216 standard in its SFDP tables. Flag meanings:
 *   SPI_NOR_HAS_LOCK:        flash supports lock/unlock via SR
 *   SPI_NOR_HAS_TB:          flash SR has Top/Bottom (TB) protect bit. Must be
 *                            used with SPI_NOR_HAS_LOCK.
 *   SPI_NOR_TB_SR_BIT6:      Top/Bottom (TB) is bit 6 of status register.
 *                            Must be used with SPI_NOR_HAS_TB.
 *   SPI_NOR_4BIT_BP:         flash SR has 4 bit fields (BP0-3) for block
 *                            protection.
 *   SPI_NOR_BP3_SR_BIT6:     BP3 is bit 6 of status register. Must be used with
 *                            SPI_NOR_4BIT_BP.
 *   SPI_NOR_SWP_IS_VOLATILE: flash has volatile software write protection bits.
 *                            Usually these will power-up in a write-protected
 *                            state.
 *   SPI_NOR_NO_ERASE:        no erase command needed.
 *   NO_CHIP_ERASE:           chip does not support chip erase.
 *   SPI_NOR_NO_FR:           can't do fastread.
 *   SPI_NOR_QUAD_PP:         flash supports Quad Input Page Program.
 *   SPI_NOR_RWW:             flash supports reads while write.
 *
 * @no_sfdp_flags:  flags that indicate support that can be discovered via SFDP.
 *                  Used when SFDP tables are not defined in the flash. These
 *                  flags are used together with the SPI_NOR_SKIP_SFDP flag.
 *   SPI_NOR_SKIP_SFDP:       skip parsing of SFDP tables.
 *   SECT_4K:                 SPINOR_OP_BE_4K works uniformly.
 *   SPI_NOR_DUAL_READ:       flash supports Dual Read.
 *   SPI_NOR_QUAD_READ:       flash supports Quad Read.
 *   SPI_NOR_OCTAL_READ:      flash supports Octal Read.
 *   SPI_NOR_OCTAL_DTR_READ:  flash supports octal DTR Read.
 *   SPI_NOR_OCTAL_DTR_PP:    flash supports Octal DTR Page Program.
 *   SPI_NOR_DTR_BSWAP16:     the byte order of 16-bit words is swapped when
 *			      read or written in DTR mode compared to STR mode.
 *
 * @fixup_flags:    flags that indicate support that can be discovered via SFDP
 *                  ideally, but can not be discovered for this particular flash
 *                  because the SFDP table that indicates this support is not
 *                  defined by the flash. In case the table for this support is
 *                  defined but has wrong values, one should instead use a
 *                  post_sfdp() hook to set the SNOR_F equivalent flag.
 *
 *   SPI_NOR_4B_OPCODES:      use dedicated 4byte address op codes to support
 *                            memory size above 128Mib.
 *   SPI_NOR_IO_MODE_EN_VOLATILE: flash enables the best available I/O mode
 *                            via a volatile bit.
 *   SPI_NOR_SOFT_RESET:      flash supports software reset enable, reset
 *                            sequence.
 * @mfr_flags:      manufacturer private flags. Used in the manufacturer fixup
 *                  hooks to differentiate support between flashes of the same
 *                  manufacturer.
 * @otp_org:        flash's OTP organization.
 * @fixups:         part specific fixup hooks.
 */
struct flash_info {
	char *name;
	u8 id[SPI_NOR_MAX_ID_LEN];
	u8 id_len;
	unsigned sector_size;
	u16 n_sectors;
	u16 page_size;
	u8 addr_nbytes;

	bool parse_sfdp;
	u16 flags;
#define SPI_NOR_HAS_LOCK		BIT(0)
#define SPI_NOR_HAS_TB			BIT(1)
#define SPI_NOR_TB_SR_BIT6		BIT(2)
#define SPI_NOR_4BIT_BP			BIT(3)
#define SPI_NOR_BP3_SR_BIT6		BIT(4)
#define SPI_NOR_SWP_IS_VOLATILE		BIT(5)
#define SPI_NOR_NO_ERASE		BIT(6)
#define NO_CHIP_ERASE			BIT(7)
#define SPI_NOR_NO_FR			BIT(8)
#define SPI_NOR_QUAD_PP			BIT(9)
#define SPI_NOR_RWW			BIT(10)

	u16 no_sfdp_flags;
#define SPI_NOR_SKIP_SFDP		BIT(0)
#define SECT_4K				BIT(1)
#define SPI_NOR_DUAL_READ		BIT(3)
#define SPI_NOR_QUAD_READ		BIT(4)
#define SPI_NOR_OCTAL_READ		BIT(5)
#define SPI_NOR_OCTAL_DTR_READ		BIT(6)
#define SPI_NOR_OCTAL_DTR_PP		BIT(7)
#define SPI_NOR_DTR_BSWAP16		BIT(8)

	u8 fixup_flags;
#define SPI_NOR_4B_OPCODES		BIT(0)
#define SPI_NOR_IO_MODE_EN_VOLATILE	BIT(1)
#define SPI_NOR_SOFT_RESET		BIT(2)

	u8 mfr_flags;

	const struct spi_nor_otp_organization otp_org;
	const struct spi_nor_fixups *fixups;
};

/* Used when the "_ext_id" is two bytes at most */
#define INFO(_jedec_id, _ext_id, _sector_size, _n_sectors)		\
		.id = {							\
			((_jedec_id) >> 16) & 0xff,			\
			((_jedec_id) >> 8) & 0xff,			\
			(_jedec_id) & 0xff,				\
			((_ext_id) >> 8) & 0xff,			\
			(_ext_id) & 0xff,				\
			},						\
		.id_len = (!(_jedec_id) ? 0 : (3 + ((_ext_id) ? 2 : 0))),	\
		.sector_size = (_sector_size),				\
		.n_sectors = (_n_sectors),				\
		.page_size = 256,					\

#define INFO6(_jedec_id, _ext_id, _sector_size, _n_sectors)		\
		.id = {							\
			((_jedec_id) >> 16) & 0xff,			\
			((_jedec_id) >> 8) & 0xff,			\
			(_jedec_id) & 0xff,				\
			((_ext_id) >> 16) & 0xff,			\
			((_ext_id) >> 8) & 0xff,			\
			(_ext_id) & 0xff,				\
			},						\
		.id_len = 6,						\
		.sector_size = (_sector_size),				\
		.n_sectors = (_n_sectors),				\
		.page_size = 256,					\

#define CAT25_INFO(_sector_size, _n_sectors, _page_size, _addr_nbytes)	\
		.sector_size = (_sector_size),				\
		.n_sectors = (_n_sectors),				\
		.page_size = (_page_size),				\
		.addr_nbytes = (_addr_nbytes),				\
		.flags = SPI_NOR_NO_ERASE | SPI_NOR_NO_FR,		\

#define OTP_INFO(_len, _n_regions, _base, _offset)			\
		.otp_org = {						\
			.len = (_len),					\
			.base = (_base),				\
			.offset = (_offset),				\
			.n_regions = (_n_regions),			\
		},

#define PARSE_SFDP							\
	.parse_sfdp = true,						\

#define FLAGS(_flags)							\
		.flags = (_flags),					\

#define NO_SFDP_FLAGS(_no_sfdp_flags)					\
		.no_sfdp_flags = (_no_sfdp_flags),			\

#define FIXUP_FLAGS(_fixup_flags)					\
		.fixup_flags = (_fixup_flags),				\

#define MFR_FLAGS(_mfr_flags)						\
		.mfr_flags = (_mfr_flags),				\

/**
 * struct spi_nor_manufacturer - SPI NOR manufacturer object
 * @name: manufacturer name
 * @parts: array of parts supported by this manufacturer
 * @nparts: number of entries in the parts array
 * @fixups: hooks called at various points in time during spi_nor_scan()
 */
struct spi_nor_manufacturer {
	const char *name;
	const struct flash_info *parts;
	unsigned int nparts;
	const struct spi_nor_fixups *fixups;
};

/**
 * struct sfdp - SFDP data
 * @num_dwords: number of entries in the dwords array
 * @dwords: array of double words of the SFDP data
 */
struct sfdp {
	size_t	num_dwords;
	u32	*dwords;
};

/* Manufacturer drivers. */
extern const struct spi_nor_manufacturer spi_nor_atmel;
extern const struct spi_nor_manufacturer spi_nor_catalyst;
extern const struct spi_nor_manufacturer spi_nor_eon;
extern const struct spi_nor_manufacturer spi_nor_esmt;
extern const struct spi_nor_manufacturer spi_nor_everspin;
extern const struct spi_nor_manufacturer spi_nor_fujitsu;
extern const struct spi_nor_manufacturer spi_nor_gigadevice;
extern const struct spi_nor_manufacturer spi_nor_intel;
extern const struct spi_nor_manufacturer spi_nor_issi;
extern const struct spi_nor_manufacturer spi_nor_macronix;
extern const struct spi_nor_manufacturer spi_nor_micron;
extern const struct spi_nor_manufacturer spi_nor_st;
extern const struct spi_nor_manufacturer spi_nor_spansion;
extern const struct spi_nor_manufacturer spi_nor_sst;
extern const struct spi_nor_manufacturer spi_nor_winbond;
extern const struct spi_nor_manufacturer spi_nor_xilinx;
extern const struct spi_nor_manufacturer spi_nor_xmc;

extern const struct attribute_group *spi_nor_sysfs_groups[];

void spi_nor_spimem_setup_op(const struct spi_nor *nor,
			     struct spi_mem_op *op,
			     const enum spi_nor_protocol proto);
int spi_nor_write_enable(struct spi_nor *nor);
int spi_nor_write_disable(struct spi_nor *nor);
int spi_nor_set_4byte_addr_mode(struct spi_nor *nor, bool enable);
int spi_nor_wait_till_ready(struct spi_nor *nor);
int spi_nor_global_block_unlock(struct spi_nor *nor);
int spi_nor_lock_and_prep(struct spi_nor *nor);
void spi_nor_unlock_and_unprep(struct spi_nor *nor);
int spi_nor_sr1_bit6_quad_enable(struct spi_nor *nor);
int spi_nor_sr2_bit1_quad_enable(struct spi_nor *nor);
int spi_nor_sr2_bit7_quad_enable(struct spi_nor *nor);
int spi_nor_read_id(struct spi_nor *nor, u8 naddr, u8 ndummy, u8 *id,
		    enum spi_nor_protocol reg_proto);
int spi_nor_read_sr(struct spi_nor *nor, u8 *sr);
int spi_nor_sr_ready(struct spi_nor *nor);
int spi_nor_read_cr(struct spi_nor *nor, u8 *cr);
int spi_nor_write_sr(struct spi_nor *nor, const u8 *sr, size_t len);
int spi_nor_write_sr_and_check(struct spi_nor *nor, u8 sr1);
int spi_nor_write_16bit_cr_and_check(struct spi_nor *nor, u8 cr);

ssize_t spi_nor_read_data(struct spi_nor *nor, loff_t from, size_t len,
			  u8 *buf);
ssize_t spi_nor_write_data(struct spi_nor *nor, loff_t to, size_t len,
			   const u8 *buf);
int spi_nor_read_any_reg(struct spi_nor *nor, struct spi_mem_op *op,
			 enum spi_nor_protocol proto);
int spi_nor_write_any_volatile_reg(struct spi_nor *nor, struct spi_mem_op *op,
				   enum spi_nor_protocol proto);
int spi_nor_erase_sector(struct spi_nor *nor, u32 addr);

int spi_nor_otp_read_secr(struct spi_nor *nor, loff_t addr, size_t len, u8 *buf);
int spi_nor_otp_write_secr(struct spi_nor *nor, loff_t addr, size_t len,
			   const u8 *buf);
int spi_nor_otp_erase_secr(struct spi_nor *nor, loff_t addr);
int spi_nor_otp_lock_sr2(struct spi_nor *nor, unsigned int region);
int spi_nor_otp_is_locked_sr2(struct spi_nor *nor, unsigned int region);

int spi_nor_hwcaps_read2cmd(u32 hwcaps);
int spi_nor_hwcaps_pp2cmd(u32 hwcaps);
u8 spi_nor_convert_3to4_read(u8 opcode);
void spi_nor_set_read_settings(struct spi_nor_read_command *read,
			       u8 num_mode_clocks,
			       u8 num_wait_states,
			       u8 opcode,
			       enum spi_nor_protocol proto);
void spi_nor_set_pp_settings(struct spi_nor_pp_command *pp, u8 opcode,
			     enum spi_nor_protocol proto);

void spi_nor_set_erase_type(struct spi_nor_erase_type *erase, u32 size,
			    u8 opcode);
void spi_nor_mask_erase_type(struct spi_nor_erase_type *erase);
struct spi_nor_erase_region *
spi_nor_region_next(struct spi_nor_erase_region *region);
void spi_nor_init_uniform_erase_map(struct spi_nor_erase_map *map,
				    u8 erase_mask, u64 flash_size);

int spi_nor_post_bfpt_fixups(struct spi_nor *nor,
			     const struct sfdp_parameter_header *bfpt_header,
			     const struct sfdp_bfpt *bfpt);

void spi_nor_init_default_locking_ops(struct spi_nor *nor);
void spi_nor_try_unlock_all(struct spi_nor *nor);
void spi_nor_set_mtd_locking_ops(struct spi_nor *nor);
void spi_nor_set_mtd_otp_ops(struct spi_nor *nor);

int spi_nor_controller_ops_read_reg(struct spi_nor *nor, u8 opcode,
				    u8 *buf, size_t len);
int spi_nor_controller_ops_write_reg(struct spi_nor *nor, u8 opcode,
				     const u8 *buf, size_t len);

static inline struct spi_nor *mtd_to_spi_nor(struct mtd_info *mtd)
{
	return container_of(mtd, struct spi_nor, mtd);
}

#ifdef CONFIG_DEBUG_FS
void spi_nor_debugfs_register(struct spi_nor *nor);
void spi_nor_debugfs_shutdown(void);
#else
static inline void spi_nor_debugfs_register(struct spi_nor *nor) {}
static inline void spi_nor_debugfs_shutdown(void) {}
#endif

#endif /* __LINUX_MTD_SPI_NOR_INTERNAL_H */<|MERGE_RESOLUTION|>--- conflicted
+++ resolved
@@ -130,12 +130,9 @@
 	SNOR_F_IO_MODE_EN_VOLATILE = BIT(11),
 	SNOR_F_SOFT_RESET	= BIT(12),
 	SNOR_F_SWP_IS_VOLATILE	= BIT(13),
-<<<<<<< HEAD
-	SNOR_F_DTR_BSWAP16	= BIT(14),
-=======
 	SNOR_F_RWW		= BIT(14),
 	SNOR_F_ECC		= BIT(15),
->>>>>>> 2f3918bc
+	SNOR_F_DTR_BSWAP16	= BIT(16),
 };
 
 struct spi_nor_read_command {
