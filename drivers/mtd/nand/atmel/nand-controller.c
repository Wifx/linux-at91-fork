--- conflicted
+++ resolved
@@ -2076,12 +2076,7 @@
 	int ret;
 
 	nand_np = dev->of_node;
-<<<<<<< HEAD
-	nfc_np = of_find_compatible_node(dev->of_node, NULL,
-					 "atmel,sama5d3-nfc");
-=======
 	nfc_np = of_get_compatible_child(dev->of_node, "atmel,sama5d3-nfc");
->>>>>>> 1bb538a3
 	if (!nfc_np) {
 		dev_err(dev, "Could not find device node for sama5d3-nfc\n");
 		return -ENODEV;
