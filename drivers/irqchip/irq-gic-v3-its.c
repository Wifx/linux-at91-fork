/*
 * Copyright (C) 2013, 2014 ARM Limited, All Rights Reserved.
 * Author: Marc Zyngier <marc.zyngier@arm.com>
 *
 * This program is free software; you can redistribute it and/or modify
 * it under the terms of the GNU General Public License version 2 as
 * published by the Free Software Foundation.
 *
 * This program is distributed in the hope that it will be useful,
 * but WITHOUT ANY WARRANTY; without even the implied warranty of
 * MERCHANTABILITY or FITNESS FOR A PARTICULAR PURPOSE.  See the
 * GNU General Public License for more details.
 *
 * You should have received a copy of the GNU General Public License
 * along with this program.  If not, see <http://www.gnu.org/licenses/>.
 */

#include <linux/acpi.h>
#include <linux/bitmap.h>
#include <linux/cpu.h>
#include <linux/delay.h>
#include <linux/dma-iommu.h>
#include <linux/interrupt.h>
#include <linux/irqdomain.h>
#include <linux/acpi_iort.h>
#include <linux/log2.h>
#include <linux/mm.h>
#include <linux/msi.h>
#include <linux/of.h>
#include <linux/of_address.h>
#include <linux/of_irq.h>
#include <linux/of_pci.h>
#include <linux/of_platform.h>
#include <linux/percpu.h>
#include <linux/slab.h>

#include <linux/irqchip.h>
#include <linux/irqchip/arm-gic-v3.h>

#include <asm/cacheflush.h>
#include <asm/cputype.h>
#include <asm/exception.h>

#include "irq-gic-common.h"

#define ITS_FLAGS_CMDQ_NEEDS_FLUSHING		(1ULL << 0)
#define ITS_FLAGS_WORKAROUND_CAVIUM_22375	(1ULL << 1)
#define ITS_FLAGS_WORKAROUND_CAVIUM_23144	(1ULL << 2)

#define RDIST_FLAGS_PROPBASE_NEEDS_FLUSHING	(1 << 0)

/*
 * Collection structure - just an ID, and a redistributor address to
 * ping. We use one per CPU as a bag of interrupts assigned to this
 * CPU.
 */
struct its_collection {
	u64			target_address;
	u16			col_id;
};

/*
 * The ITS_BASER structure - contains memory information, cached
 * value of BASER register configuration and ITS page size.
 */
struct its_baser {
	void		*base;
	u64		val;
	u32		order;
	u32		psz;
};

/*
 * The ITS structure - contains most of the infrastructure, with the
 * top-level MSI domain, the command queue, the collections, and the
 * list of devices writing to it.
 */
struct its_node {
	raw_spinlock_t		lock;
	struct list_head	entry;
	void __iomem		*base;
	phys_addr_t		phys_base;
	struct its_cmd_block	*cmd_base;
	struct its_cmd_block	*cmd_write;
	struct its_baser	tables[GITS_BASER_NR_REGS];
	struct its_collection	*collections;
	struct list_head	its_device_list;
	u64			flags;
	u32			ite_size;
	u32			device_ids;
	int			numa_node;
};

#define ITS_ITT_ALIGN		SZ_256

/* Convert page order to size in bytes */
#define PAGE_ORDER_TO_SIZE(o)	(PAGE_SIZE << (o))

struct event_lpi_map {
	unsigned long		*lpi_map;
	u16			*col_map;
	irq_hw_number_t		lpi_base;
	int			nr_lpis;
};

/*
 * The ITS view of a device - belongs to an ITS, a collection, owns an
 * interrupt translation table, and a list of interrupts.
 */
struct its_device {
	struct list_head	entry;
	struct its_node		*its;
	struct event_lpi_map	event_map;
	void			*itt;
	u32			nr_ites;
	u32			device_id;
};

static LIST_HEAD(its_nodes);
static DEFINE_SPINLOCK(its_lock);
static struct rdists *gic_rdists;
static struct irq_domain *its_parent;

#define gic_data_rdist()		(raw_cpu_ptr(gic_rdists->rdist))
#define gic_data_rdist_rd_base()	(gic_data_rdist()->rd_base)

static struct its_collection *dev_event_to_col(struct its_device *its_dev,
					       u32 event)
{
	struct its_node *its = its_dev->its;

	return its->collections + its_dev->event_map.col_map[event];
}

/*
 * ITS command descriptors - parameters to be encoded in a command
 * block.
 */
struct its_cmd_desc {
	union {
		struct {
			struct its_device *dev;
			u32 event_id;
		} its_inv_cmd;

		struct {
			struct its_device *dev;
			u32 event_id;
		} its_int_cmd;

		struct {
			struct its_device *dev;
			int valid;
		} its_mapd_cmd;

		struct {
			struct its_collection *col;
			int valid;
		} its_mapc_cmd;

		struct {
			struct its_device *dev;
			u32 phys_id;
			u32 event_id;
		} its_mapvi_cmd;

		struct {
			struct its_device *dev;
			struct its_collection *col;
			u32 event_id;
		} its_movi_cmd;

		struct {
			struct its_device *dev;
			u32 event_id;
		} its_discard_cmd;

		struct {
			struct its_collection *col;
		} its_invall_cmd;
	};
};

/*
 * The ITS command block, which is what the ITS actually parses.
 */
struct its_cmd_block {
	u64	raw_cmd[4];
};

#define ITS_CMD_QUEUE_SZ		SZ_64K
#define ITS_CMD_QUEUE_NR_ENTRIES	(ITS_CMD_QUEUE_SZ / sizeof(struct its_cmd_block))

typedef struct its_collection *(*its_cmd_builder_t)(struct its_cmd_block *,
						    struct its_cmd_desc *);

static void its_encode_cmd(struct its_cmd_block *cmd, u8 cmd_nr)
{
	cmd->raw_cmd[0] &= ~0xffUL;
	cmd->raw_cmd[0] |= cmd_nr;
}

static void its_encode_devid(struct its_cmd_block *cmd, u32 devid)
{
	cmd->raw_cmd[0] &= BIT_ULL(32) - 1;
	cmd->raw_cmd[0] |= ((u64)devid) << 32;
}

static void its_encode_event_id(struct its_cmd_block *cmd, u32 id)
{
	cmd->raw_cmd[1] &= ~0xffffffffUL;
	cmd->raw_cmd[1] |= id;
}

static void its_encode_phys_id(struct its_cmd_block *cmd, u32 phys_id)
{
	cmd->raw_cmd[1] &= 0xffffffffUL;
	cmd->raw_cmd[1] |= ((u64)phys_id) << 32;
}

static void its_encode_size(struct its_cmd_block *cmd, u8 size)
{
	cmd->raw_cmd[1] &= ~0x1fUL;
	cmd->raw_cmd[1] |= size & 0x1f;
}

static void its_encode_itt(struct its_cmd_block *cmd, u64 itt_addr)
{
	cmd->raw_cmd[2] &= ~0xffffffffffffUL;
	cmd->raw_cmd[2] |= itt_addr & 0xffffffffff00UL;
}

static void its_encode_valid(struct its_cmd_block *cmd, int valid)
{
	cmd->raw_cmd[2] &= ~(1UL << 63);
	cmd->raw_cmd[2] |= ((u64)!!valid) << 63;
}

static void its_encode_target(struct its_cmd_block *cmd, u64 target_addr)
{
	cmd->raw_cmd[2] &= ~(0xffffffffUL << 16);
	cmd->raw_cmd[2] |= (target_addr & (0xffffffffUL << 16));
}

static void its_encode_collection(struct its_cmd_block *cmd, u16 col)
{
	cmd->raw_cmd[2] &= ~0xffffUL;
	cmd->raw_cmd[2] |= col;
}

static inline void its_fixup_cmd(struct its_cmd_block *cmd)
{
	/* Let's fixup BE commands */
	cmd->raw_cmd[0] = cpu_to_le64(cmd->raw_cmd[0]);
	cmd->raw_cmd[1] = cpu_to_le64(cmd->raw_cmd[1]);
	cmd->raw_cmd[2] = cpu_to_le64(cmd->raw_cmd[2]);
	cmd->raw_cmd[3] = cpu_to_le64(cmd->raw_cmd[3]);
}

static struct its_collection *its_build_mapd_cmd(struct its_cmd_block *cmd,
						 struct its_cmd_desc *desc)
{
	unsigned long itt_addr;
	u8 size = ilog2(desc->its_mapd_cmd.dev->nr_ites);

	itt_addr = virt_to_phys(desc->its_mapd_cmd.dev->itt);
	itt_addr = ALIGN(itt_addr, ITS_ITT_ALIGN);

	its_encode_cmd(cmd, GITS_CMD_MAPD);
	its_encode_devid(cmd, desc->its_mapd_cmd.dev->device_id);
	its_encode_size(cmd, size - 1);
	its_encode_itt(cmd, itt_addr);
	its_encode_valid(cmd, desc->its_mapd_cmd.valid);

	its_fixup_cmd(cmd);

	return NULL;
}

static struct its_collection *its_build_mapc_cmd(struct its_cmd_block *cmd,
						 struct its_cmd_desc *desc)
{
	its_encode_cmd(cmd, GITS_CMD_MAPC);
	its_encode_collection(cmd, desc->its_mapc_cmd.col->col_id);
	its_encode_target(cmd, desc->its_mapc_cmd.col->target_address);
	its_encode_valid(cmd, desc->its_mapc_cmd.valid);

	its_fixup_cmd(cmd);

	return desc->its_mapc_cmd.col;
}

static struct its_collection *its_build_mapvi_cmd(struct its_cmd_block *cmd,
						  struct its_cmd_desc *desc)
{
	struct its_collection *col;

	col = dev_event_to_col(desc->its_mapvi_cmd.dev,
			       desc->its_mapvi_cmd.event_id);

	its_encode_cmd(cmd, GITS_CMD_MAPVI);
	its_encode_devid(cmd, desc->its_mapvi_cmd.dev->device_id);
	its_encode_event_id(cmd, desc->its_mapvi_cmd.event_id);
	its_encode_phys_id(cmd, desc->its_mapvi_cmd.phys_id);
	its_encode_collection(cmd, col->col_id);

	its_fixup_cmd(cmd);

	return col;
}

static struct its_collection *its_build_movi_cmd(struct its_cmd_block *cmd,
						 struct its_cmd_desc *desc)
{
	struct its_collection *col;

	col = dev_event_to_col(desc->its_movi_cmd.dev,
			       desc->its_movi_cmd.event_id);

	its_encode_cmd(cmd, GITS_CMD_MOVI);
	its_encode_devid(cmd, desc->its_movi_cmd.dev->device_id);
	its_encode_event_id(cmd, desc->its_movi_cmd.event_id);
	its_encode_collection(cmd, desc->its_movi_cmd.col->col_id);

	its_fixup_cmd(cmd);

	return col;
}

static struct its_collection *its_build_discard_cmd(struct its_cmd_block *cmd,
						    struct its_cmd_desc *desc)
{
	struct its_collection *col;

	col = dev_event_to_col(desc->its_discard_cmd.dev,
			       desc->its_discard_cmd.event_id);

	its_encode_cmd(cmd, GITS_CMD_DISCARD);
	its_encode_devid(cmd, desc->its_discard_cmd.dev->device_id);
	its_encode_event_id(cmd, desc->its_discard_cmd.event_id);

	its_fixup_cmd(cmd);

	return col;
}

static struct its_collection *its_build_inv_cmd(struct its_cmd_block *cmd,
						struct its_cmd_desc *desc)
{
	struct its_collection *col;

	col = dev_event_to_col(desc->its_inv_cmd.dev,
			       desc->its_inv_cmd.event_id);

	its_encode_cmd(cmd, GITS_CMD_INV);
	its_encode_devid(cmd, desc->its_inv_cmd.dev->device_id);
	its_encode_event_id(cmd, desc->its_inv_cmd.event_id);

	its_fixup_cmd(cmd);

	return col;
}

static struct its_collection *its_build_invall_cmd(struct its_cmd_block *cmd,
						   struct its_cmd_desc *desc)
{
	its_encode_cmd(cmd, GITS_CMD_INVALL);
	its_encode_collection(cmd, desc->its_mapc_cmd.col->col_id);

	its_fixup_cmd(cmd);

	return NULL;
}

static u64 its_cmd_ptr_to_offset(struct its_node *its,
				 struct its_cmd_block *ptr)
{
	return (ptr - its->cmd_base) * sizeof(*ptr);
}

static int its_queue_full(struct its_node *its)
{
	int widx;
	int ridx;

	widx = its->cmd_write - its->cmd_base;
	ridx = readl_relaxed(its->base + GITS_CREADR) / sizeof(struct its_cmd_block);

	/* This is incredibly unlikely to happen, unless the ITS locks up. */
	if (((widx + 1) % ITS_CMD_QUEUE_NR_ENTRIES) == ridx)
		return 1;

	return 0;
}

static struct its_cmd_block *its_allocate_entry(struct its_node *its)
{
	struct its_cmd_block *cmd;
	u32 count = 1000000;	/* 1s! */

	while (its_queue_full(its)) {
		count--;
		if (!count) {
			pr_err_ratelimited("ITS queue not draining\n");
			return NULL;
		}
		cpu_relax();
		udelay(1);
	}

	cmd = its->cmd_write++;

	/* Handle queue wrapping */
	if (its->cmd_write == (its->cmd_base + ITS_CMD_QUEUE_NR_ENTRIES))
		its->cmd_write = its->cmd_base;

	return cmd;
}

static struct its_cmd_block *its_post_commands(struct its_node *its)
{
	u64 wr = its_cmd_ptr_to_offset(its, its->cmd_write);

	writel_relaxed(wr, its->base + GITS_CWRITER);

	return its->cmd_write;
}

static void its_flush_cmd(struct its_node *its, struct its_cmd_block *cmd)
{
	/*
	 * Make sure the commands written to memory are observable by
	 * the ITS.
	 */
	if (its->flags & ITS_FLAGS_CMDQ_NEEDS_FLUSHING)
		__flush_dcache_area(cmd, sizeof(*cmd));
	else
		dsb(ishst);
}

static void its_wait_for_range_completion(struct its_node *its,
					  struct its_cmd_block *from,
					  struct its_cmd_block *to)
{
	u64 rd_idx, from_idx, to_idx;
	u32 count = 1000000;	/* 1s! */

	from_idx = its_cmd_ptr_to_offset(its, from);
	to_idx = its_cmd_ptr_to_offset(its, to);

	while (1) {
		rd_idx = readl_relaxed(its->base + GITS_CREADR);
		if (rd_idx >= to_idx || rd_idx < from_idx)
			break;

		count--;
		if (!count) {
			pr_err_ratelimited("ITS queue timeout\n");
			return;
		}
		cpu_relax();
		udelay(1);
	}
}

static void its_send_single_command(struct its_node *its,
				    its_cmd_builder_t builder,
				    struct its_cmd_desc *desc)
{
	struct its_cmd_block *cmd, *sync_cmd, *next_cmd;
	struct its_collection *sync_col;
	unsigned long flags;

	raw_spin_lock_irqsave(&its->lock, flags);

	cmd = its_allocate_entry(its);
	if (!cmd) {		/* We're soooooo screewed... */
		pr_err_ratelimited("ITS can't allocate, dropping command\n");
		raw_spin_unlock_irqrestore(&its->lock, flags);
		return;
	}
	sync_col = builder(cmd, desc);
	its_flush_cmd(its, cmd);

	if (sync_col) {
		sync_cmd = its_allocate_entry(its);
		if (!sync_cmd) {
			pr_err_ratelimited("ITS can't SYNC, skipping\n");
			goto post;
		}
		its_encode_cmd(sync_cmd, GITS_CMD_SYNC);
		its_encode_target(sync_cmd, sync_col->target_address);
		its_fixup_cmd(sync_cmd);
		its_flush_cmd(its, sync_cmd);
	}

post:
	next_cmd = its_post_commands(its);
	raw_spin_unlock_irqrestore(&its->lock, flags);

	its_wait_for_range_completion(its, cmd, next_cmd);
}

static void its_send_inv(struct its_device *dev, u32 event_id)
{
	struct its_cmd_desc desc;

	desc.its_inv_cmd.dev = dev;
	desc.its_inv_cmd.event_id = event_id;

	its_send_single_command(dev->its, its_build_inv_cmd, &desc);
}

static void its_send_mapd(struct its_device *dev, int valid)
{
	struct its_cmd_desc desc;

	desc.its_mapd_cmd.dev = dev;
	desc.its_mapd_cmd.valid = !!valid;

	its_send_single_command(dev->its, its_build_mapd_cmd, &desc);
}

static void its_send_mapc(struct its_node *its, struct its_collection *col,
			  int valid)
{
	struct its_cmd_desc desc;

	desc.its_mapc_cmd.col = col;
	desc.its_mapc_cmd.valid = !!valid;

	its_send_single_command(its, its_build_mapc_cmd, &desc);
}

static void its_send_mapvi(struct its_device *dev, u32 irq_id, u32 id)
{
	struct its_cmd_desc desc;

	desc.its_mapvi_cmd.dev = dev;
	desc.its_mapvi_cmd.phys_id = irq_id;
	desc.its_mapvi_cmd.event_id = id;

	its_send_single_command(dev->its, its_build_mapvi_cmd, &desc);
}

static void its_send_movi(struct its_device *dev,
			  struct its_collection *col, u32 id)
{
	struct its_cmd_desc desc;

	desc.its_movi_cmd.dev = dev;
	desc.its_movi_cmd.col = col;
	desc.its_movi_cmd.event_id = id;

	its_send_single_command(dev->its, its_build_movi_cmd, &desc);
}

static void its_send_discard(struct its_device *dev, u32 id)
{
	struct its_cmd_desc desc;

	desc.its_discard_cmd.dev = dev;
	desc.its_discard_cmd.event_id = id;

	its_send_single_command(dev->its, its_build_discard_cmd, &desc);
}

static void its_send_invall(struct its_node *its, struct its_collection *col)
{
	struct its_cmd_desc desc;

	desc.its_invall_cmd.col = col;

	its_send_single_command(its, its_build_invall_cmd, &desc);
}

/*
 * irqchip functions - assumes MSI, mostly.
 */

static inline u32 its_get_event_id(struct irq_data *d)
{
	struct its_device *its_dev = irq_data_get_irq_chip_data(d);
	return d->hwirq - its_dev->event_map.lpi_base;
}

static void lpi_set_config(struct irq_data *d, bool enable)
{
	struct its_device *its_dev = irq_data_get_irq_chip_data(d);
	irq_hw_number_t hwirq = d->hwirq;
	u32 id = its_get_event_id(d);
	u8 *cfg = page_address(gic_rdists->prop_page) + hwirq - 8192;

	if (enable)
		*cfg |= LPI_PROP_ENABLED;
	else
		*cfg &= ~LPI_PROP_ENABLED;

	/*
	 * Make the above write visible to the redistributors.
	 * And yes, we're flushing exactly: One. Single. Byte.
	 * Humpf...
	 */
	if (gic_rdists->flags & RDIST_FLAGS_PROPBASE_NEEDS_FLUSHING)
		__flush_dcache_area(cfg, sizeof(*cfg));
	else
		dsb(ishst);
	its_send_inv(its_dev, id);
}

static void its_mask_irq(struct irq_data *d)
{
	lpi_set_config(d, false);
}

static void its_unmask_irq(struct irq_data *d)
{
	lpi_set_config(d, true);
}

static int its_set_affinity(struct irq_data *d, const struct cpumask *mask_val,
			    bool force)
{
	unsigned int cpu;
	const struct cpumask *cpu_mask = cpu_online_mask;
	struct its_device *its_dev = irq_data_get_irq_chip_data(d);
	struct its_collection *target_col;
	u32 id = its_get_event_id(d);

       /* lpi cannot be routed to a redistributor that is on a foreign node */
	if (its_dev->its->flags & ITS_FLAGS_WORKAROUND_CAVIUM_23144) {
		if (its_dev->its->numa_node >= 0) {
			cpu_mask = cpumask_of_node(its_dev->its->numa_node);
			if (!cpumask_intersects(mask_val, cpu_mask))
				return -EINVAL;
		}
	}

	cpu = cpumask_any_and(mask_val, cpu_mask);

	if (cpu >= nr_cpu_ids)
		return -EINVAL;

	target_col = &its_dev->its->collections[cpu];
	its_send_movi(its_dev, target_col, id);
	its_dev->event_map.col_map[id] = cpu;

	return IRQ_SET_MASK_OK_DONE;
}

static void its_irq_compose_msi_msg(struct irq_data *d, struct msi_msg *msg)
{
	struct its_device *its_dev = irq_data_get_irq_chip_data(d);
	struct its_node *its;
	u64 addr;

	its = its_dev->its;
	addr = its->phys_base + GITS_TRANSLATER;

	msg->address_lo		= addr & ((1UL << 32) - 1);
	msg->address_hi		= addr >> 32;
	msg->data		= its_get_event_id(d);

	iommu_dma_map_msi_msg(d->irq, msg);
}

static struct irq_chip its_irq_chip = {
	.name			= "ITS",
	.irq_mask		= its_mask_irq,
	.irq_unmask		= its_unmask_irq,
	.irq_eoi		= irq_chip_eoi_parent,
	.irq_set_affinity	= its_set_affinity,
	.irq_compose_msi_msg	= its_irq_compose_msi_msg,
};

/*
 * How we allocate LPIs:
 *
 * The GIC has id_bits bits for interrupt identifiers. From there, we
 * must subtract 8192 which are reserved for SGIs/PPIs/SPIs. Then, as
 * we allocate LPIs by chunks of 32, we can shift the whole thing by 5
 * bits to the right.
 *
 * This gives us (((1UL << id_bits) - 8192) >> 5) possible allocations.
 */
#define IRQS_PER_CHUNK_SHIFT	5
#define IRQS_PER_CHUNK		(1 << IRQS_PER_CHUNK_SHIFT)

static unsigned long *lpi_bitmap;
static u32 lpi_chunks;
static DEFINE_SPINLOCK(lpi_lock);

static int its_lpi_to_chunk(int lpi)
{
	return (lpi - 8192) >> IRQS_PER_CHUNK_SHIFT;
}

static int its_chunk_to_lpi(int chunk)
{
	return (chunk << IRQS_PER_CHUNK_SHIFT) + 8192;
}

static int __init its_lpi_init(u32 id_bits)
{
	lpi_chunks = its_lpi_to_chunk(1UL << id_bits);

	lpi_bitmap = kzalloc(BITS_TO_LONGS(lpi_chunks) * sizeof(long),
			     GFP_KERNEL);
	if (!lpi_bitmap) {
		lpi_chunks = 0;
		return -ENOMEM;
	}

	pr_info("ITS: Allocated %d chunks for LPIs\n", (int)lpi_chunks);
	return 0;
}

static unsigned long *its_lpi_alloc_chunks(int nr_irqs, int *base, int *nr_ids)
{
	unsigned long *bitmap = NULL;
	int chunk_id;
	int nr_chunks;
	int i;

	nr_chunks = DIV_ROUND_UP(nr_irqs, IRQS_PER_CHUNK);

	spin_lock(&lpi_lock);

	do {
		chunk_id = bitmap_find_next_zero_area(lpi_bitmap, lpi_chunks,
						      0, nr_chunks, 0);
		if (chunk_id < lpi_chunks)
			break;

		nr_chunks--;
	} while (nr_chunks > 0);

	if (!nr_chunks)
		goto out;

	bitmap = kzalloc(BITS_TO_LONGS(nr_chunks * IRQS_PER_CHUNK) * sizeof (long),
			 GFP_ATOMIC);
	if (!bitmap)
		goto out;

	for (i = 0; i < nr_chunks; i++)
		set_bit(chunk_id + i, lpi_bitmap);

	*base = its_chunk_to_lpi(chunk_id);
	*nr_ids = nr_chunks * IRQS_PER_CHUNK;

out:
	spin_unlock(&lpi_lock);

	if (!bitmap)
		*base = *nr_ids = 0;

	return bitmap;
}

static void its_lpi_free(struct event_lpi_map *map)
{
	int base = map->lpi_base;
	int nr_ids = map->nr_lpis;
	int lpi;

	spin_lock(&lpi_lock);

	for (lpi = base; lpi < (base + nr_ids); lpi += IRQS_PER_CHUNK) {
		int chunk = its_lpi_to_chunk(lpi);
		BUG_ON(chunk > lpi_chunks);
		if (test_bit(chunk, lpi_bitmap)) {
			clear_bit(chunk, lpi_bitmap);
		} else {
			pr_err("Bad LPI chunk %d\n", chunk);
		}
	}

	spin_unlock(&lpi_lock);

	kfree(map->lpi_map);
	kfree(map->col_map);
}

/*
 * We allocate 64kB for PROPBASE. That gives us at most 64K LPIs to
 * deal with (one configuration byte per interrupt). PENDBASE has to
 * be 64kB aligned (one bit per LPI, plus 8192 bits for SPI/PPI/SGI).
 */
#define LPI_PROPBASE_SZ		SZ_64K
#define LPI_PENDBASE_SZ		(LPI_PROPBASE_SZ / 8 + SZ_1K)

/*
 * This is how many bits of ID we need, including the useless ones.
 */
#define LPI_NRBITS		ilog2(LPI_PROPBASE_SZ + SZ_8K)

#define LPI_PROP_DEFAULT_PRIO	0xa0

static int __init its_alloc_lpi_tables(void)
{
	phys_addr_t paddr;

	gic_rdists->prop_page = alloc_pages(GFP_NOWAIT,
					   get_order(LPI_PROPBASE_SZ));
	if (!gic_rdists->prop_page) {
		pr_err("Failed to allocate PROPBASE\n");
		return -ENOMEM;
	}

	paddr = page_to_phys(gic_rdists->prop_page);
	pr_info("GIC: using LPI property table @%pa\n", &paddr);

	/* Priority 0xa0, Group-1, disabled */
	memset(page_address(gic_rdists->prop_page),
	       LPI_PROP_DEFAULT_PRIO | LPI_PROP_GROUP1,
	       LPI_PROPBASE_SZ);

	/* Make sure the GIC will observe the written configuration */
	__flush_dcache_area(page_address(gic_rdists->prop_page), LPI_PROPBASE_SZ);

	return 0;
}

static const char *its_base_type_string[] = {
	[GITS_BASER_TYPE_DEVICE]	= "Devices",
	[GITS_BASER_TYPE_VCPU]		= "Virtual CPUs",
	[GITS_BASER_TYPE_CPU]		= "Physical CPUs",
	[GITS_BASER_TYPE_COLLECTION]	= "Interrupt Collections",
	[GITS_BASER_TYPE_RESERVED5] 	= "Reserved (5)",
	[GITS_BASER_TYPE_RESERVED6] 	= "Reserved (6)",
	[GITS_BASER_TYPE_RESERVED7] 	= "Reserved (7)",
};

static u64 its_read_baser(struct its_node *its, struct its_baser *baser)
{
	u32 idx = baser - its->tables;

	return readq_relaxed(its->base + GITS_BASER + (idx << 3));
}

static void its_write_baser(struct its_node *its, struct its_baser *baser,
			    u64 val)
{
	u32 idx = baser - its->tables;

	writeq_relaxed(val, its->base + GITS_BASER + (idx << 3));
	baser->val = its_read_baser(its, baser);
}

static int its_setup_baser(struct its_node *its, struct its_baser *baser,
			   u64 cache, u64 shr, u32 psz, u32 order,
			   bool indirect)
{
	u64 val = its_read_baser(its, baser);
	u64 esz = GITS_BASER_ENTRY_SIZE(val);
	u64 type = GITS_BASER_TYPE(val);
	u32 alloc_pages;
	void *base;
	u64 tmp;

retry_alloc_baser:
	alloc_pages = (PAGE_ORDER_TO_SIZE(order) / psz);
	if (alloc_pages > GITS_BASER_PAGES_MAX) {
		pr_warn("ITS@%pa: %s too large, reduce ITS pages %u->%u\n",
			&its->phys_base, its_base_type_string[type],
			alloc_pages, GITS_BASER_PAGES_MAX);
		alloc_pages = GITS_BASER_PAGES_MAX;
		order = get_order(GITS_BASER_PAGES_MAX * psz);
	}

	base = (void *)__get_free_pages(GFP_KERNEL | __GFP_ZERO, order);
	if (!base)
		return -ENOMEM;

retry_baser:
	val = (virt_to_phys(base)				 |
		(type << GITS_BASER_TYPE_SHIFT)			 |
		((esz - 1) << GITS_BASER_ENTRY_SIZE_SHIFT)	 |
		((alloc_pages - 1) << GITS_BASER_PAGES_SHIFT)	 |
		cache						 |
		shr						 |
		GITS_BASER_VALID);

	val |=	indirect ? GITS_BASER_INDIRECT : 0x0;

	switch (psz) {
	case SZ_4K:
		val |= GITS_BASER_PAGE_SIZE_4K;
		break;
	case SZ_16K:
		val |= GITS_BASER_PAGE_SIZE_16K;
		break;
	case SZ_64K:
		val |= GITS_BASER_PAGE_SIZE_64K;
		break;
	}

	its_write_baser(its, baser, val);
	tmp = baser->val;

	if ((val ^ tmp) & GITS_BASER_SHAREABILITY_MASK) {
		/*
		 * Shareability didn't stick. Just use
		 * whatever the read reported, which is likely
		 * to be the only thing this redistributor
		 * supports. If that's zero, make it
		 * non-cacheable as well.
		 */
		shr = tmp & GITS_BASER_SHAREABILITY_MASK;
		if (!shr) {
			cache = GITS_BASER_nC;
			__flush_dcache_area(base, PAGE_ORDER_TO_SIZE(order));
		}
		goto retry_baser;
	}

	if ((val ^ tmp) & GITS_BASER_PAGE_SIZE_MASK) {
		/*
		 * Page size didn't stick. Let's try a smaller
		 * size and retry. If we reach 4K, then
		 * something is horribly wrong...
		 */
		free_pages((unsigned long)base, order);
		baser->base = NULL;

		switch (psz) {
		case SZ_16K:
			psz = SZ_4K;
			goto retry_alloc_baser;
		case SZ_64K:
			psz = SZ_16K;
			goto retry_alloc_baser;
		}
	}

	if (val != tmp) {
		pr_err("ITS@%pa: %s doesn't stick: %lx %lx\n",
		       &its->phys_base, its_base_type_string[type],
		       (unsigned long) val, (unsigned long) tmp);
		free_pages((unsigned long)base, order);
		return -ENXIO;
	}

	baser->order = order;
	baser->base = base;
	baser->psz = psz;
	tmp = indirect ? GITS_LVL1_ENTRY_SIZE : esz;

	pr_info("ITS@%pa: allocated %d %s @%lx (%s, esz %d, psz %dK, shr %d)\n",
		&its->phys_base, (int)(PAGE_ORDER_TO_SIZE(order) / tmp),
		its_base_type_string[type],
		(unsigned long)virt_to_phys(base),
		indirect ? "indirect" : "flat", (int)esz,
		psz / SZ_1K, (int)shr >> GITS_BASER_SHAREABILITY_SHIFT);

	return 0;
}

static bool its_parse_baser_device(struct its_node *its, struct its_baser *baser,
				   u32 psz, u32 *order)
{
	u64 esz = GITS_BASER_ENTRY_SIZE(its_read_baser(its, baser));
	u64 val = GITS_BASER_InnerShareable | GITS_BASER_WaWb;
	u32 ids = its->device_ids;
	u32 new_order = *order;
	bool indirect = false;

	/* No need to enable Indirection if memory requirement < (psz*2)bytes */
	if ((esz << ids) > (psz * 2)) {
		/*
		 * Find out whether hw supports a single or two-level table by
		 * table by reading bit at offset '62' after writing '1' to it.
		 */
		its_write_baser(its, baser, val | GITS_BASER_INDIRECT);
		indirect = !!(baser->val & GITS_BASER_INDIRECT);

		if (indirect) {
			/*
			 * The size of the lvl2 table is equal to ITS page size
			 * which is 'psz'. For computing lvl1 table size,
			 * subtract ID bits that sparse lvl2 table from 'ids'
			 * which is reported by ITS hardware times lvl1 table
			 * entry size.
			 */
			ids -= ilog2(psz / esz);
			esz = GITS_LVL1_ENTRY_SIZE;
		}
	}

	/*
	 * Allocate as many entries as required to fit the
	 * range of device IDs that the ITS can grok... The ID
	 * space being incredibly sparse, this results in a
	 * massive waste of memory if two-level device table
	 * feature is not supported by hardware.
	 */
	new_order = max_t(u32, get_order(esz << ids), new_order);
	if (new_order >= MAX_ORDER) {
		new_order = MAX_ORDER - 1;
		ids = ilog2(PAGE_ORDER_TO_SIZE(new_order) / esz);
		pr_warn("ITS@%pa: Device Table too large, reduce ids %u->%u\n",
			&its->phys_base, its->device_ids, ids);
	}

	*order = new_order;

	return indirect;
}

static void its_free_tables(struct its_node *its)
{
	int i;

	for (i = 0; i < GITS_BASER_NR_REGS; i++) {
		if (its->tables[i].base) {
			free_pages((unsigned long)its->tables[i].base,
				   its->tables[i].order);
			its->tables[i].base = NULL;
		}
	}
}

static int its_alloc_tables(struct its_node *its)
{
	u64 typer = gic_read_typer(its->base + GITS_TYPER);
	u32 ids = GITS_TYPER_DEVBITS(typer);
	u64 shr = GITS_BASER_InnerShareable;
	u64 cache = GITS_BASER_WaWb;
	u32 psz = SZ_64K;
	int err, i;

	if (its->flags & ITS_FLAGS_WORKAROUND_CAVIUM_22375) {
		/*
		* erratum 22375: only alloc 8MB table size
		* erratum 24313: ignore memory access type
		*/
		cache   = GITS_BASER_nCnB;
		ids     = 0x14;                 /* 20 bits, 8MB */
	}

	its->device_ids = ids;

	for (i = 0; i < GITS_BASER_NR_REGS; i++) {
		struct its_baser *baser = its->tables + i;
		u64 val = its_read_baser(its, baser);
		u64 type = GITS_BASER_TYPE(val);
		u32 order = get_order(psz);
		bool indirect = false;

		if (type == GITS_BASER_TYPE_NONE)
			continue;

		if (type == GITS_BASER_TYPE_DEVICE)
			indirect = its_parse_baser_device(its, baser, psz, &order);

		err = its_setup_baser(its, baser, cache, shr, psz, order, indirect);
		if (err < 0) {
			its_free_tables(its);
			return err;
		}

		/* Update settings which will be used for next BASERn */
		psz = baser->psz;
		cache = baser->val & GITS_BASER_CACHEABILITY_MASK;
		shr = baser->val & GITS_BASER_SHAREABILITY_MASK;
	}

	return 0;
}

static int its_alloc_collections(struct its_node *its)
{
	its->collections = kzalloc(nr_cpu_ids * sizeof(*its->collections),
				   GFP_KERNEL);
	if (!its->collections)
		return -ENOMEM;

	return 0;
}

static void its_cpu_init_lpis(void)
{
	void __iomem *rbase = gic_data_rdist_rd_base();
	struct page *pend_page;
	u64 val, tmp;

	/* If we didn't allocate the pending table yet, do it now */
	pend_page = gic_data_rdist()->pend_page;
	if (!pend_page) {
		phys_addr_t paddr;
		/*
		 * The pending pages have to be at least 64kB aligned,
		 * hence the 'max(LPI_PENDBASE_SZ, SZ_64K)' below.
		 */
		pend_page = alloc_pages(GFP_NOWAIT | __GFP_ZERO,
					get_order(max(LPI_PENDBASE_SZ, SZ_64K)));
		if (!pend_page) {
			pr_err("Failed to allocate PENDBASE for CPU%d\n",
			       smp_processor_id());
			return;
		}

		/* Make sure the GIC will observe the zero-ed page */
		__flush_dcache_area(page_address(pend_page), LPI_PENDBASE_SZ);

		paddr = page_to_phys(pend_page);
		pr_info("CPU%d: using LPI pending table @%pa\n",
			smp_processor_id(), &paddr);
		gic_data_rdist()->pend_page = pend_page;
	}

	/* Disable LPIs */
	val = readl_relaxed(rbase + GICR_CTLR);
	val &= ~GICR_CTLR_ENABLE_LPIS;
	writel_relaxed(val, rbase + GICR_CTLR);

	/*
	 * Make sure any change to the table is observable by the GIC.
	 */
	dsb(sy);

	/* set PROPBASE */
	val = (page_to_phys(gic_rdists->prop_page) |
	       GICR_PROPBASER_InnerShareable |
	       GICR_PROPBASER_WaWb |
	       ((LPI_NRBITS - 1) & GICR_PROPBASER_IDBITS_MASK));

	writeq_relaxed(val, rbase + GICR_PROPBASER);
	tmp = readq_relaxed(rbase + GICR_PROPBASER);

	if ((tmp ^ val) & GICR_PROPBASER_SHAREABILITY_MASK) {
		if (!(tmp & GICR_PROPBASER_SHAREABILITY_MASK)) {
			/*
			 * The HW reports non-shareable, we must
			 * remove the cacheability attributes as
			 * well.
			 */
			val &= ~(GICR_PROPBASER_SHAREABILITY_MASK |
				 GICR_PROPBASER_CACHEABILITY_MASK);
			val |= GICR_PROPBASER_nC;
			writeq_relaxed(val, rbase + GICR_PROPBASER);
		}
		pr_info_once("GIC: using cache flushing for LPI property table\n");
		gic_rdists->flags |= RDIST_FLAGS_PROPBASE_NEEDS_FLUSHING;
	}

	/* set PENDBASE */
	val = (page_to_phys(pend_page) |
	       GICR_PENDBASER_InnerShareable |
	       GICR_PENDBASER_WaWb);

	writeq_relaxed(val, rbase + GICR_PENDBASER);
	tmp = readq_relaxed(rbase + GICR_PENDBASER);

	if (!(tmp & GICR_PENDBASER_SHAREABILITY_MASK)) {
		/*
		 * The HW reports non-shareable, we must remove the
		 * cacheability attributes as well.
		 */
		val &= ~(GICR_PENDBASER_SHAREABILITY_MASK |
			 GICR_PENDBASER_CACHEABILITY_MASK);
		val |= GICR_PENDBASER_nC;
		writeq_relaxed(val, rbase + GICR_PENDBASER);
	}

	/* Enable LPIs */
	val = readl_relaxed(rbase + GICR_CTLR);
	val |= GICR_CTLR_ENABLE_LPIS;
	writel_relaxed(val, rbase + GICR_CTLR);

	/* Make sure the GIC has seen the above */
	dsb(sy);
}

static void its_cpu_init_collection(void)
{
	struct its_node *its;
	int cpu;

	spin_lock(&its_lock);
	cpu = smp_processor_id();

	list_for_each_entry(its, &its_nodes, entry) {
		u64 target;

		/* avoid cross node collections and its mapping */
		if (its->flags & ITS_FLAGS_WORKAROUND_CAVIUM_23144) {
			struct device_node *cpu_node;

			cpu_node = of_get_cpu_node(cpu, NULL);
			if (its->numa_node != NUMA_NO_NODE &&
				its->numa_node != of_node_to_nid(cpu_node))
				continue;
		}

		/*
		 * We now have to bind each collection to its target
		 * redistributor.
		 */
		if (gic_read_typer(its->base + GITS_TYPER) & GITS_TYPER_PTA) {
			/*
			 * This ITS wants the physical address of the
			 * redistributor.
			 */
			target = gic_data_rdist()->phys_base;
		} else {
			/*
			 * This ITS wants a linear CPU number.
			 */
			target = gic_read_typer(gic_data_rdist_rd_base() + GICR_TYPER);
			target = GICR_TYPER_CPU_NUMBER(target) << 16;
		}

		/* Perform collection mapping */
		its->collections[cpu].target_address = target;
		its->collections[cpu].col_id = cpu;

		its_send_mapc(its, &its->collections[cpu], 1);
		its_send_invall(its, &its->collections[cpu]);
	}

	spin_unlock(&its_lock);
}

static struct its_device *its_find_device(struct its_node *its, u32 dev_id)
{
	struct its_device *its_dev = NULL, *tmp;
	unsigned long flags;

	raw_spin_lock_irqsave(&its->lock, flags);

	list_for_each_entry(tmp, &its->its_device_list, entry) {
		if (tmp->device_id == dev_id) {
			its_dev = tmp;
			break;
		}
	}

	raw_spin_unlock_irqrestore(&its->lock, flags);

	return its_dev;
}

static struct its_baser *its_get_baser(struct its_node *its, u32 type)
{
	int i;

	for (i = 0; i < GITS_BASER_NR_REGS; i++) {
		if (GITS_BASER_TYPE(its->tables[i].val) == type)
			return &its->tables[i];
	}

	return NULL;
}

static bool its_alloc_device_table(struct its_node *its, u32 dev_id)
{
	struct its_baser *baser;
	struct page *page;
	u32 esz, idx;
	__le64 *table;

	baser = its_get_baser(its, GITS_BASER_TYPE_DEVICE);

	/* Don't allow device id that exceeds ITS hardware limit */
	if (!baser)
		return (ilog2(dev_id) < its->device_ids);

	/* Don't allow device id that exceeds single, flat table limit */
	esz = GITS_BASER_ENTRY_SIZE(baser->val);
	if (!(baser->val & GITS_BASER_INDIRECT))
		return (dev_id < (PAGE_ORDER_TO_SIZE(baser->order) / esz));

	/* Compute 1st level table index & check if that exceeds table limit */
	idx = dev_id >> ilog2(baser->psz / esz);
	if (idx >= (PAGE_ORDER_TO_SIZE(baser->order) / GITS_LVL1_ENTRY_SIZE))
		return false;

	table = baser->base;

	/* Allocate memory for 2nd level table */
	if (!table[idx]) {
		page = alloc_pages(GFP_KERNEL | __GFP_ZERO, get_order(baser->psz));
		if (!page)
			return false;

		/* Flush Lvl2 table to PoC if hw doesn't support coherency */
		if (!(baser->val & GITS_BASER_SHAREABILITY_MASK))
			__flush_dcache_area(page_address(page), baser->psz);

		table[idx] = cpu_to_le64(page_to_phys(page) | GITS_BASER_VALID);

		/* Flush Lvl1 entry to PoC if hw doesn't support coherency */
		if (!(baser->val & GITS_BASER_SHAREABILITY_MASK))
			__flush_dcache_area(table + idx, GITS_LVL1_ENTRY_SIZE);

		/* Ensure updated table contents are visible to ITS hardware */
		dsb(sy);
	}

	return true;
}

static struct its_device *its_create_device(struct its_node *its, u32 dev_id,
					    int nvecs)
{
	struct its_device *dev;
	unsigned long *lpi_map;
	unsigned long flags;
	u16 *col_map = NULL;
	void *itt;
	int lpi_base;
	int nr_lpis;
	int nr_ites;
	int sz;

	if (!its_alloc_device_table(its, dev_id))
		return NULL;

	dev = kzalloc(sizeof(*dev), GFP_KERNEL);
	/*
	 * At least one bit of EventID is being used, hence a minimum
	 * of two entries. No, the architecture doesn't let you
	 * express an ITT with a single entry.
	 */
	nr_ites = max(2UL, roundup_pow_of_two(nvecs));
	sz = nr_ites * its->ite_size;
	sz = max(sz, ITS_ITT_ALIGN) + ITS_ITT_ALIGN - 1;
	itt = kzalloc(sz, GFP_KERNEL);
	lpi_map = its_lpi_alloc_chunks(nvecs, &lpi_base, &nr_lpis);
	if (lpi_map)
		col_map = kzalloc(sizeof(*col_map) * nr_lpis, GFP_KERNEL);

	if (!dev || !itt || !lpi_map || !col_map) {
		kfree(dev);
		kfree(itt);
		kfree(lpi_map);
		kfree(col_map);
		return NULL;
	}

	__flush_dcache_area(itt, sz);

	dev->its = its;
	dev->itt = itt;
	dev->nr_ites = nr_ites;
	dev->event_map.lpi_map = lpi_map;
	dev->event_map.col_map = col_map;
	dev->event_map.lpi_base = lpi_base;
	dev->event_map.nr_lpis = nr_lpis;
	dev->device_id = dev_id;
	INIT_LIST_HEAD(&dev->entry);

	raw_spin_lock_irqsave(&its->lock, flags);
	list_add(&dev->entry, &its->its_device_list);
	raw_spin_unlock_irqrestore(&its->lock, flags);

	/* Map device to its ITT */
	its_send_mapd(dev, 1);

	return dev;
}

static void its_free_device(struct its_device *its_dev)
{
	unsigned long flags;

	raw_spin_lock_irqsave(&its_dev->its->lock, flags);
	list_del(&its_dev->entry);
	raw_spin_unlock_irqrestore(&its_dev->its->lock, flags);
	kfree(its_dev->itt);
	kfree(its_dev);
}

static int its_alloc_device_irq(struct its_device *dev, irq_hw_number_t *hwirq)
{
	int idx;

	idx = find_first_zero_bit(dev->event_map.lpi_map,
				  dev->event_map.nr_lpis);
	if (idx == dev->event_map.nr_lpis)
		return -ENOSPC;

	*hwirq = dev->event_map.lpi_base + idx;
	set_bit(idx, dev->event_map.lpi_map);

	return 0;
}

static int its_msi_prepare(struct irq_domain *domain, struct device *dev,
			   int nvec, msi_alloc_info_t *info)
{
	struct its_node *its;
	struct its_device *its_dev;
	struct msi_domain_info *msi_info;
	u32 dev_id;

	/*
	 * We ignore "dev" entierely, and rely on the dev_id that has
	 * been passed via the scratchpad. This limits this domain's
	 * usefulness to upper layers that definitely know that they
	 * are built on top of the ITS.
	 */
	dev_id = info->scratchpad[0].ul;

	msi_info = msi_get_domain_info(domain);
	its = msi_info->data;

	its_dev = its_find_device(its, dev_id);
	if (its_dev) {
		/*
		 * We already have seen this ID, probably through
		 * another alias (PCI bridge of some sort). No need to
		 * create the device.
		 */
		pr_debug("Reusing ITT for devID %x\n", dev_id);
		goto out;
	}

	its_dev = its_create_device(its, dev_id, nvec);
	if (!its_dev)
		return -ENOMEM;

	pr_debug("ITT %d entries, %d bits\n", nvec, ilog2(nvec));
out:
	info->scratchpad[0].ptr = its_dev;
	return 0;
}

static struct msi_domain_ops its_msi_domain_ops = {
	.msi_prepare	= its_msi_prepare,
};

static int its_irq_gic_domain_alloc(struct irq_domain *domain,
				    unsigned int virq,
				    irq_hw_number_t hwirq)
{
	struct irq_fwspec fwspec;

	if (irq_domain_get_of_node(domain->parent)) {
		fwspec.fwnode = domain->parent->fwnode;
		fwspec.param_count = 3;
		fwspec.param[0] = GIC_IRQ_TYPE_LPI;
		fwspec.param[1] = hwirq;
		fwspec.param[2] = IRQ_TYPE_EDGE_RISING;
	} else if (is_fwnode_irqchip(domain->parent->fwnode)) {
		fwspec.fwnode = domain->parent->fwnode;
		fwspec.param_count = 2;
		fwspec.param[0] = hwirq;
		fwspec.param[1] = IRQ_TYPE_EDGE_RISING;
	} else {
		return -EINVAL;
	}

	return irq_domain_alloc_irqs_parent(domain, virq, 1, &fwspec);
}

static int its_irq_domain_alloc(struct irq_domain *domain, unsigned int virq,
				unsigned int nr_irqs, void *args)
{
	msi_alloc_info_t *info = args;
	struct its_device *its_dev = info->scratchpad[0].ptr;
	irq_hw_number_t hwirq;
	int err;
	int i;

	for (i = 0; i < nr_irqs; i++) {
		err = its_alloc_device_irq(its_dev, &hwirq);
		if (err)
			return err;

		err = its_irq_gic_domain_alloc(domain, virq + i, hwirq);
		if (err)
			return err;

		irq_domain_set_hwirq_and_chip(domain, virq + i,
					      hwirq, &its_irq_chip, its_dev);
		pr_debug("ID:%d pID:%d vID:%d\n",
			 (int)(hwirq - its_dev->event_map.lpi_base),
			 (int) hwirq, virq + i);
	}

	return 0;
}

static void its_irq_domain_activate(struct irq_domain *domain,
				    struct irq_data *d)
{
	struct its_device *its_dev = irq_data_get_irq_chip_data(d);
	u32 event = its_get_event_id(d);
	const struct cpumask *cpu_mask = cpu_online_mask;

	/* get the cpu_mask of local node */
	if (its_dev->its->numa_node >= 0)
		cpu_mask = cpumask_of_node(its_dev->its->numa_node);

	/* Bind the LPI to the first possible CPU */
	its_dev->event_map.col_map[event] = cpumask_first(cpu_mask);

	/* Map the GIC IRQ and event to the device */
	its_send_mapvi(its_dev, d->hwirq, event);
}

static void its_irq_domain_deactivate(struct irq_domain *domain,
				      struct irq_data *d)
{
	struct its_device *its_dev = irq_data_get_irq_chip_data(d);
	u32 event = its_get_event_id(d);

	/* Stop the delivery of interrupts */
	its_send_discard(its_dev, event);
}

static void its_irq_domain_free(struct irq_domain *domain, unsigned int virq,
				unsigned int nr_irqs)
{
	struct irq_data *d = irq_domain_get_irq_data(domain, virq);
	struct its_device *its_dev = irq_data_get_irq_chip_data(d);
	int i;

	for (i = 0; i < nr_irqs; i++) {
		struct irq_data *data = irq_domain_get_irq_data(domain,
								virq + i);
		u32 event = its_get_event_id(data);

		/* Mark interrupt index as unused */
		clear_bit(event, its_dev->event_map.lpi_map);

		/* Nuke the entry in the domain */
		irq_domain_reset_irq_data(data);
	}

	/* If all interrupts have been freed, start mopping the floor */
	if (bitmap_empty(its_dev->event_map.lpi_map,
			 its_dev->event_map.nr_lpis)) {
		its_lpi_free(&its_dev->event_map);

		/* Unmap device/itt */
		its_send_mapd(its_dev, 0);
		its_free_device(its_dev);
	}

	irq_domain_free_irqs_parent(domain, virq, nr_irqs);
}

static const struct irq_domain_ops its_domain_ops = {
	.alloc			= its_irq_domain_alloc,
	.free			= its_irq_domain_free,
	.activate		= its_irq_domain_activate,
	.deactivate		= its_irq_domain_deactivate,
};

static int its_force_quiescent(void __iomem *base)
{
	u32 count = 1000000;	/* 1s */
	u32 val;

	val = readl_relaxed(base + GITS_CTLR);
	/*
	 * GIC architecture specification requires the ITS to be both
	 * disabled and quiescent for writes to GITS_BASER<n> or
	 * GITS_CBASER to not have UNPREDICTABLE results.
	 */
	if ((val & GITS_CTLR_QUIESCENT) && !(val & GITS_CTLR_ENABLE))
		return 0;

	/* Disable the generation of all interrupts to this ITS */
	val &= ~GITS_CTLR_ENABLE;
	writel_relaxed(val, base + GITS_CTLR);

	/* Poll GITS_CTLR and wait until ITS becomes quiescent */
	while (1) {
		val = readl_relaxed(base + GITS_CTLR);
		if (val & GITS_CTLR_QUIESCENT)
			return 0;

		count--;
		if (!count)
			return -EBUSY;

		cpu_relax();
		udelay(1);
	}
}

static void __maybe_unused its_enable_quirk_cavium_22375(void *data)
{
	struct its_node *its = data;

	its->flags |= ITS_FLAGS_WORKAROUND_CAVIUM_22375;
}

static void __maybe_unused its_enable_quirk_cavium_23144(void *data)
{
	struct its_node *its = data;

	its->flags |= ITS_FLAGS_WORKAROUND_CAVIUM_23144;
}

static const struct gic_quirk its_quirks[] = {
#ifdef CONFIG_CAVIUM_ERRATUM_22375
	{
		.desc	= "ITS: Cavium errata 22375, 24313",
		.iidr	= 0xa100034c,	/* ThunderX pass 1.x */
		.mask	= 0xffff0fff,
		.init	= its_enable_quirk_cavium_22375,
	},
#endif
#ifdef CONFIG_CAVIUM_ERRATUM_23144
	{
		.desc	= "ITS: Cavium erratum 23144",
		.iidr	= 0xa100034c,	/* ThunderX pass 1.x */
		.mask	= 0xffff0fff,
		.init	= its_enable_quirk_cavium_23144,
	},
#endif
	{
	}
};

static void its_enable_quirks(struct its_node *its)
{
	u32 iidr = readl_relaxed(its->base + GITS_IIDR);

	gic_enable_quirks(iidr, its_quirks, its);
}

static int its_init_domain(struct fwnode_handle *handle, struct its_node *its)
{
	struct irq_domain *inner_domain;
	struct msi_domain_info *info;

	info = kzalloc(sizeof(*info), GFP_KERNEL);
	if (!info)
		return -ENOMEM;

	inner_domain = irq_domain_create_tree(handle, &its_domain_ops, its);
	if (!inner_domain) {
		kfree(info);
		return -ENOMEM;
	}

	inner_domain->parent = its_parent;
	inner_domain->bus_token = DOMAIN_BUS_NEXUS;
	info->ops = &its_msi_domain_ops;
	info->data = its;
	inner_domain->host_data = info;

	return 0;
}

static int __init its_probe_one(struct resource *res,
				struct fwnode_handle *handle, int numa_node)
{
	struct its_node *its;
	void __iomem *its_base;
	u32 val;
	u64 baser, tmp;
	int err;

	its_base = ioremap(res->start, resource_size(res));
	if (!its_base) {
		pr_warn("ITS@%pa: Unable to map ITS registers\n", &res->start);
		return -ENOMEM;
	}

	val = readl_relaxed(its_base + GITS_PIDR2) & GIC_PIDR2_ARCH_MASK;
	if (val != 0x30 && val != 0x40) {
		pr_warn("ITS@%pa: No ITS detected, giving up\n", &res->start);
		err = -ENODEV;
		goto out_unmap;
	}

	err = its_force_quiescent(its_base);
	if (err) {
		pr_warn("ITS@%pa: Failed to quiesce, giving up\n", &res->start);
		goto out_unmap;
	}

	pr_info("ITS %pR\n", res);

	its = kzalloc(sizeof(*its), GFP_KERNEL);
	if (!its) {
		err = -ENOMEM;
		goto out_unmap;
	}

	raw_spin_lock_init(&its->lock);
	INIT_LIST_HEAD(&its->entry);
	INIT_LIST_HEAD(&its->its_device_list);
	its->base = its_base;
	its->phys_base = res->start;
<<<<<<< HEAD
	its->ite_size = ((readl_relaxed(its_base + GITS_TYPER) >> 4) & 0xf) + 1;
=======
	its->ite_size = ((gic_read_typer(its_base + GITS_TYPER) >> 4) & 0xf) + 1;
>>>>>>> d06e622d
	its->numa_node = numa_node;

	its->cmd_base = kzalloc(ITS_CMD_QUEUE_SZ, GFP_KERNEL);
	if (!its->cmd_base) {
		err = -ENOMEM;
		goto out_free_its;
	}
	its->cmd_write = its->cmd_base;

	its_enable_quirks(its);

	err = its_alloc_tables(its);
	if (err)
		goto out_free_cmd;

	err = its_alloc_collections(its);
	if (err)
		goto out_free_tables;

	baser = (virt_to_phys(its->cmd_base)	|
		 GITS_CBASER_WaWb		|
		 GITS_CBASER_InnerShareable	|
		 (ITS_CMD_QUEUE_SZ / SZ_4K - 1)	|
		 GITS_CBASER_VALID);

	writeq_relaxed(baser, its->base + GITS_CBASER);
	tmp = readq_relaxed(its->base + GITS_CBASER);

	if ((tmp ^ baser) & GITS_CBASER_SHAREABILITY_MASK) {
		if (!(tmp & GITS_CBASER_SHAREABILITY_MASK)) {
			/*
			 * The HW reports non-shareable, we must
			 * remove the cacheability attributes as
			 * well.
			 */
			baser &= ~(GITS_CBASER_SHAREABILITY_MASK |
				   GITS_CBASER_CACHEABILITY_MASK);
			baser |= GITS_CBASER_nC;
			writeq_relaxed(baser, its->base + GITS_CBASER);
		}
		pr_info("ITS: using cache flushing for cmd queue\n");
		its->flags |= ITS_FLAGS_CMDQ_NEEDS_FLUSHING;
	}

	writeq_relaxed(0, its->base + GITS_CWRITER);
	writel_relaxed(GITS_CTLR_ENABLE, its->base + GITS_CTLR);

	err = its_init_domain(handle, its);
	if (err)
		goto out_free_tables;

	spin_lock(&its_lock);
	list_add(&its->entry, &its_nodes);
	spin_unlock(&its_lock);

	return 0;

out_free_tables:
	its_free_tables(its);
out_free_cmd:
	kfree(its->cmd_base);
out_free_its:
	kfree(its);
out_unmap:
	iounmap(its_base);
	pr_err("ITS@%pa: failed probing (%d)\n", &res->start, err);
	return err;
}

static bool gic_rdists_supports_plpis(void)
{
	return !!(gic_read_typer(gic_data_rdist_rd_base() + GICR_TYPER) & GICR_TYPER_PLPIS);
}

int its_cpu_init(void)
{
	if (!list_empty(&its_nodes)) {
		if (!gic_rdists_supports_plpis()) {
			pr_info("CPU%d: LPIs not supported\n", smp_processor_id());
			return -ENXIO;
		}
		its_cpu_init_lpis();
		its_cpu_init_collection();
	}

	return 0;
}

static struct of_device_id its_device_id[] = {
	{	.compatible	= "arm,gic-v3-its",	},
	{},
};

static int __init its_of_probe(struct device_node *node)
{
	struct device_node *np;
	struct resource res;

	for (np = of_find_matching_node(node, its_device_id); np;
	     np = of_find_matching_node(np, its_device_id)) {
		if (!of_property_read_bool(np, "msi-controller")) {
			pr_warn("%s: no msi-controller property, ITS ignored\n",
				np->full_name);
			continue;
		}

		if (of_address_to_resource(np, 0, &res)) {
			pr_warn("%s: no regs?\n", np->full_name);
			continue;
		}

		its_probe_one(&res, &np->fwnode, of_node_to_nid(np));
	}
	return 0;
}

#ifdef CONFIG_ACPI

#define ACPI_GICV3_ITS_MEM_SIZE (SZ_128K)

static int __init gic_acpi_parse_madt_its(struct acpi_subtable_header *header,
					  const unsigned long end)
{
	struct acpi_madt_generic_translator *its_entry;
	struct fwnode_handle *dom_handle;
	struct resource res;
	int err;

	its_entry = (struct acpi_madt_generic_translator *)header;
	memset(&res, 0, sizeof(res));
	res.start = its_entry->base_address;
	res.end = its_entry->base_address + ACPI_GICV3_ITS_MEM_SIZE - 1;
	res.flags = IORESOURCE_MEM;

	dom_handle = irq_domain_alloc_fwnode((void *)its_entry->base_address);
	if (!dom_handle) {
		pr_err("ITS@%pa: Unable to allocate GICv3 ITS domain token\n",
		       &res.start);
		return -ENOMEM;
	}

	err = iort_register_domain_token(its_entry->translation_id, dom_handle);
	if (err) {
		pr_err("ITS@%pa: Unable to register GICv3 ITS domain token (ITS ID %d) to IORT\n",
		       &res.start, its_entry->translation_id);
		goto dom_err;
	}

	err = its_probe_one(&res, dom_handle, NUMA_NO_NODE);
	if (!err)
		return 0;

	iort_deregister_domain_token(its_entry->translation_id);
dom_err:
	irq_domain_free_fwnode(dom_handle);
	return err;
}

static void __init its_acpi_probe(void)
{
	acpi_table_parse_madt(ACPI_MADT_TYPE_GENERIC_TRANSLATOR,
			      gic_acpi_parse_madt_its, 0);
}
#else
static void __init its_acpi_probe(void) { }
#endif

int __init its_init(struct fwnode_handle *handle, struct rdists *rdists,
		    struct irq_domain *parent_domain)
{
	struct device_node *of_node;

	its_parent = parent_domain;
	of_node = to_of_node(handle);
	if (of_node)
		its_of_probe(of_node);
	else
		its_acpi_probe();

	if (list_empty(&its_nodes)) {
		pr_warn("ITS: No ITS available, not enabling LPIs\n");
		return -ENXIO;
	}

	gic_rdists = rdists;
	its_alloc_lpi_tables();
	its_lpi_init(rdists->id_bits);

	return 0;
}<|MERGE_RESOLUTION|>--- conflicted
+++ resolved
@@ -1691,11 +1691,7 @@
 	INIT_LIST_HEAD(&its->its_device_list);
 	its->base = its_base;
 	its->phys_base = res->start;
-<<<<<<< HEAD
-	its->ite_size = ((readl_relaxed(its_base + GITS_TYPER) >> 4) & 0xf) + 1;
-=======
 	its->ite_size = ((gic_read_typer(its_base + GITS_TYPER) >> 4) & 0xf) + 1;
->>>>>>> d06e622d
 	its->numa_node = numa_node;
 
 	its->cmd_base = kzalloc(ITS_CMD_QUEUE_SZ, GFP_KERNEL);
