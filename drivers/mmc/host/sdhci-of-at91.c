--- conflicted
+++ resolved
@@ -167,32 +167,8 @@
 	caps0 = readl(host->ioaddr + SDHCI_CAPABILITIES);
 	caps1 = readl(host->ioaddr + SDHCI_CAPABILITIES_1);
 
-<<<<<<< HEAD
-	/*
-	 * We experience some issues with SDR104. If the SD clock is higher
-	 * than 100 MHz, we can get data corruption. With a 100 MHz clock,
-	 * the tuning procedure may fail. For those reasons, it is useless to
-	 * advertise that we can use SDR104 mode, so remove it from
-	 * the capabilities.
-	 */
-	writel(SDMMC_CACR_KEY | SDMMC_CACR_CAPWREN, host->ioaddr + SDMMC_CACR);
-	caps1 &= (~SDHCI_SUPPORT_SDR104);
-	writel(caps1, host->ioaddr + SDHCI_CAPABILITIES_1);
-	writel(0, host->ioaddr + SDMMC_CACR);
-
-	clk_base = (caps0 & SDHCI_CLOCK_V3_BASE_MASK) >> SDHCI_CLOCK_BASE_SHIFT;
-	clk_mul = (caps1 & SDHCI_CLOCK_MUL_MASK) >> SDHCI_CLOCK_MUL_SHIFT;
-	gck_rate = clk_base * 1000000 * (clk_mul + 1);
-	ret = clk_set_rate(priv->gck, gck_rate);
-	if (ret < 0) {
-		dev_err(dev, "failed to set gck");
-		clk_disable_unprepare(priv->hclock);
-		return ret;
-	}
-=======
 	/* Set capabilities in r/w mode. */
 	writel(SDMMC_CACR_KEY | SDMMC_CACR_CAPWREN, host->ioaddr + SDMMC_CACR);
->>>>>>> e49ffe6b
 	/*
 	 * We experience some issues with SDR104. If the SD clock is higher
 	 * than 100 MHz, we can get data corruption. With a 100 MHz clock,
