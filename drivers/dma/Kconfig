--- conflicted
+++ resolved
@@ -483,7 +483,6 @@
 	  If you have a board based on such a MCU and wish to use DMA say Y
 	  here.
 
-<<<<<<< HEAD
 config STM32_DMAMUX
 	bool "STMicroelectronics STM32 dma multiplexer support"
 	depends on STM32_DMA || COMPILE_TEST
@@ -504,7 +503,7 @@
 	  STM32 platforms.
 	  If you have a board based on STM32 SoC and wish to use the master DMA
 	  say Y here.
-=======
+
 config SPRD_DMA
 	tristate "Spreadtrum DMA support"
 	depends on ARCH_SPRD || COMPILE_TEST
@@ -512,7 +511,6 @@
 	select DMA_VIRTUAL_CHANNELS
 	help
 	  Enable support for the on-chip DMA controller on Spreadtrum platform.
->>>>>>> 9b3b8171
 
 config S3C24XX_DMAC
 	bool "Samsung S3C24XX DMA support"
