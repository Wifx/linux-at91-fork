--- conflicted
+++ resolved
@@ -1657,12 +1657,8 @@
 	dma_cap_set(DMA_SLAVE, mask);
 
 	atslave = kmalloc(sizeof(*atslave), GFP_KERNEL);
-<<<<<<< HEAD
-	if (!atslave)
-=======
 	if (!atslave) {
 		put_device(&dmac_pdev->dev);
->>>>>>> fc944ddc
 		return NULL;
 	}
 
