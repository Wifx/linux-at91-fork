/*
 * Copyright (C) 2016-2017 Red Hat, Inc. All rights reserved.
 * Copyright (C) 2016-2017 Milan Broz
 * Copyright (C) 2016-2017 Mikulas Patocka
 *
 * This file is released under the GPL.
 */

#include <linux/compiler.h>
#include <linux/module.h>
#include <linux/device-mapper.h>
#include <linux/dm-io.h>
#include <linux/vmalloc.h>
#include <linux/sort.h>
#include <linux/rbtree.h>
#include <linux/delay.h>
#include <linux/random.h>
#include <linux/reboot.h>
#include <crypto/hash.h>
#include <crypto/skcipher.h>
#include <linux/async_tx.h>
#include <linux/dm-bufio.h>

#define DM_MSG_PREFIX "integrity"

#define DEFAULT_INTERLEAVE_SECTORS	32768
#define DEFAULT_JOURNAL_SIZE_FACTOR	7
#define DEFAULT_SECTORS_PER_BITMAP_BIT	32768
#define DEFAULT_BUFFER_SECTORS		128
#define DEFAULT_JOURNAL_WATERMARK	50
#define DEFAULT_SYNC_MSEC		10000
#define DEFAULT_MAX_JOURNAL_SECTORS	131072
#define MIN_LOG2_INTERLEAVE_SECTORS	3
#define MAX_LOG2_INTERLEAVE_SECTORS	31
#define METADATA_WORKQUEUE_MAX_ACTIVE	16
#define RECALC_SECTORS			8192
#define RECALC_WRITE_SUPER		16
#define BITMAP_BLOCK_SIZE		4096	/* don't change it */
#define BITMAP_FLUSH_INTERVAL		(10 * HZ)

/*
 * Warning - DEBUG_PRINT prints security-sensitive data to the log,
 * so it should not be enabled in the official kernel
 */
//#define DEBUG_PRINT
//#define INTERNAL_VERIFY

/*
 * On disk structures
 */

#define SB_MAGIC			"integrt"
#define SB_VERSION_1			1
#define SB_VERSION_2			2
#define SB_VERSION_3			3
#define SB_SECTORS			8
#define MAX_SECTORS_PER_BLOCK		8

struct superblock {
	__u8 magic[8];
	__u8 version;
	__u8 log2_interleave_sectors;
	__u16 integrity_tag_size;
	__u32 journal_sections;
	__u64 provided_data_sectors;	/* userspace uses this value */
	__u32 flags;
	__u8 log2_sectors_per_block;
	__u8 log2_blocks_per_bitmap_bit;
	__u8 pad[2];
	__u64 recalc_sector;
};

#define SB_FLAG_HAVE_JOURNAL_MAC	0x1
#define SB_FLAG_RECALCULATING		0x2
#define SB_FLAG_DIRTY_BITMAP		0x4

#define	JOURNAL_ENTRY_ROUNDUP		8

typedef __u64 commit_id_t;
#define JOURNAL_MAC_PER_SECTOR		8

struct journal_entry {
	union {
		struct {
			__u32 sector_lo;
			__u32 sector_hi;
		} s;
		__u64 sector;
	} u;
	commit_id_t last_bytes[0];
	/* __u8 tag[0]; */
};

#define journal_entry_tag(ic, je)		((__u8 *)&(je)->last_bytes[(ic)->sectors_per_block])

#if BITS_PER_LONG == 64
#define journal_entry_set_sector(je, x)		do { smp_wmb(); WRITE_ONCE((je)->u.sector, cpu_to_le64(x)); } while (0)
#else
#define journal_entry_set_sector(je, x)		do { (je)->u.s.sector_lo = cpu_to_le32(x); smp_wmb(); WRITE_ONCE((je)->u.s.sector_hi, cpu_to_le32((x) >> 32)); } while (0)
#endif
#define journal_entry_get_sector(je)		le64_to_cpu((je)->u.sector)
#define journal_entry_is_unused(je)		((je)->u.s.sector_hi == cpu_to_le32(-1))
#define journal_entry_set_unused(je)		do { ((je)->u.s.sector_hi = cpu_to_le32(-1)); } while (0)
#define journal_entry_is_inprogress(je)		((je)->u.s.sector_hi == cpu_to_le32(-2))
#define journal_entry_set_inprogress(je)	do { ((je)->u.s.sector_hi = cpu_to_le32(-2)); } while (0)

#define JOURNAL_BLOCK_SECTORS		8
#define JOURNAL_SECTOR_DATA		((1 << SECTOR_SHIFT) - sizeof(commit_id_t))
#define JOURNAL_MAC_SIZE		(JOURNAL_MAC_PER_SECTOR * JOURNAL_BLOCK_SECTORS)

struct journal_sector {
	__u8 entries[JOURNAL_SECTOR_DATA - JOURNAL_MAC_PER_SECTOR];
	__u8 mac[JOURNAL_MAC_PER_SECTOR];
	commit_id_t commit_id;
};

#define MAX_TAG_SIZE			(JOURNAL_SECTOR_DATA - JOURNAL_MAC_PER_SECTOR - offsetof(struct journal_entry, last_bytes[MAX_SECTORS_PER_BLOCK]))

#define METADATA_PADDING_SECTORS	8

#define N_COMMIT_IDS			4

static unsigned char prev_commit_seq(unsigned char seq)
{
	return (seq + N_COMMIT_IDS - 1) % N_COMMIT_IDS;
}

static unsigned char next_commit_seq(unsigned char seq)
{
	return (seq + 1) % N_COMMIT_IDS;
}

/*
 * In-memory structures
 */

struct journal_node {
	struct rb_node node;
	sector_t sector;
};

struct alg_spec {
	char *alg_string;
	char *key_string;
	__u8 *key;
	unsigned key_size;
};

struct dm_integrity_c {
	struct dm_dev *dev;
	struct dm_dev *meta_dev;
	unsigned tag_size;
	__s8 log2_tag_size;
	sector_t start;
	mempool_t journal_io_mempool;
	struct dm_io_client *io;
	struct dm_bufio_client *bufio;
	struct workqueue_struct *metadata_wq;
	struct superblock *sb;
	unsigned journal_pages;
	unsigned n_bitmap_blocks;

	struct page_list *journal;
	struct page_list *journal_io;
	struct page_list *journal_xor;
	struct page_list *recalc_bitmap;
	struct page_list *may_write_bitmap;
	struct bitmap_block_status *bbs;
	unsigned bitmap_flush_interval;
	int synchronous_mode;
	struct bio_list synchronous_bios;
	struct delayed_work bitmap_flush_work;

	struct crypto_skcipher *journal_crypt;
	struct scatterlist **journal_scatterlist;
	struct scatterlist **journal_io_scatterlist;
	struct skcipher_request **sk_requests;

	struct crypto_shash *journal_mac;

	struct journal_node *journal_tree;
	struct rb_root journal_tree_root;

	sector_t provided_data_sectors;

	unsigned short journal_entry_size;
	unsigned char journal_entries_per_sector;
	unsigned char journal_section_entries;
	unsigned short journal_section_sectors;
	unsigned journal_sections;
	unsigned journal_entries;
	sector_t data_device_sectors;
	sector_t meta_device_sectors;
	unsigned initial_sectors;
	unsigned metadata_run;
	__s8 log2_metadata_run;
	__u8 log2_buffer_sectors;
	__u8 sectors_per_block;
	__u8 log2_blocks_per_bitmap_bit;

	unsigned char mode;
	int suspending;

	int failed;

	struct crypto_shash *internal_hash;

	/* these variables are locked with endio_wait.lock */
	struct rb_root in_progress;
	struct list_head wait_list;
	wait_queue_head_t endio_wait;
	struct workqueue_struct *wait_wq;

	unsigned char commit_seq;
	commit_id_t commit_ids[N_COMMIT_IDS];

	unsigned committed_section;
	unsigned n_committed_sections;

	unsigned uncommitted_section;
	unsigned n_uncommitted_sections;

	unsigned free_section;
	unsigned char free_section_entry;
	unsigned free_sectors;

	unsigned free_sectors_threshold;

	struct workqueue_struct *commit_wq;
	struct work_struct commit_work;

	struct workqueue_struct *writer_wq;
	struct work_struct writer_work;

	struct workqueue_struct *recalc_wq;
	struct work_struct recalc_work;
	u8 *recalc_buffer;
	u8 *recalc_tags;

	struct bio_list flush_bio_list;

	unsigned long autocommit_jiffies;
	struct timer_list autocommit_timer;
	unsigned autocommit_msec;

	wait_queue_head_t copy_to_journal_wait;

	struct completion crypto_backoff;

	bool journal_uptodate;
	bool just_formatted;
	bool recalculate_flag;

	struct alg_spec internal_hash_alg;
	struct alg_spec journal_crypt_alg;
	struct alg_spec journal_mac_alg;

	atomic64_t number_of_mismatches;

	struct notifier_block reboot_notifier;
};

struct dm_integrity_range {
	sector_t logical_sector;
	sector_t n_sectors;
	bool waiting;
	union {
		struct rb_node node;
		struct {
			struct task_struct *task;
			struct list_head wait_entry;
		};
	};
};

struct dm_integrity_io {
	struct work_struct work;

	struct dm_integrity_c *ic;
	bool write;
	bool fua;

	struct dm_integrity_range range;

	sector_t metadata_block;
	unsigned metadata_offset;

	atomic_t in_flight;
	blk_status_t bi_status;

	struct completion *completion;

	struct gendisk *orig_bi_disk;
	u8 orig_bi_partno;
	bio_end_io_t *orig_bi_end_io;
	struct bio_integrity_payload *orig_bi_integrity;
	struct bvec_iter orig_bi_iter;
};

struct journal_completion {
	struct dm_integrity_c *ic;
	atomic_t in_flight;
	struct completion comp;
};

struct journal_io {
	struct dm_integrity_range range;
	struct journal_completion *comp;
};

struct bitmap_block_status {
	struct work_struct work;
	struct dm_integrity_c *ic;
	unsigned idx;
	unsigned long *bitmap;
	struct bio_list bio_queue;
	spinlock_t bio_queue_lock;

};

static struct kmem_cache *journal_io_cache;

#define JOURNAL_IO_MEMPOOL	32

#ifdef DEBUG_PRINT
#define DEBUG_print(x, ...)	printk(KERN_DEBUG x, ##__VA_ARGS__)
static void __DEBUG_bytes(__u8 *bytes, size_t len, const char *msg, ...)
{
	va_list args;
	va_start(args, msg);
	vprintk(msg, args);
	va_end(args);
	if (len)
		pr_cont(":");
	while (len) {
		pr_cont(" %02x", *bytes);
		bytes++;
		len--;
	}
	pr_cont("\n");
}
#define DEBUG_bytes(bytes, len, msg, ...)	__DEBUG_bytes(bytes, len, KERN_DEBUG msg, ##__VA_ARGS__)
#else
#define DEBUG_print(x, ...)			do { } while (0)
#define DEBUG_bytes(bytes, len, msg, ...)	do { } while (0)
#endif

/*
 * DM Integrity profile, protection is performed layer above (dm-crypt)
 */
static const struct blk_integrity_profile dm_integrity_profile = {
	.name			= "DM-DIF-EXT-TAG",
	.generate_fn		= NULL,
	.verify_fn		= NULL,
};

static void dm_integrity_map_continue(struct dm_integrity_io *dio, bool from_map);
static void integrity_bio_wait(struct work_struct *w);
static void dm_integrity_dtr(struct dm_target *ti);

static void dm_integrity_io_error(struct dm_integrity_c *ic, const char *msg, int err)
{
	if (err == -EILSEQ)
		atomic64_inc(&ic->number_of_mismatches);
	if (!cmpxchg(&ic->failed, 0, err))
		DMERR("Error on %s: %d", msg, err);
}

static int dm_integrity_failed(struct dm_integrity_c *ic)
{
	return READ_ONCE(ic->failed);
}

static commit_id_t dm_integrity_commit_id(struct dm_integrity_c *ic, unsigned i,
					  unsigned j, unsigned char seq)
{
	/*
	 * Xor the number with section and sector, so that if a piece of
	 * journal is written at wrong place, it is detected.
	 */
	return ic->commit_ids[seq] ^ cpu_to_le64(((__u64)i << 32) ^ j);
}

static void get_area_and_offset(struct dm_integrity_c *ic, sector_t data_sector,
				sector_t *area, sector_t *offset)
{
	if (!ic->meta_dev) {
		__u8 log2_interleave_sectors = ic->sb->log2_interleave_sectors;
		*area = data_sector >> log2_interleave_sectors;
		*offset = (unsigned)data_sector & ((1U << log2_interleave_sectors) - 1);
	} else {
		*area = 0;
		*offset = data_sector;
	}
}

#define sector_to_block(ic, n)						\
do {									\
	BUG_ON((n) & (unsigned)((ic)->sectors_per_block - 1));		\
	(n) >>= (ic)->sb->log2_sectors_per_block;			\
} while (0)

static __u64 get_metadata_sector_and_offset(struct dm_integrity_c *ic, sector_t area,
					    sector_t offset, unsigned *metadata_offset)
{
	__u64 ms;
	unsigned mo;

	ms = area << ic->sb->log2_interleave_sectors;
	if (likely(ic->log2_metadata_run >= 0))
		ms += area << ic->log2_metadata_run;
	else
		ms += area * ic->metadata_run;
	ms >>= ic->log2_buffer_sectors;

	sector_to_block(ic, offset);

	if (likely(ic->log2_tag_size >= 0)) {
		ms += offset >> (SECTOR_SHIFT + ic->log2_buffer_sectors - ic->log2_tag_size);
		mo = (offset << ic->log2_tag_size) & ((1U << SECTOR_SHIFT << ic->log2_buffer_sectors) - 1);
	} else {
		ms += (__u64)offset * ic->tag_size >> (SECTOR_SHIFT + ic->log2_buffer_sectors);
		mo = (offset * ic->tag_size) & ((1U << SECTOR_SHIFT << ic->log2_buffer_sectors) - 1);
	}
	*metadata_offset = mo;
	return ms;
}

static sector_t get_data_sector(struct dm_integrity_c *ic, sector_t area, sector_t offset)
{
	sector_t result;

	if (ic->meta_dev)
		return offset;

	result = area << ic->sb->log2_interleave_sectors;
	if (likely(ic->log2_metadata_run >= 0))
		result += (area + 1) << ic->log2_metadata_run;
	else
		result += (area + 1) * ic->metadata_run;

	result += (sector_t)ic->initial_sectors + offset;
	result += ic->start;

	return result;
}

static void wraparound_section(struct dm_integrity_c *ic, unsigned *sec_ptr)
{
	if (unlikely(*sec_ptr >= ic->journal_sections))
		*sec_ptr -= ic->journal_sections;
}

static void sb_set_version(struct dm_integrity_c *ic)
{
	if (ic->mode == 'B' || ic->sb->flags & cpu_to_le32(SB_FLAG_DIRTY_BITMAP))
		ic->sb->version = SB_VERSION_3;
	else if (ic->meta_dev || ic->sb->flags & cpu_to_le32(SB_FLAG_RECALCULATING))
		ic->sb->version = SB_VERSION_2;
	else
		ic->sb->version = SB_VERSION_1;
}

static int sync_rw_sb(struct dm_integrity_c *ic, int op, int op_flags)
{
	struct dm_io_request io_req;
	struct dm_io_region io_loc;

	io_req.bi_op = op;
	io_req.bi_op_flags = op_flags;
	io_req.mem.type = DM_IO_KMEM;
	io_req.mem.ptr.addr = ic->sb;
	io_req.notify.fn = NULL;
	io_req.client = ic->io;
	io_loc.bdev = ic->meta_dev ? ic->meta_dev->bdev : ic->dev->bdev;
	io_loc.sector = ic->start;
	io_loc.count = SB_SECTORS;

	return dm_io(&io_req, 1, &io_loc, NULL);
}

#define BITMAP_OP_TEST_ALL_SET		0
#define BITMAP_OP_TEST_ALL_CLEAR	1
#define BITMAP_OP_SET			2
#define BITMAP_OP_CLEAR			3

static bool block_bitmap_op(struct dm_integrity_c *ic, struct page_list *bitmap,
			    sector_t sector, sector_t n_sectors, int mode)
{
	unsigned long bit, end_bit, this_end_bit, page, end_page;
	unsigned long *data;

	if (unlikely(((sector | n_sectors) & ((1 << ic->sb->log2_sectors_per_block) - 1)) != 0)) {
		DMCRIT("invalid bitmap access (%llx,%llx,%d,%d,%d)",
			(unsigned long long)sector,
			(unsigned long long)n_sectors,
			ic->sb->log2_sectors_per_block,
			ic->log2_blocks_per_bitmap_bit,
			mode);
		BUG();
	}

	if (unlikely(!n_sectors))
		return true;

	bit = sector >> (ic->sb->log2_sectors_per_block + ic->log2_blocks_per_bitmap_bit);
	end_bit = (sector + n_sectors - 1) >>
		(ic->sb->log2_sectors_per_block + ic->log2_blocks_per_bitmap_bit);

	page = bit / (PAGE_SIZE * 8);
	bit %= PAGE_SIZE * 8;

	end_page = end_bit / (PAGE_SIZE * 8);
	end_bit %= PAGE_SIZE * 8;

repeat:
	if (page < end_page) {
		this_end_bit = PAGE_SIZE * 8 - 1;
	} else {
		this_end_bit = end_bit;
	}

	data = lowmem_page_address(bitmap[page].page);

	if (mode == BITMAP_OP_TEST_ALL_SET) {
		while (bit <= this_end_bit) {
			if (!(bit % BITS_PER_LONG) && this_end_bit >= bit + BITS_PER_LONG - 1) {
				do {
					if (data[bit / BITS_PER_LONG] != -1)
						return false;
					bit += BITS_PER_LONG;
				} while (this_end_bit >= bit + BITS_PER_LONG - 1);
				continue;
			}
			if (!test_bit(bit, data))
				return false;
			bit++;
		}
	} else if (mode == BITMAP_OP_TEST_ALL_CLEAR) {
		while (bit <= this_end_bit) {
			if (!(bit % BITS_PER_LONG) && this_end_bit >= bit + BITS_PER_LONG - 1) {
				do {
					if (data[bit / BITS_PER_LONG] != 0)
						return false;
					bit += BITS_PER_LONG;
				} while (this_end_bit >= bit + BITS_PER_LONG - 1);
				continue;
			}
			if (test_bit(bit, data))
				return false;
			bit++;
		}
	} else if (mode == BITMAP_OP_SET) {
		while (bit <= this_end_bit) {
			if (!(bit % BITS_PER_LONG) && this_end_bit >= bit + BITS_PER_LONG - 1) {
				do {
					data[bit / BITS_PER_LONG] = -1;
					bit += BITS_PER_LONG;
				} while (this_end_bit >= bit + BITS_PER_LONG - 1);
				continue;
			}
			__set_bit(bit, data);
			bit++;
		}
	} else if (mode == BITMAP_OP_CLEAR) {
		if (!bit && this_end_bit == PAGE_SIZE * 8 - 1)
			clear_page(data);
		else while (bit <= this_end_bit) {
			if (!(bit % BITS_PER_LONG) && this_end_bit >= bit + BITS_PER_LONG - 1) {
				do {
					data[bit / BITS_PER_LONG] = 0;
					bit += BITS_PER_LONG;
				} while (this_end_bit >= bit + BITS_PER_LONG - 1);
				continue;
			}
			__clear_bit(bit, data);
			bit++;
		}
	} else {
		BUG();
	}

	if (unlikely(page < end_page)) {
		bit = 0;
		page++;
		goto repeat;
	}

	return true;
}

static void block_bitmap_copy(struct dm_integrity_c *ic, struct page_list *dst, struct page_list *src)
{
	unsigned n_bitmap_pages = DIV_ROUND_UP(ic->n_bitmap_blocks, PAGE_SIZE / BITMAP_BLOCK_SIZE);
	unsigned i;

	for (i = 0; i < n_bitmap_pages; i++) {
		unsigned long *dst_data = lowmem_page_address(dst[i].page);
		unsigned long *src_data = lowmem_page_address(src[i].page);
		copy_page(dst_data, src_data);
	}
}

static struct bitmap_block_status *sector_to_bitmap_block(struct dm_integrity_c *ic, sector_t sector)
{
	unsigned bit = sector >> (ic->sb->log2_sectors_per_block + ic->log2_blocks_per_bitmap_bit);
	unsigned bitmap_block = bit / (BITMAP_BLOCK_SIZE * 8);

	BUG_ON(bitmap_block >= ic->n_bitmap_blocks);
	return &ic->bbs[bitmap_block];
}

static void access_journal_check(struct dm_integrity_c *ic, unsigned section, unsigned offset,
				 bool e, const char *function)
{
#if defined(CONFIG_DM_DEBUG) || defined(INTERNAL_VERIFY)
	unsigned limit = e ? ic->journal_section_entries : ic->journal_section_sectors;

	if (unlikely(section >= ic->journal_sections) ||
	    unlikely(offset >= limit)) {
		DMCRIT("%s: invalid access at (%u,%u), limit (%u,%u)",
		       function, section, offset, ic->journal_sections, limit);
		BUG();
	}
#endif
}

static void page_list_location(struct dm_integrity_c *ic, unsigned section, unsigned offset,
			       unsigned *pl_index, unsigned *pl_offset)
{
	unsigned sector;

	access_journal_check(ic, section, offset, false, "page_list_location");

	sector = section * ic->journal_section_sectors + offset;

	*pl_index = sector >> (PAGE_SHIFT - SECTOR_SHIFT);
	*pl_offset = (sector << SECTOR_SHIFT) & (PAGE_SIZE - 1);
}

static struct journal_sector *access_page_list(struct dm_integrity_c *ic, struct page_list *pl,
					       unsigned section, unsigned offset, unsigned *n_sectors)
{
	unsigned pl_index, pl_offset;
	char *va;

	page_list_location(ic, section, offset, &pl_index, &pl_offset);

	if (n_sectors)
		*n_sectors = (PAGE_SIZE - pl_offset) >> SECTOR_SHIFT;

	va = lowmem_page_address(pl[pl_index].page);

	return (struct journal_sector *)(va + pl_offset);
}

static struct journal_sector *access_journal(struct dm_integrity_c *ic, unsigned section, unsigned offset)
{
	return access_page_list(ic, ic->journal, section, offset, NULL);
}

static struct journal_entry *access_journal_entry(struct dm_integrity_c *ic, unsigned section, unsigned n)
{
	unsigned rel_sector, offset;
	struct journal_sector *js;

	access_journal_check(ic, section, n, true, "access_journal_entry");

	rel_sector = n % JOURNAL_BLOCK_SECTORS;
	offset = n / JOURNAL_BLOCK_SECTORS;

	js = access_journal(ic, section, rel_sector);
	return (struct journal_entry *)((char *)js + offset * ic->journal_entry_size);
}

static struct journal_sector *access_journal_data(struct dm_integrity_c *ic, unsigned section, unsigned n)
{
	n <<= ic->sb->log2_sectors_per_block;

	n += JOURNAL_BLOCK_SECTORS;

	access_journal_check(ic, section, n, false, "access_journal_data");

	return access_journal(ic, section, n);
}

static void section_mac(struct dm_integrity_c *ic, unsigned section, __u8 result[JOURNAL_MAC_SIZE])
{
	SHASH_DESC_ON_STACK(desc, ic->journal_mac);
	int r;
	unsigned j, size;

	desc->tfm = ic->journal_mac;

	r = crypto_shash_init(desc);
	if (unlikely(r)) {
		dm_integrity_io_error(ic, "crypto_shash_init", r);
		goto err;
	}

	for (j = 0; j < ic->journal_section_entries; j++) {
		struct journal_entry *je = access_journal_entry(ic, section, j);
		r = crypto_shash_update(desc, (__u8 *)&je->u.sector, sizeof je->u.sector);
		if (unlikely(r)) {
			dm_integrity_io_error(ic, "crypto_shash_update", r);
			goto err;
		}
	}

	size = crypto_shash_digestsize(ic->journal_mac);

	if (likely(size <= JOURNAL_MAC_SIZE)) {
		r = crypto_shash_final(desc, result);
		if (unlikely(r)) {
			dm_integrity_io_error(ic, "crypto_shash_final", r);
			goto err;
		}
		memset(result + size, 0, JOURNAL_MAC_SIZE - size);
	} else {
		__u8 digest[HASH_MAX_DIGESTSIZE];

		if (WARN_ON(size > sizeof(digest))) {
			dm_integrity_io_error(ic, "digest_size", -EINVAL);
			goto err;
		}
		r = crypto_shash_final(desc, digest);
		if (unlikely(r)) {
			dm_integrity_io_error(ic, "crypto_shash_final", r);
			goto err;
		}
		memcpy(result, digest, JOURNAL_MAC_SIZE);
	}

	return;
err:
	memset(result, 0, JOURNAL_MAC_SIZE);
}

static void rw_section_mac(struct dm_integrity_c *ic, unsigned section, bool wr)
{
	__u8 result[JOURNAL_MAC_SIZE];
	unsigned j;

	if (!ic->journal_mac)
		return;

	section_mac(ic, section, result);

	for (j = 0; j < JOURNAL_BLOCK_SECTORS; j++) {
		struct journal_sector *js = access_journal(ic, section, j);

		if (likely(wr))
			memcpy(&js->mac, result + (j * JOURNAL_MAC_PER_SECTOR), JOURNAL_MAC_PER_SECTOR);
		else {
			if (memcmp(&js->mac, result + (j * JOURNAL_MAC_PER_SECTOR), JOURNAL_MAC_PER_SECTOR))
				dm_integrity_io_error(ic, "journal mac", -EILSEQ);
		}
	}
}

static void complete_journal_op(void *context)
{
	struct journal_completion *comp = context;
	BUG_ON(!atomic_read(&comp->in_flight));
	if (likely(atomic_dec_and_test(&comp->in_flight)))
		complete(&comp->comp);
}

static void xor_journal(struct dm_integrity_c *ic, bool encrypt, unsigned section,
			unsigned n_sections, struct journal_completion *comp)
{
	struct async_submit_ctl submit;
	size_t n_bytes = (size_t)(n_sections * ic->journal_section_sectors) << SECTOR_SHIFT;
	unsigned pl_index, pl_offset, section_index;
	struct page_list *source_pl, *target_pl;

	if (likely(encrypt)) {
		source_pl = ic->journal;
		target_pl = ic->journal_io;
	} else {
		source_pl = ic->journal_io;
		target_pl = ic->journal;
	}

	page_list_location(ic, section, 0, &pl_index, &pl_offset);

	atomic_add(roundup(pl_offset + n_bytes, PAGE_SIZE) >> PAGE_SHIFT, &comp->in_flight);

	init_async_submit(&submit, ASYNC_TX_XOR_ZERO_DST, NULL, complete_journal_op, comp, NULL);

	section_index = pl_index;

	do {
		size_t this_step;
		struct page *src_pages[2];
		struct page *dst_page;

		while (unlikely(pl_index == section_index)) {
			unsigned dummy;
			if (likely(encrypt))
				rw_section_mac(ic, section, true);
			section++;
			n_sections--;
			if (!n_sections)
				break;
			page_list_location(ic, section, 0, &section_index, &dummy);
		}

		this_step = min(n_bytes, (size_t)PAGE_SIZE - pl_offset);
		dst_page = target_pl[pl_index].page;
		src_pages[0] = source_pl[pl_index].page;
		src_pages[1] = ic->journal_xor[pl_index].page;

		async_xor(dst_page, src_pages, pl_offset, 2, this_step, &submit);

		pl_index++;
		pl_offset = 0;
		n_bytes -= this_step;
	} while (n_bytes);

	BUG_ON(n_sections);

	async_tx_issue_pending_all();
}

static void complete_journal_encrypt(struct crypto_async_request *req, int err)
{
	struct journal_completion *comp = req->data;
	if (unlikely(err)) {
		if (likely(err == -EINPROGRESS)) {
			complete(&comp->ic->crypto_backoff);
			return;
		}
		dm_integrity_io_error(comp->ic, "asynchronous encrypt", err);
	}
	complete_journal_op(comp);
}

static bool do_crypt(bool encrypt, struct skcipher_request *req, struct journal_completion *comp)
{
	int r;
	skcipher_request_set_callback(req, CRYPTO_TFM_REQ_MAY_BACKLOG,
				      complete_journal_encrypt, comp);
	if (likely(encrypt))
		r = crypto_skcipher_encrypt(req);
	else
		r = crypto_skcipher_decrypt(req);
	if (likely(!r))
		return false;
	if (likely(r == -EINPROGRESS))
		return true;
	if (likely(r == -EBUSY)) {
		wait_for_completion(&comp->ic->crypto_backoff);
		reinit_completion(&comp->ic->crypto_backoff);
		return true;
	}
	dm_integrity_io_error(comp->ic, "encrypt", r);
	return false;
}

static void crypt_journal(struct dm_integrity_c *ic, bool encrypt, unsigned section,
			  unsigned n_sections, struct journal_completion *comp)
{
	struct scatterlist **source_sg;
	struct scatterlist **target_sg;

	atomic_add(2, &comp->in_flight);

	if (likely(encrypt)) {
		source_sg = ic->journal_scatterlist;
		target_sg = ic->journal_io_scatterlist;
	} else {
		source_sg = ic->journal_io_scatterlist;
		target_sg = ic->journal_scatterlist;
	}

	do {
		struct skcipher_request *req;
		unsigned ivsize;
		char *iv;

		if (likely(encrypt))
			rw_section_mac(ic, section, true);

		req = ic->sk_requests[section];
		ivsize = crypto_skcipher_ivsize(ic->journal_crypt);
		iv = req->iv;

		memcpy(iv, iv + ivsize, ivsize);

		req->src = source_sg[section];
		req->dst = target_sg[section];

		if (unlikely(do_crypt(encrypt, req, comp)))
			atomic_inc(&comp->in_flight);

		section++;
		n_sections--;
	} while (n_sections);

	atomic_dec(&comp->in_flight);
	complete_journal_op(comp);
}

static void encrypt_journal(struct dm_integrity_c *ic, bool encrypt, unsigned section,
			    unsigned n_sections, struct journal_completion *comp)
{
	if (ic->journal_xor)
		return xor_journal(ic, encrypt, section, n_sections, comp);
	else
		return crypt_journal(ic, encrypt, section, n_sections, comp);
}

static void complete_journal_io(unsigned long error, void *context)
{
	struct journal_completion *comp = context;
	if (unlikely(error != 0))
		dm_integrity_io_error(comp->ic, "writing journal", -EIO);
	complete_journal_op(comp);
}

static void rw_journal_sectors(struct dm_integrity_c *ic, int op, int op_flags,
			       unsigned sector, unsigned n_sectors, struct journal_completion *comp)
{
	struct dm_io_request io_req;
	struct dm_io_region io_loc;
	unsigned pl_index, pl_offset;
	int r;

	if (unlikely(dm_integrity_failed(ic))) {
		if (comp)
			complete_journal_io(-1UL, comp);
		return;
	}

	pl_index = sector >> (PAGE_SHIFT - SECTOR_SHIFT);
	pl_offset = (sector << SECTOR_SHIFT) & (PAGE_SIZE - 1);

	io_req.bi_op = op;
	io_req.bi_op_flags = op_flags;
	io_req.mem.type = DM_IO_PAGE_LIST;
	if (ic->journal_io)
		io_req.mem.ptr.pl = &ic->journal_io[pl_index];
	else
		io_req.mem.ptr.pl = &ic->journal[pl_index];
	io_req.mem.offset = pl_offset;
	if (likely(comp != NULL)) {
		io_req.notify.fn = complete_journal_io;
		io_req.notify.context = comp;
	} else {
		io_req.notify.fn = NULL;
	}
	io_req.client = ic->io;
	io_loc.bdev = ic->meta_dev ? ic->meta_dev->bdev : ic->dev->bdev;
	io_loc.sector = ic->start + SB_SECTORS + sector;
	io_loc.count = n_sectors;

	r = dm_io(&io_req, 1, &io_loc, NULL);
	if (unlikely(r)) {
		dm_integrity_io_error(ic, op == REQ_OP_READ ? "reading journal" : "writing journal", r);
		if (comp) {
			WARN_ONCE(1, "asynchronous dm_io failed: %d", r);
			complete_journal_io(-1UL, comp);
		}
	}
}

static void rw_journal(struct dm_integrity_c *ic, int op, int op_flags, unsigned section,
		       unsigned n_sections, struct journal_completion *comp)
{
	unsigned sector, n_sectors;

	sector = section * ic->journal_section_sectors;
	n_sectors = n_sections * ic->journal_section_sectors;

	rw_journal_sectors(ic, op, op_flags, sector, n_sectors, comp);
}

static void write_journal(struct dm_integrity_c *ic, unsigned commit_start, unsigned commit_sections)
{
	struct journal_completion io_comp;
	struct journal_completion crypt_comp_1;
	struct journal_completion crypt_comp_2;
	unsigned i;

	io_comp.ic = ic;
	init_completion(&io_comp.comp);

	if (commit_start + commit_sections <= ic->journal_sections) {
		io_comp.in_flight = (atomic_t)ATOMIC_INIT(1);
		if (ic->journal_io) {
			crypt_comp_1.ic = ic;
			init_completion(&crypt_comp_1.comp);
			crypt_comp_1.in_flight = (atomic_t)ATOMIC_INIT(0);
			encrypt_journal(ic, true, commit_start, commit_sections, &crypt_comp_1);
			wait_for_completion_io(&crypt_comp_1.comp);
		} else {
			for (i = 0; i < commit_sections; i++)
				rw_section_mac(ic, commit_start + i, true);
		}
		rw_journal(ic, REQ_OP_WRITE, REQ_FUA | REQ_SYNC, commit_start,
			   commit_sections, &io_comp);
	} else {
		unsigned to_end;
		io_comp.in_flight = (atomic_t)ATOMIC_INIT(2);
		to_end = ic->journal_sections - commit_start;
		if (ic->journal_io) {
			crypt_comp_1.ic = ic;
			init_completion(&crypt_comp_1.comp);
			crypt_comp_1.in_flight = (atomic_t)ATOMIC_INIT(0);
			encrypt_journal(ic, true, commit_start, to_end, &crypt_comp_1);
			if (try_wait_for_completion(&crypt_comp_1.comp)) {
				rw_journal(ic, REQ_OP_WRITE, REQ_FUA, commit_start, to_end, &io_comp);
				reinit_completion(&crypt_comp_1.comp);
				crypt_comp_1.in_flight = (atomic_t)ATOMIC_INIT(0);
				encrypt_journal(ic, true, 0, commit_sections - to_end, &crypt_comp_1);
				wait_for_completion_io(&crypt_comp_1.comp);
			} else {
				crypt_comp_2.ic = ic;
				init_completion(&crypt_comp_2.comp);
				crypt_comp_2.in_flight = (atomic_t)ATOMIC_INIT(0);
				encrypt_journal(ic, true, 0, commit_sections - to_end, &crypt_comp_2);
				wait_for_completion_io(&crypt_comp_1.comp);
				rw_journal(ic, REQ_OP_WRITE, REQ_FUA, commit_start, to_end, &io_comp);
				wait_for_completion_io(&crypt_comp_2.comp);
			}
		} else {
			for (i = 0; i < to_end; i++)
				rw_section_mac(ic, commit_start + i, true);
			rw_journal(ic, REQ_OP_WRITE, REQ_FUA, commit_start, to_end, &io_comp);
			for (i = 0; i < commit_sections - to_end; i++)
				rw_section_mac(ic, i, true);
		}
		rw_journal(ic, REQ_OP_WRITE, REQ_FUA, 0, commit_sections - to_end, &io_comp);
	}

	wait_for_completion_io(&io_comp.comp);
}

static void copy_from_journal(struct dm_integrity_c *ic, unsigned section, unsigned offset,
			      unsigned n_sectors, sector_t target, io_notify_fn fn, void *data)
{
	struct dm_io_request io_req;
	struct dm_io_region io_loc;
	int r;
	unsigned sector, pl_index, pl_offset;

	BUG_ON((target | n_sectors | offset) & (unsigned)(ic->sectors_per_block - 1));

	if (unlikely(dm_integrity_failed(ic))) {
		fn(-1UL, data);
		return;
	}

	sector = section * ic->journal_section_sectors + JOURNAL_BLOCK_SECTORS + offset;

	pl_index = sector >> (PAGE_SHIFT - SECTOR_SHIFT);
	pl_offset = (sector << SECTOR_SHIFT) & (PAGE_SIZE - 1);

	io_req.bi_op = REQ_OP_WRITE;
	io_req.bi_op_flags = 0;
	io_req.mem.type = DM_IO_PAGE_LIST;
	io_req.mem.ptr.pl = &ic->journal[pl_index];
	io_req.mem.offset = pl_offset;
	io_req.notify.fn = fn;
	io_req.notify.context = data;
	io_req.client = ic->io;
	io_loc.bdev = ic->dev->bdev;
	io_loc.sector = target;
	io_loc.count = n_sectors;

	r = dm_io(&io_req, 1, &io_loc, NULL);
	if (unlikely(r)) {
		WARN_ONCE(1, "asynchronous dm_io failed: %d", r);
		fn(-1UL, data);
	}
}

static bool ranges_overlap(struct dm_integrity_range *range1, struct dm_integrity_range *range2)
{
	return range1->logical_sector < range2->logical_sector + range2->n_sectors &&
	       range1->logical_sector + range1->n_sectors > range2->logical_sector;
}

static bool add_new_range(struct dm_integrity_c *ic, struct dm_integrity_range *new_range, bool check_waiting)
{
	struct rb_node **n = &ic->in_progress.rb_node;
	struct rb_node *parent;

	BUG_ON((new_range->logical_sector | new_range->n_sectors) & (unsigned)(ic->sectors_per_block - 1));

	if (likely(check_waiting)) {
		struct dm_integrity_range *range;
		list_for_each_entry(range, &ic->wait_list, wait_entry) {
			if (unlikely(ranges_overlap(range, new_range)))
				return false;
		}
	}

	parent = NULL;

	while (*n) {
		struct dm_integrity_range *range = container_of(*n, struct dm_integrity_range, node);

		parent = *n;
		if (new_range->logical_sector + new_range->n_sectors <= range->logical_sector) {
			n = &range->node.rb_left;
		} else if (new_range->logical_sector >= range->logical_sector + range->n_sectors) {
			n = &range->node.rb_right;
		} else {
			return false;
		}
	}

	rb_link_node(&new_range->node, parent, n);
	rb_insert_color(&new_range->node, &ic->in_progress);

	return true;
}

static void remove_range_unlocked(struct dm_integrity_c *ic, struct dm_integrity_range *range)
{
	rb_erase(&range->node, &ic->in_progress);
	while (unlikely(!list_empty(&ic->wait_list))) {
		struct dm_integrity_range *last_range =
			list_first_entry(&ic->wait_list, struct dm_integrity_range, wait_entry);
		struct task_struct *last_range_task;
		last_range_task = last_range->task;
		list_del(&last_range->wait_entry);
		if (!add_new_range(ic, last_range, false)) {
			last_range->task = last_range_task;
			list_add(&last_range->wait_entry, &ic->wait_list);
			break;
		}
		last_range->waiting = false;
		wake_up_process(last_range_task);
	}
}

static void remove_range(struct dm_integrity_c *ic, struct dm_integrity_range *range)
{
	unsigned long flags;

	spin_lock_irqsave(&ic->endio_wait.lock, flags);
	remove_range_unlocked(ic, range);
	spin_unlock_irqrestore(&ic->endio_wait.lock, flags);
}

static void wait_and_add_new_range(struct dm_integrity_c *ic, struct dm_integrity_range *new_range)
{
	new_range->waiting = true;
	list_add_tail(&new_range->wait_entry, &ic->wait_list);
	new_range->task = current;
	do {
		__set_current_state(TASK_UNINTERRUPTIBLE);
		spin_unlock_irq(&ic->endio_wait.lock);
		io_schedule();
		spin_lock_irq(&ic->endio_wait.lock);
	} while (unlikely(new_range->waiting));
}

static void add_new_range_and_wait(struct dm_integrity_c *ic, struct dm_integrity_range *new_range)
{
	if (unlikely(!add_new_range(ic, new_range, true)))
		wait_and_add_new_range(ic, new_range);
}

static void init_journal_node(struct journal_node *node)
{
	RB_CLEAR_NODE(&node->node);
	node->sector = (sector_t)-1;
}

static void add_journal_node(struct dm_integrity_c *ic, struct journal_node *node, sector_t sector)
{
	struct rb_node **link;
	struct rb_node *parent;

	node->sector = sector;
	BUG_ON(!RB_EMPTY_NODE(&node->node));

	link = &ic->journal_tree_root.rb_node;
	parent = NULL;

	while (*link) {
		struct journal_node *j;
		parent = *link;
		j = container_of(parent, struct journal_node, node);
		if (sector < j->sector)
			link = &j->node.rb_left;
		else
			link = &j->node.rb_right;
	}

	rb_link_node(&node->node, parent, link);
	rb_insert_color(&node->node, &ic->journal_tree_root);
}

static void remove_journal_node(struct dm_integrity_c *ic, struct journal_node *node)
{
	BUG_ON(RB_EMPTY_NODE(&node->node));
	rb_erase(&node->node, &ic->journal_tree_root);
	init_journal_node(node);
}

#define NOT_FOUND	(-1U)

static unsigned find_journal_node(struct dm_integrity_c *ic, sector_t sector, sector_t *next_sector)
{
	struct rb_node *n = ic->journal_tree_root.rb_node;
	unsigned found = NOT_FOUND;
	*next_sector = (sector_t)-1;
	while (n) {
		struct journal_node *j = container_of(n, struct journal_node, node);
		if (sector == j->sector) {
			found = j - ic->journal_tree;
		}
		if (sector < j->sector) {
			*next_sector = j->sector;
			n = j->node.rb_left;
		} else {
			n = j->node.rb_right;
		}
	}

	return found;
}

static bool test_journal_node(struct dm_integrity_c *ic, unsigned pos, sector_t sector)
{
	struct journal_node *node, *next_node;
	struct rb_node *next;

	if (unlikely(pos >= ic->journal_entries))
		return false;
	node = &ic->journal_tree[pos];
	if (unlikely(RB_EMPTY_NODE(&node->node)))
		return false;
	if (unlikely(node->sector != sector))
		return false;

	next = rb_next(&node->node);
	if (unlikely(!next))
		return true;

	next_node = container_of(next, struct journal_node, node);
	return next_node->sector != sector;
}

static bool find_newer_committed_node(struct dm_integrity_c *ic, struct journal_node *node)
{
	struct rb_node *next;
	struct journal_node *next_node;
	unsigned next_section;

	BUG_ON(RB_EMPTY_NODE(&node->node));

	next = rb_next(&node->node);
	if (unlikely(!next))
		return false;

	next_node = container_of(next, struct journal_node, node);

	if (next_node->sector != node->sector)
		return false;

	next_section = (unsigned)(next_node - ic->journal_tree) / ic->journal_section_entries;
	if (next_section >= ic->committed_section &&
	    next_section < ic->committed_section + ic->n_committed_sections)
		return true;
	if (next_section + ic->journal_sections < ic->committed_section + ic->n_committed_sections)
		return true;

	return false;
}

#define TAG_READ	0
#define TAG_WRITE	1
#define TAG_CMP		2

static int dm_integrity_rw_tag(struct dm_integrity_c *ic, unsigned char *tag, sector_t *metadata_block,
			       unsigned *metadata_offset, unsigned total_size, int op)
{
	do {
		unsigned char *data, *dp;
		struct dm_buffer *b;
		unsigned to_copy;
		int r;

		r = dm_integrity_failed(ic);
		if (unlikely(r))
			return r;

		data = dm_bufio_read(ic->bufio, *metadata_block, &b);
		if (IS_ERR(data))
			return PTR_ERR(data);

		to_copy = min((1U << SECTOR_SHIFT << ic->log2_buffer_sectors) - *metadata_offset, total_size);
		dp = data + *metadata_offset;
		if (op == TAG_READ) {
			memcpy(tag, dp, to_copy);
		} else if (op == TAG_WRITE) {
			memcpy(dp, tag, to_copy);
			dm_bufio_mark_partial_buffer_dirty(b, *metadata_offset, *metadata_offset + to_copy);
		} else  {
			/* e.g.: op == TAG_CMP */
			if (unlikely(memcmp(dp, tag, to_copy))) {
				unsigned i;

				for (i = 0; i < to_copy; i++) {
					if (dp[i] != tag[i])
						break;
					total_size--;
				}
				dm_bufio_release(b);
				return total_size;
			}
		}
		dm_bufio_release(b);

		tag += to_copy;
		*metadata_offset += to_copy;
		if (unlikely(*metadata_offset == 1U << SECTOR_SHIFT << ic->log2_buffer_sectors)) {
			(*metadata_block)++;
			*metadata_offset = 0;
		}
		total_size -= to_copy;
	} while (unlikely(total_size));

	return 0;
}

static void dm_integrity_flush_buffers(struct dm_integrity_c *ic)
{
	int r;
	r = dm_bufio_write_dirty_buffers(ic->bufio);
	if (unlikely(r))
		dm_integrity_io_error(ic, "writing tags", r);
}

static void sleep_on_endio_wait(struct dm_integrity_c *ic)
{
	DECLARE_WAITQUEUE(wait, current);
	__add_wait_queue(&ic->endio_wait, &wait);
	__set_current_state(TASK_UNINTERRUPTIBLE);
	spin_unlock_irq(&ic->endio_wait.lock);
	io_schedule();
	spin_lock_irq(&ic->endio_wait.lock);
	__remove_wait_queue(&ic->endio_wait, &wait);
}

static void autocommit_fn(struct timer_list *t)
{
	struct dm_integrity_c *ic = from_timer(ic, t, autocommit_timer);

	if (likely(!dm_integrity_failed(ic)))
		queue_work(ic->commit_wq, &ic->commit_work);
}

static void schedule_autocommit(struct dm_integrity_c *ic)
{
	if (!timer_pending(&ic->autocommit_timer))
		mod_timer(&ic->autocommit_timer, jiffies + ic->autocommit_jiffies);
}

static void submit_flush_bio(struct dm_integrity_c *ic, struct dm_integrity_io *dio)
{
	struct bio *bio;
	unsigned long flags;

	spin_lock_irqsave(&ic->endio_wait.lock, flags);
	bio = dm_bio_from_per_bio_data(dio, sizeof(struct dm_integrity_io));
	bio_list_add(&ic->flush_bio_list, bio);
	spin_unlock_irqrestore(&ic->endio_wait.lock, flags);

	queue_work(ic->commit_wq, &ic->commit_work);
}

static void do_endio(struct dm_integrity_c *ic, struct bio *bio)
{
	int r = dm_integrity_failed(ic);
	if (unlikely(r) && !bio->bi_status)
		bio->bi_status = errno_to_blk_status(r);
	if (unlikely(ic->synchronous_mode) && bio_op(bio) == REQ_OP_WRITE) {
		unsigned long flags;
		spin_lock_irqsave(&ic->endio_wait.lock, flags);
		bio_list_add(&ic->synchronous_bios, bio);
		queue_delayed_work(ic->commit_wq, &ic->bitmap_flush_work, 0);
		spin_unlock_irqrestore(&ic->endio_wait.lock, flags);
		return;
	}
	bio_endio(bio);
}

static void do_endio_flush(struct dm_integrity_c *ic, struct dm_integrity_io *dio)
{
	struct bio *bio = dm_bio_from_per_bio_data(dio, sizeof(struct dm_integrity_io));

	if (unlikely(dio->fua) && likely(!bio->bi_status) && likely(!dm_integrity_failed(ic)))
		submit_flush_bio(ic, dio);
	else
		do_endio(ic, bio);
}

static void dec_in_flight(struct dm_integrity_io *dio)
{
	if (atomic_dec_and_test(&dio->in_flight)) {
		struct dm_integrity_c *ic = dio->ic;
		struct bio *bio;

		remove_range(ic, &dio->range);

		if (unlikely(dio->write))
			schedule_autocommit(ic);

		bio = dm_bio_from_per_bio_data(dio, sizeof(struct dm_integrity_io));

		if (unlikely(dio->bi_status) && !bio->bi_status)
			bio->bi_status = dio->bi_status;
		if (likely(!bio->bi_status) && unlikely(bio_sectors(bio) != dio->range.n_sectors)) {
			dio->range.logical_sector += dio->range.n_sectors;
			bio_advance(bio, dio->range.n_sectors << SECTOR_SHIFT);
			INIT_WORK(&dio->work, integrity_bio_wait);
			queue_work(ic->wait_wq, &dio->work);
			return;
		}
		do_endio_flush(ic, dio);
	}
}

static void integrity_end_io(struct bio *bio)
{
	struct dm_integrity_io *dio = dm_per_bio_data(bio, sizeof(struct dm_integrity_io));

	bio->bi_iter = dio->orig_bi_iter;
	bio->bi_disk = dio->orig_bi_disk;
	bio->bi_partno = dio->orig_bi_partno;
	if (dio->orig_bi_integrity) {
		bio->bi_integrity = dio->orig_bi_integrity;
		bio->bi_opf |= REQ_INTEGRITY;
	}
	bio->bi_end_io = dio->orig_bi_end_io;

	if (dio->completion)
		complete(dio->completion);

	dec_in_flight(dio);
}

static void integrity_sector_checksum(struct dm_integrity_c *ic, sector_t sector,
				      const char *data, char *result)
{
	__u64 sector_le = cpu_to_le64(sector);
	SHASH_DESC_ON_STACK(req, ic->internal_hash);
	int r;
	unsigned digest_size;

	req->tfm = ic->internal_hash;

	r = crypto_shash_init(req);
	if (unlikely(r < 0)) {
		dm_integrity_io_error(ic, "crypto_shash_init", r);
		goto failed;
	}

	r = crypto_shash_update(req, (const __u8 *)&sector_le, sizeof sector_le);
	if (unlikely(r < 0)) {
		dm_integrity_io_error(ic, "crypto_shash_update", r);
		goto failed;
	}

	r = crypto_shash_update(req, data, ic->sectors_per_block << SECTOR_SHIFT);
	if (unlikely(r < 0)) {
		dm_integrity_io_error(ic, "crypto_shash_update", r);
		goto failed;
	}

	r = crypto_shash_final(req, result);
	if (unlikely(r < 0)) {
		dm_integrity_io_error(ic, "crypto_shash_final", r);
		goto failed;
	}

	digest_size = crypto_shash_digestsize(ic->internal_hash);
	if (unlikely(digest_size < ic->tag_size))
		memset(result + digest_size, 0, ic->tag_size - digest_size);

	return;

failed:
	/* this shouldn't happen anyway, the hash functions have no reason to fail */
	get_random_bytes(result, ic->tag_size);
}

static void integrity_metadata(struct work_struct *w)
{
	struct dm_integrity_io *dio = container_of(w, struct dm_integrity_io, work);
	struct dm_integrity_c *ic = dio->ic;

	int r;

	if (ic->internal_hash) {
		struct bvec_iter iter;
		struct bio_vec bv;
		unsigned digest_size = crypto_shash_digestsize(ic->internal_hash);
		struct bio *bio = dm_bio_from_per_bio_data(dio, sizeof(struct dm_integrity_io));
		char *checksums;
		unsigned extra_space = unlikely(digest_size > ic->tag_size) ? digest_size - ic->tag_size : 0;
		char checksums_onstack[HASH_MAX_DIGESTSIZE];
		unsigned sectors_to_process = dio->range.n_sectors;
		sector_t sector = dio->range.logical_sector;

		if (unlikely(ic->mode == 'R'))
			goto skip_io;

		checksums = kmalloc((PAGE_SIZE >> SECTOR_SHIFT >> ic->sb->log2_sectors_per_block) * ic->tag_size + extra_space,
				    GFP_NOIO | __GFP_NORETRY | __GFP_NOWARN);
		if (!checksums) {
			checksums = checksums_onstack;
			if (WARN_ON(extra_space &&
				    digest_size > sizeof(checksums_onstack))) {
				r = -EINVAL;
				goto error;
			}
		}

		__bio_for_each_segment(bv, bio, iter, dio->orig_bi_iter) {
			unsigned pos;
			char *mem, *checksums_ptr;

again:
			mem = (char *)kmap_atomic(bv.bv_page) + bv.bv_offset;
			pos = 0;
			checksums_ptr = checksums;
			do {
				integrity_sector_checksum(ic, sector, mem + pos, checksums_ptr);
				checksums_ptr += ic->tag_size;
				sectors_to_process -= ic->sectors_per_block;
				pos += ic->sectors_per_block << SECTOR_SHIFT;
				sector += ic->sectors_per_block;
			} while (pos < bv.bv_len && sectors_to_process && checksums != checksums_onstack);
			kunmap_atomic(mem);

			r = dm_integrity_rw_tag(ic, checksums, &dio->metadata_block, &dio->metadata_offset,
						checksums_ptr - checksums, !dio->write ? TAG_CMP : TAG_WRITE);
			if (unlikely(r)) {
				if (r > 0) {
					DMERR_LIMIT("Checksum failed at sector 0x%llx",
						    (unsigned long long)(sector - ((r + ic->tag_size - 1) / ic->tag_size)));
					r = -EILSEQ;
					atomic64_inc(&ic->number_of_mismatches);
				}
				if (likely(checksums != checksums_onstack))
					kfree(checksums);
				goto error;
			}

			if (!sectors_to_process)
				break;

			if (unlikely(pos < bv.bv_len)) {
				bv.bv_offset += pos;
				bv.bv_len -= pos;
				goto again;
			}
		}

		if (likely(checksums != checksums_onstack))
			kfree(checksums);
	} else {
		struct bio_integrity_payload *bip = dio->orig_bi_integrity;

		if (bip) {
			struct bio_vec biv;
			struct bvec_iter iter;
			unsigned data_to_process = dio->range.n_sectors;
			sector_to_block(ic, data_to_process);
			data_to_process *= ic->tag_size;

			bip_for_each_vec(biv, bip, iter) {
				unsigned char *tag;
				unsigned this_len;

				BUG_ON(PageHighMem(biv.bv_page));
				tag = lowmem_page_address(biv.bv_page) + biv.bv_offset;
				this_len = min(biv.bv_len, data_to_process);
				r = dm_integrity_rw_tag(ic, tag, &dio->metadata_block, &dio->metadata_offset,
							this_len, !dio->write ? TAG_READ : TAG_WRITE);
				if (unlikely(r))
					goto error;
				data_to_process -= this_len;
				if (!data_to_process)
					break;
			}
		}
	}
skip_io:
	dec_in_flight(dio);
	return;
error:
	dio->bi_status = errno_to_blk_status(r);
	dec_in_flight(dio);
}

static int dm_integrity_map(struct dm_target *ti, struct bio *bio)
{
	struct dm_integrity_c *ic = ti->private;
	struct dm_integrity_io *dio = dm_per_bio_data(bio, sizeof(struct dm_integrity_io));
	struct bio_integrity_payload *bip;

	sector_t area, offset;

	dio->ic = ic;
	dio->bi_status = 0;

	if (unlikely(bio->bi_opf & REQ_PREFLUSH)) {
		submit_flush_bio(ic, dio);
		return DM_MAPIO_SUBMITTED;
	}

	dio->range.logical_sector = dm_target_offset(ti, bio->bi_iter.bi_sector);
	dio->write = bio_op(bio) == REQ_OP_WRITE;
	dio->fua = dio->write && bio->bi_opf & REQ_FUA;
	if (unlikely(dio->fua)) {
		/*
		 * Don't pass down the FUA flag because we have to flush
		 * disk cache anyway.
		 */
		bio->bi_opf &= ~REQ_FUA;
	}
	if (unlikely(dio->range.logical_sector + bio_sectors(bio) > ic->provided_data_sectors)) {
		DMERR("Too big sector number: 0x%llx + 0x%x > 0x%llx",
		      (unsigned long long)dio->range.logical_sector, bio_sectors(bio),
		      (unsigned long long)ic->provided_data_sectors);
		return DM_MAPIO_KILL;
	}
	if (unlikely((dio->range.logical_sector | bio_sectors(bio)) & (unsigned)(ic->sectors_per_block - 1))) {
		DMERR("Bio not aligned on %u sectors: 0x%llx, 0x%x",
		      ic->sectors_per_block,
		      (unsigned long long)dio->range.logical_sector, bio_sectors(bio));
		return DM_MAPIO_KILL;
	}

	if (ic->sectors_per_block > 1) {
		struct bvec_iter iter;
		struct bio_vec bv;
		bio_for_each_segment(bv, bio, iter) {
			if (unlikely(bv.bv_len & ((ic->sectors_per_block << SECTOR_SHIFT) - 1))) {
				DMERR("Bio vector (%u,%u) is not aligned on %u-sector boundary",
					bv.bv_offset, bv.bv_len, ic->sectors_per_block);
				return DM_MAPIO_KILL;
			}
		}
	}

	bip = bio_integrity(bio);
	if (!ic->internal_hash) {
		if (bip) {
			unsigned wanted_tag_size = bio_sectors(bio) >> ic->sb->log2_sectors_per_block;
			if (ic->log2_tag_size >= 0)
				wanted_tag_size <<= ic->log2_tag_size;
			else
				wanted_tag_size *= ic->tag_size;
			if (unlikely(wanted_tag_size != bip->bip_iter.bi_size)) {
				DMERR("Invalid integrity data size %u, expected %u",
				      bip->bip_iter.bi_size, wanted_tag_size);
				return DM_MAPIO_KILL;
			}
		}
	} else {
		if (unlikely(bip != NULL)) {
			DMERR("Unexpected integrity data when using internal hash");
			return DM_MAPIO_KILL;
		}
	}

	if (unlikely(ic->mode == 'R') && unlikely(dio->write))
		return DM_MAPIO_KILL;

	get_area_and_offset(ic, dio->range.logical_sector, &area, &offset);
	dio->metadata_block = get_metadata_sector_and_offset(ic, area, offset, &dio->metadata_offset);
	bio->bi_iter.bi_sector = get_data_sector(ic, area, offset);

	dm_integrity_map_continue(dio, true);
	return DM_MAPIO_SUBMITTED;
}

static bool __journal_read_write(struct dm_integrity_io *dio, struct bio *bio,
				 unsigned journal_section, unsigned journal_entry)
{
	struct dm_integrity_c *ic = dio->ic;
	sector_t logical_sector;
	unsigned n_sectors;

	logical_sector = dio->range.logical_sector;
	n_sectors = dio->range.n_sectors;
	do {
		struct bio_vec bv = bio_iovec(bio);
		char *mem;

		if (unlikely(bv.bv_len >> SECTOR_SHIFT > n_sectors))
			bv.bv_len = n_sectors << SECTOR_SHIFT;
		n_sectors -= bv.bv_len >> SECTOR_SHIFT;
		bio_advance_iter(bio, &bio->bi_iter, bv.bv_len);
retry_kmap:
		mem = kmap_atomic(bv.bv_page);
		if (likely(dio->write))
			flush_dcache_page(bv.bv_page);

		do {
			struct journal_entry *je = access_journal_entry(ic, journal_section, journal_entry);

			if (unlikely(!dio->write)) {
				struct journal_sector *js;
				char *mem_ptr;
				unsigned s;

				if (unlikely(journal_entry_is_inprogress(je))) {
					flush_dcache_page(bv.bv_page);
					kunmap_atomic(mem);

					__io_wait_event(ic->copy_to_journal_wait, !journal_entry_is_inprogress(je));
					goto retry_kmap;
				}
				smp_rmb();
				BUG_ON(journal_entry_get_sector(je) != logical_sector);
				js = access_journal_data(ic, journal_section, journal_entry);
				mem_ptr = mem + bv.bv_offset;
				s = 0;
				do {
					memcpy(mem_ptr, js, JOURNAL_SECTOR_DATA);
					*(commit_id_t *)(mem_ptr + JOURNAL_SECTOR_DATA) = je->last_bytes[s];
					js++;
					mem_ptr += 1 << SECTOR_SHIFT;
				} while (++s < ic->sectors_per_block);
#ifdef INTERNAL_VERIFY
				if (ic->internal_hash) {
					char checksums_onstack[max(HASH_MAX_DIGESTSIZE, MAX_TAG_SIZE)];

					integrity_sector_checksum(ic, logical_sector, mem + bv.bv_offset, checksums_onstack);
					if (unlikely(memcmp(checksums_onstack, journal_entry_tag(ic, je), ic->tag_size))) {
						DMERR_LIMIT("Checksum failed when reading from journal, at sector 0x%llx",
							    (unsigned long long)logical_sector);
					}
				}
#endif
			}

			if (!ic->internal_hash) {
				struct bio_integrity_payload *bip = bio_integrity(bio);
				unsigned tag_todo = ic->tag_size;
				char *tag_ptr = journal_entry_tag(ic, je);

				if (bip) do {
					struct bio_vec biv = bvec_iter_bvec(bip->bip_vec, bip->bip_iter);
					unsigned tag_now = min(biv.bv_len, tag_todo);
					char *tag_addr;
					BUG_ON(PageHighMem(biv.bv_page));
					tag_addr = lowmem_page_address(biv.bv_page) + biv.bv_offset;
					if (likely(dio->write))
						memcpy(tag_ptr, tag_addr, tag_now);
					else
						memcpy(tag_addr, tag_ptr, tag_now);
					bvec_iter_advance(bip->bip_vec, &bip->bip_iter, tag_now);
					tag_ptr += tag_now;
					tag_todo -= tag_now;
				} while (unlikely(tag_todo)); else {
					if (likely(dio->write))
						memset(tag_ptr, 0, tag_todo);
				}
			}

			if (likely(dio->write)) {
				struct journal_sector *js;
				unsigned s;

				js = access_journal_data(ic, journal_section, journal_entry);
				memcpy(js, mem + bv.bv_offset, ic->sectors_per_block << SECTOR_SHIFT);

				s = 0;
				do {
					je->last_bytes[s] = js[s].commit_id;
				} while (++s < ic->sectors_per_block);

				if (ic->internal_hash) {
					unsigned digest_size = crypto_shash_digestsize(ic->internal_hash);
					if (unlikely(digest_size > ic->tag_size)) {
						char checksums_onstack[HASH_MAX_DIGESTSIZE];
						integrity_sector_checksum(ic, logical_sector, (char *)js, checksums_onstack);
						memcpy(journal_entry_tag(ic, je), checksums_onstack, ic->tag_size);
					} else
						integrity_sector_checksum(ic, logical_sector, (char *)js, journal_entry_tag(ic, je));
				}

				journal_entry_set_sector(je, logical_sector);
			}
			logical_sector += ic->sectors_per_block;

			journal_entry++;
			if (unlikely(journal_entry == ic->journal_section_entries)) {
				journal_entry = 0;
				journal_section++;
				wraparound_section(ic, &journal_section);
			}

			bv.bv_offset += ic->sectors_per_block << SECTOR_SHIFT;
		} while (bv.bv_len -= ic->sectors_per_block << SECTOR_SHIFT);

		if (unlikely(!dio->write))
			flush_dcache_page(bv.bv_page);
		kunmap_atomic(mem);
	} while (n_sectors);

	if (likely(dio->write)) {
		smp_mb();
		if (unlikely(waitqueue_active(&ic->copy_to_journal_wait)))
			wake_up(&ic->copy_to_journal_wait);
		if (READ_ONCE(ic->free_sectors) <= ic->free_sectors_threshold) {
			queue_work(ic->commit_wq, &ic->commit_work);
		} else {
			schedule_autocommit(ic);
		}
	} else {
		remove_range(ic, &dio->range);
	}

	if (unlikely(bio->bi_iter.bi_size)) {
		sector_t area, offset;

		dio->range.logical_sector = logical_sector;
		get_area_and_offset(ic, dio->range.logical_sector, &area, &offset);
		dio->metadata_block = get_metadata_sector_and_offset(ic, area, offset, &dio->metadata_offset);
		return true;
	}

	return false;
}

static void dm_integrity_map_continue(struct dm_integrity_io *dio, bool from_map)
{
	struct dm_integrity_c *ic = dio->ic;
	struct bio *bio = dm_bio_from_per_bio_data(dio, sizeof(struct dm_integrity_io));
	unsigned journal_section, journal_entry;
	unsigned journal_read_pos;
	struct completion read_comp;
	bool need_sync_io = ic->internal_hash && !dio->write;

	if (need_sync_io && from_map) {
		INIT_WORK(&dio->work, integrity_bio_wait);
		queue_work(ic->metadata_wq, &dio->work);
		return;
	}

lock_retry:
	spin_lock_irq(&ic->endio_wait.lock);
retry:
	if (unlikely(dm_integrity_failed(ic))) {
		spin_unlock_irq(&ic->endio_wait.lock);
		do_endio(ic, bio);
		return;
	}
	dio->range.n_sectors = bio_sectors(bio);
	journal_read_pos = NOT_FOUND;
	if (likely(ic->mode == 'J')) {
		if (dio->write) {
			unsigned next_entry, i, pos;
			unsigned ws, we, range_sectors;

			dio->range.n_sectors = min(dio->range.n_sectors,
						   (sector_t)ic->free_sectors << ic->sb->log2_sectors_per_block);
			if (unlikely(!dio->range.n_sectors)) {
				if (from_map)
					goto offload_to_thread;
				sleep_on_endio_wait(ic);
				goto retry;
			}
			range_sectors = dio->range.n_sectors >> ic->sb->log2_sectors_per_block;
			ic->free_sectors -= range_sectors;
			journal_section = ic->free_section;
			journal_entry = ic->free_section_entry;

			next_entry = ic->free_section_entry + range_sectors;
			ic->free_section_entry = next_entry % ic->journal_section_entries;
			ic->free_section += next_entry / ic->journal_section_entries;
			ic->n_uncommitted_sections += next_entry / ic->journal_section_entries;
			wraparound_section(ic, &ic->free_section);

			pos = journal_section * ic->journal_section_entries + journal_entry;
			ws = journal_section;
			we = journal_entry;
			i = 0;
			do {
				struct journal_entry *je;

				add_journal_node(ic, &ic->journal_tree[pos], dio->range.logical_sector + i);
				pos++;
				if (unlikely(pos >= ic->journal_entries))
					pos = 0;

				je = access_journal_entry(ic, ws, we);
				BUG_ON(!journal_entry_is_unused(je));
				journal_entry_set_inprogress(je);
				we++;
				if (unlikely(we == ic->journal_section_entries)) {
					we = 0;
					ws++;
					wraparound_section(ic, &ws);
				}
			} while ((i += ic->sectors_per_block) < dio->range.n_sectors);

			spin_unlock_irq(&ic->endio_wait.lock);
			goto journal_read_write;
		} else {
			sector_t next_sector;
			journal_read_pos = find_journal_node(ic, dio->range.logical_sector, &next_sector);
			if (likely(journal_read_pos == NOT_FOUND)) {
				if (unlikely(dio->range.n_sectors > next_sector - dio->range.logical_sector))
					dio->range.n_sectors = next_sector - dio->range.logical_sector;
			} else {
				unsigned i;
				unsigned jp = journal_read_pos + 1;
				for (i = ic->sectors_per_block; i < dio->range.n_sectors; i += ic->sectors_per_block, jp++) {
					if (!test_journal_node(ic, jp, dio->range.logical_sector + i))
						break;
				}
				dio->range.n_sectors = i;
			}
		}
	}
	if (unlikely(!add_new_range(ic, &dio->range, true))) {
		/*
		 * We must not sleep in the request routine because it could
		 * stall bios on current->bio_list.
		 * So, we offload the bio to a workqueue if we have to sleep.
		 */
		if (from_map) {
offload_to_thread:
			spin_unlock_irq(&ic->endio_wait.lock);
			INIT_WORK(&dio->work, integrity_bio_wait);
			queue_work(ic->wait_wq, &dio->work);
			return;
		}
		wait_and_add_new_range(ic, &dio->range);
	}
	spin_unlock_irq(&ic->endio_wait.lock);

	if (unlikely(journal_read_pos != NOT_FOUND)) {
		journal_section = journal_read_pos / ic->journal_section_entries;
		journal_entry = journal_read_pos % ic->journal_section_entries;
		goto journal_read_write;
	}

	if (ic->mode == 'B' && dio->write) {
		if (!block_bitmap_op(ic, ic->may_write_bitmap, dio->range.logical_sector,
				     dio->range.n_sectors, BITMAP_OP_TEST_ALL_SET)) {
			struct bitmap_block_status *bbs;

			bbs = sector_to_bitmap_block(ic, dio->range.logical_sector);
			spin_lock(&bbs->bio_queue_lock);
			bio_list_add(&bbs->bio_queue, bio);
			spin_unlock(&bbs->bio_queue_lock);
			queue_work(ic->writer_wq, &bbs->work);
			return;
		}
	}

	dio->in_flight = (atomic_t)ATOMIC_INIT(2);

	if (need_sync_io) {
		init_completion(&read_comp);
		dio->completion = &read_comp;
	} else
		dio->completion = NULL;

	dio->orig_bi_iter = bio->bi_iter;

	dio->orig_bi_disk = bio->bi_disk;
	dio->orig_bi_partno = bio->bi_partno;
	bio_set_dev(bio, ic->dev->bdev);

	dio->orig_bi_integrity = bio_integrity(bio);
	bio->bi_integrity = NULL;
	bio->bi_opf &= ~REQ_INTEGRITY;

	dio->orig_bi_end_io = bio->bi_end_io;
	bio->bi_end_io = integrity_end_io;

	bio->bi_iter.bi_size = dio->range.n_sectors << SECTOR_SHIFT;
	generic_make_request(bio);

	if (need_sync_io) {
		wait_for_completion_io(&read_comp);
		if (ic->sb->flags & cpu_to_le32(SB_FLAG_RECALCULATING) &&
		    dio->range.logical_sector + dio->range.n_sectors > le64_to_cpu(ic->sb->recalc_sector))
			goto skip_check;
		if (ic->mode == 'B') {
			if (!block_bitmap_op(ic, ic->recalc_bitmap, dio->range.logical_sector,
					     dio->range.n_sectors, BITMAP_OP_TEST_ALL_CLEAR))
				goto skip_check;
		}

		if (likely(!bio->bi_status))
			integrity_metadata(&dio->work);
		else
skip_check:
			dec_in_flight(dio);

	} else {
		INIT_WORK(&dio->work, integrity_metadata);
		queue_work(ic->metadata_wq, &dio->work);
	}

	return;

journal_read_write:
	if (unlikely(__journal_read_write(dio, bio, journal_section, journal_entry)))
		goto lock_retry;

	do_endio_flush(ic, dio);
}


static void integrity_bio_wait(struct work_struct *w)
{
	struct dm_integrity_io *dio = container_of(w, struct dm_integrity_io, work);

	dm_integrity_map_continue(dio, false);
}

static void pad_uncommitted(struct dm_integrity_c *ic)
{
	if (ic->free_section_entry) {
		ic->free_sectors -= ic->journal_section_entries - ic->free_section_entry;
		ic->free_section_entry = 0;
		ic->free_section++;
		wraparound_section(ic, &ic->free_section);
		ic->n_uncommitted_sections++;
	}
	if (WARN_ON(ic->journal_sections * ic->journal_section_entries !=
		    (ic->n_uncommitted_sections + ic->n_committed_sections) *
		    ic->journal_section_entries + ic->free_sectors)) {
		DMCRIT("journal_sections %u, journal_section_entries %u, "
		       "n_uncommitted_sections %u, n_committed_sections %u, "
		       "journal_section_entries %u, free_sectors %u",
		       ic->journal_sections, ic->journal_section_entries,
		       ic->n_uncommitted_sections, ic->n_committed_sections,
		       ic->journal_section_entries, ic->free_sectors);
	}
}

static void integrity_commit(struct work_struct *w)
{
	struct dm_integrity_c *ic = container_of(w, struct dm_integrity_c, commit_work);
	unsigned commit_start, commit_sections;
	unsigned i, j, n;
	struct bio *flushes;

	del_timer(&ic->autocommit_timer);

	spin_lock_irq(&ic->endio_wait.lock);
	flushes = bio_list_get(&ic->flush_bio_list);
	if (unlikely(ic->mode != 'J')) {
		spin_unlock_irq(&ic->endio_wait.lock);
		dm_integrity_flush_buffers(ic);
		goto release_flush_bios;
	}

	pad_uncommitted(ic);
	commit_start = ic->uncommitted_section;
	commit_sections = ic->n_uncommitted_sections;
	spin_unlock_irq(&ic->endio_wait.lock);

	if (!commit_sections)
		goto release_flush_bios;

	i = commit_start;
	for (n = 0; n < commit_sections; n++) {
		for (j = 0; j < ic->journal_section_entries; j++) {
			struct journal_entry *je;
			je = access_journal_entry(ic, i, j);
			io_wait_event(ic->copy_to_journal_wait, !journal_entry_is_inprogress(je));
		}
		for (j = 0; j < ic->journal_section_sectors; j++) {
			struct journal_sector *js;
			js = access_journal(ic, i, j);
			js->commit_id = dm_integrity_commit_id(ic, i, j, ic->commit_seq);
		}
		i++;
		if (unlikely(i >= ic->journal_sections))
			ic->commit_seq = next_commit_seq(ic->commit_seq);
		wraparound_section(ic, &i);
	}
	smp_rmb();

	write_journal(ic, commit_start, commit_sections);

	spin_lock_irq(&ic->endio_wait.lock);
	ic->uncommitted_section += commit_sections;
	wraparound_section(ic, &ic->uncommitted_section);
	ic->n_uncommitted_sections -= commit_sections;
	ic->n_committed_sections += commit_sections;
	spin_unlock_irq(&ic->endio_wait.lock);

	if (READ_ONCE(ic->free_sectors) <= ic->free_sectors_threshold)
		queue_work(ic->writer_wq, &ic->writer_work);

release_flush_bios:
	while (flushes) {
		struct bio *next = flushes->bi_next;
		flushes->bi_next = NULL;
		do_endio(ic, flushes);
		flushes = next;
	}
}

static void complete_copy_from_journal(unsigned long error, void *context)
{
	struct journal_io *io = context;
	struct journal_completion *comp = io->comp;
	struct dm_integrity_c *ic = comp->ic;
	remove_range(ic, &io->range);
	mempool_free(io, &ic->journal_io_mempool);
	if (unlikely(error != 0))
		dm_integrity_io_error(ic, "copying from journal", -EIO);
	complete_journal_op(comp);
}

static void restore_last_bytes(struct dm_integrity_c *ic, struct journal_sector *js,
			       struct journal_entry *je)
{
	unsigned s = 0;
	do {
		js->commit_id = je->last_bytes[s];
		js++;
	} while (++s < ic->sectors_per_block);
}

static void do_journal_write(struct dm_integrity_c *ic, unsigned write_start,
			     unsigned write_sections, bool from_replay)
{
	unsigned i, j, n;
	struct journal_completion comp;
	struct blk_plug plug;

	blk_start_plug(&plug);

	comp.ic = ic;
	comp.in_flight = (atomic_t)ATOMIC_INIT(1);
	init_completion(&comp.comp);

	i = write_start;
	for (n = 0; n < write_sections; n++, i++, wraparound_section(ic, &i)) {
#ifndef INTERNAL_VERIFY
		if (unlikely(from_replay))
#endif
			rw_section_mac(ic, i, false);
		for (j = 0; j < ic->journal_section_entries; j++) {
			struct journal_entry *je = access_journal_entry(ic, i, j);
			sector_t sec, area, offset;
			unsigned k, l, next_loop;
			sector_t metadata_block;
			unsigned metadata_offset;
			struct journal_io *io;

			if (journal_entry_is_unused(je))
				continue;
			BUG_ON(unlikely(journal_entry_is_inprogress(je)) && !from_replay);
			sec = journal_entry_get_sector(je);
			if (unlikely(from_replay)) {
				if (unlikely(sec & (unsigned)(ic->sectors_per_block - 1))) {
					dm_integrity_io_error(ic, "invalid sector in journal", -EIO);
					sec &= ~(sector_t)(ic->sectors_per_block - 1);
				}
			}
			get_area_and_offset(ic, sec, &area, &offset);
			restore_last_bytes(ic, access_journal_data(ic, i, j), je);
			for (k = j + 1; k < ic->journal_section_entries; k++) {
				struct journal_entry *je2 = access_journal_entry(ic, i, k);
				sector_t sec2, area2, offset2;
				if (journal_entry_is_unused(je2))
					break;
				BUG_ON(unlikely(journal_entry_is_inprogress(je2)) && !from_replay);
				sec2 = journal_entry_get_sector(je2);
				get_area_and_offset(ic, sec2, &area2, &offset2);
				if (area2 != area || offset2 != offset + ((k - j) << ic->sb->log2_sectors_per_block))
					break;
				restore_last_bytes(ic, access_journal_data(ic, i, k), je2);
			}
			next_loop = k - 1;

			io = mempool_alloc(&ic->journal_io_mempool, GFP_NOIO);
			io->comp = &comp;
			io->range.logical_sector = sec;
			io->range.n_sectors = (k - j) << ic->sb->log2_sectors_per_block;

			spin_lock_irq(&ic->endio_wait.lock);
			add_new_range_and_wait(ic, &io->range);

			if (likely(!from_replay)) {
				struct journal_node *section_node = &ic->journal_tree[i * ic->journal_section_entries];

				/* don't write if there is newer committed sector */
				while (j < k && find_newer_committed_node(ic, &section_node[j])) {
					struct journal_entry *je2 = access_journal_entry(ic, i, j);

					journal_entry_set_unused(je2);
					remove_journal_node(ic, &section_node[j]);
					j++;
					sec += ic->sectors_per_block;
					offset += ic->sectors_per_block;
				}
				while (j < k && find_newer_committed_node(ic, &section_node[k - 1])) {
					struct journal_entry *je2 = access_journal_entry(ic, i, k - 1);

					journal_entry_set_unused(je2);
					remove_journal_node(ic, &section_node[k - 1]);
					k--;
				}
				if (j == k) {
					remove_range_unlocked(ic, &io->range);
					spin_unlock_irq(&ic->endio_wait.lock);
					mempool_free(io, &ic->journal_io_mempool);
					goto skip_io;
				}
				for (l = j; l < k; l++) {
					remove_journal_node(ic, &section_node[l]);
				}
			}
			spin_unlock_irq(&ic->endio_wait.lock);

			metadata_block = get_metadata_sector_and_offset(ic, area, offset, &metadata_offset);
			for (l = j; l < k; l++) {
				int r;
				struct journal_entry *je2 = access_journal_entry(ic, i, l);

				if (
#ifndef INTERNAL_VERIFY
				    unlikely(from_replay) &&
#endif
				    ic->internal_hash) {
					char test_tag[max_t(size_t, HASH_MAX_DIGESTSIZE, MAX_TAG_SIZE)];

					integrity_sector_checksum(ic, sec + ((l - j) << ic->sb->log2_sectors_per_block),
								  (char *)access_journal_data(ic, i, l), test_tag);
					if (unlikely(memcmp(test_tag, journal_entry_tag(ic, je2), ic->tag_size)))
						dm_integrity_io_error(ic, "tag mismatch when replaying journal", -EILSEQ);
				}

				journal_entry_set_unused(je2);
				r = dm_integrity_rw_tag(ic, journal_entry_tag(ic, je2), &metadata_block, &metadata_offset,
							ic->tag_size, TAG_WRITE);
				if (unlikely(r)) {
					dm_integrity_io_error(ic, "reading tags", r);
				}
			}

			atomic_inc(&comp.in_flight);
			copy_from_journal(ic, i, j << ic->sb->log2_sectors_per_block,
					  (k - j) << ic->sb->log2_sectors_per_block,
					  get_data_sector(ic, area, offset),
					  complete_copy_from_journal, io);
skip_io:
			j = next_loop;
		}
	}

	dm_bufio_write_dirty_buffers_async(ic->bufio);

	blk_finish_plug(&plug);

	complete_journal_op(&comp);
	wait_for_completion_io(&comp.comp);

	dm_integrity_flush_buffers(ic);
}

static void integrity_writer(struct work_struct *w)
{
	struct dm_integrity_c *ic = container_of(w, struct dm_integrity_c, writer_work);
	unsigned write_start, write_sections;

	unsigned prev_free_sectors;

	/* the following test is not needed, but it tests the replay code */
	if (READ_ONCE(ic->suspending) && !ic->meta_dev)
		return;

	spin_lock_irq(&ic->endio_wait.lock);
	write_start = ic->committed_section;
	write_sections = ic->n_committed_sections;
	spin_unlock_irq(&ic->endio_wait.lock);

	if (!write_sections)
		return;

	do_journal_write(ic, write_start, write_sections, false);

	spin_lock_irq(&ic->endio_wait.lock);

	ic->committed_section += write_sections;
	wraparound_section(ic, &ic->committed_section);
	ic->n_committed_sections -= write_sections;

	prev_free_sectors = ic->free_sectors;
	ic->free_sectors += write_sections * ic->journal_section_entries;
	if (unlikely(!prev_free_sectors))
		wake_up_locked(&ic->endio_wait);

	spin_unlock_irq(&ic->endio_wait.lock);
}

static void recalc_write_super(struct dm_integrity_c *ic)
{
	int r;

	dm_integrity_flush_buffers(ic);
	if (dm_integrity_failed(ic))
		return;

	sb_set_version(ic);
	r = sync_rw_sb(ic, REQ_OP_WRITE, 0);
	if (unlikely(r))
		dm_integrity_io_error(ic, "writing superblock", r);
}

static void integrity_recalc(struct work_struct *w)
{
	struct dm_integrity_c *ic = container_of(w, struct dm_integrity_c, recalc_work);
	struct dm_integrity_range range;
	struct dm_io_request io_req;
	struct dm_io_region io_loc;
	sector_t area, offset;
	sector_t metadata_block;
	unsigned metadata_offset;
	sector_t logical_sector, n_sectors;
	__u8 *t;
	unsigned i;
	int r;
	unsigned super_counter = 0;

	DEBUG_print("start recalculation... (position %llx)\n", le64_to_cpu(ic->sb->recalc_sector));

	spin_lock_irq(&ic->endio_wait.lock);

next_chunk:

	if (unlikely(READ_ONCE(ic->suspending)))
		goto unlock_ret;

	range.logical_sector = le64_to_cpu(ic->sb->recalc_sector);
	if (unlikely(range.logical_sector >= ic->provided_data_sectors)) {
		if (ic->mode == 'B') {
			DEBUG_print("queue_delayed_work: bitmap_flush_work\n");
			queue_delayed_work(ic->commit_wq, &ic->bitmap_flush_work, 0);
		}
		goto unlock_ret;
	}

	get_area_and_offset(ic, range.logical_sector, &area, &offset);
	range.n_sectors = min((sector_t)RECALC_SECTORS, ic->provided_data_sectors - range.logical_sector);
	if (!ic->meta_dev)
		range.n_sectors = min(range.n_sectors, ((sector_t)1U << ic->sb->log2_interleave_sectors) - (unsigned)offset);

	add_new_range_and_wait(ic, &range);
	spin_unlock_irq(&ic->endio_wait.lock);
	logical_sector = range.logical_sector;
	n_sectors = range.n_sectors;

	if (ic->mode == 'B') {
		if (block_bitmap_op(ic, ic->recalc_bitmap, logical_sector, n_sectors, BITMAP_OP_TEST_ALL_CLEAR)) {
			goto advance_and_next;
		}
		while (block_bitmap_op(ic, ic->recalc_bitmap, logical_sector,
				       ic->sectors_per_block, BITMAP_OP_TEST_ALL_CLEAR)) {
			logical_sector += ic->sectors_per_block;
			n_sectors -= ic->sectors_per_block;
			cond_resched();
		}
		while (block_bitmap_op(ic, ic->recalc_bitmap, logical_sector + n_sectors - ic->sectors_per_block,
				       ic->sectors_per_block, BITMAP_OP_TEST_ALL_CLEAR)) {
			n_sectors -= ic->sectors_per_block;
			cond_resched();
		}
		get_area_and_offset(ic, logical_sector, &area, &offset);
	}

	DEBUG_print("recalculating: %lx, %lx\n", logical_sector, n_sectors);

	if (unlikely(++super_counter == RECALC_WRITE_SUPER)) {
		recalc_write_super(ic);
		if (ic->mode == 'B') {
			queue_delayed_work(ic->commit_wq, &ic->bitmap_flush_work, ic->bitmap_flush_interval);
		}
		super_counter = 0;
	}

	if (unlikely(dm_integrity_failed(ic)))
		goto err;

	io_req.bi_op = REQ_OP_READ;
	io_req.bi_op_flags = 0;
	io_req.mem.type = DM_IO_VMA;
	io_req.mem.ptr.addr = ic->recalc_buffer;
	io_req.notify.fn = NULL;
	io_req.client = ic->io;
	io_loc.bdev = ic->dev->bdev;
	io_loc.sector = get_data_sector(ic, area, offset);
	io_loc.count = n_sectors;

	r = dm_io(&io_req, 1, &io_loc, NULL);
	if (unlikely(r)) {
		dm_integrity_io_error(ic, "reading data", r);
		goto err;
	}

	t = ic->recalc_tags;
	for (i = 0; i < n_sectors; i += ic->sectors_per_block) {
		integrity_sector_checksum(ic, logical_sector + i, ic->recalc_buffer + (i << SECTOR_SHIFT), t);
		t += ic->tag_size;
	}

	metadata_block = get_metadata_sector_and_offset(ic, area, offset, &metadata_offset);

	r = dm_integrity_rw_tag(ic, ic->recalc_tags, &metadata_block, &metadata_offset, t - ic->recalc_tags, TAG_WRITE);
	if (unlikely(r)) {
		dm_integrity_io_error(ic, "writing tags", r);
		goto err;
	}

advance_and_next:
	cond_resched();

	spin_lock_irq(&ic->endio_wait.lock);
	remove_range_unlocked(ic, &range);
	ic->sb->recalc_sector = cpu_to_le64(range.logical_sector + range.n_sectors);
	goto next_chunk;

err:
	remove_range(ic, &range);
	return;

unlock_ret:
	spin_unlock_irq(&ic->endio_wait.lock);

	recalc_write_super(ic);
}

static void bitmap_block_work(struct work_struct *w)
{
	struct bitmap_block_status *bbs = container_of(w, struct bitmap_block_status, work);
	struct dm_integrity_c *ic = bbs->ic;
	struct bio *bio;
	struct bio_list bio_queue;
	struct bio_list waiting;

	bio_list_init(&waiting);

	spin_lock(&bbs->bio_queue_lock);
	bio_queue = bbs->bio_queue;
	bio_list_init(&bbs->bio_queue);
	spin_unlock(&bbs->bio_queue_lock);

	while ((bio = bio_list_pop(&bio_queue))) {
		struct dm_integrity_io *dio;

		dio = dm_per_bio_data(bio, sizeof(struct dm_integrity_io));

		if (block_bitmap_op(ic, ic->may_write_bitmap, dio->range.logical_sector,
				    dio->range.n_sectors, BITMAP_OP_TEST_ALL_SET)) {
			remove_range(ic, &dio->range);
			INIT_WORK(&dio->work, integrity_bio_wait);
			queue_work(ic->wait_wq, &dio->work);
		} else {
			block_bitmap_op(ic, ic->journal, dio->range.logical_sector,
					dio->range.n_sectors, BITMAP_OP_SET);
			bio_list_add(&waiting, bio);
		}
	}

	if (bio_list_empty(&waiting))
		return;

	rw_journal_sectors(ic, REQ_OP_WRITE, REQ_FUA | REQ_SYNC,
			   bbs->idx * (BITMAP_BLOCK_SIZE >> SECTOR_SHIFT),
			   BITMAP_BLOCK_SIZE >> SECTOR_SHIFT, NULL);

	while ((bio = bio_list_pop(&waiting))) {
		struct dm_integrity_io *dio = dm_per_bio_data(bio, sizeof(struct dm_integrity_io));

		block_bitmap_op(ic, ic->may_write_bitmap, dio->range.logical_sector,
				dio->range.n_sectors, BITMAP_OP_SET);

		remove_range(ic, &dio->range);
		INIT_WORK(&dio->work, integrity_bio_wait);
		queue_work(ic->wait_wq, &dio->work);
	}

	queue_delayed_work(ic->commit_wq, &ic->bitmap_flush_work, ic->bitmap_flush_interval);
}

static void bitmap_flush_work(struct work_struct *work)
{
	struct dm_integrity_c *ic = container_of(work, struct dm_integrity_c, bitmap_flush_work.work);
	struct dm_integrity_range range;
	unsigned long limit;
	struct bio *bio;

	dm_integrity_flush_buffers(ic);

	range.logical_sector = 0;
	range.n_sectors = ic->provided_data_sectors;

	spin_lock_irq(&ic->endio_wait.lock);
	add_new_range_and_wait(ic, &range);
	spin_unlock_irq(&ic->endio_wait.lock);

	dm_integrity_flush_buffers(ic);
	if (ic->meta_dev)
		blkdev_issue_flush(ic->dev->bdev, GFP_NOIO, NULL);

	limit = ic->provided_data_sectors;
	if (ic->sb->flags & cpu_to_le32(SB_FLAG_RECALCULATING)) {
		limit = le64_to_cpu(ic->sb->recalc_sector)
			>> (ic->sb->log2_sectors_per_block + ic->log2_blocks_per_bitmap_bit)
			<< (ic->sb->log2_sectors_per_block + ic->log2_blocks_per_bitmap_bit);
	}
	/*DEBUG_print("zeroing journal\n");*/
	block_bitmap_op(ic, ic->journal, 0, limit, BITMAP_OP_CLEAR);
	block_bitmap_op(ic, ic->may_write_bitmap, 0, limit, BITMAP_OP_CLEAR);

	rw_journal_sectors(ic, REQ_OP_WRITE, REQ_FUA | REQ_SYNC, 0,
			   ic->n_bitmap_blocks * (BITMAP_BLOCK_SIZE >> SECTOR_SHIFT), NULL);

	spin_lock_irq(&ic->endio_wait.lock);
	remove_range_unlocked(ic, &range);
	while (unlikely((bio = bio_list_pop(&ic->synchronous_bios)) != NULL)) {
		bio_endio(bio);
		spin_unlock_irq(&ic->endio_wait.lock);
		spin_lock_irq(&ic->endio_wait.lock);
	}
	spin_unlock_irq(&ic->endio_wait.lock);
}


static void init_journal(struct dm_integrity_c *ic, unsigned start_section,
			 unsigned n_sections, unsigned char commit_seq)
{
	unsigned i, j, n;

	if (!n_sections)
		return;

	for (n = 0; n < n_sections; n++) {
		i = start_section + n;
		wraparound_section(ic, &i);
		for (j = 0; j < ic->journal_section_sectors; j++) {
			struct journal_sector *js = access_journal(ic, i, j);
			memset(&js->entries, 0, JOURNAL_SECTOR_DATA);
			js->commit_id = dm_integrity_commit_id(ic, i, j, commit_seq);
		}
		for (j = 0; j < ic->journal_section_entries; j++) {
			struct journal_entry *je = access_journal_entry(ic, i, j);
			journal_entry_set_unused(je);
		}
	}

	write_journal(ic, start_section, n_sections);
}

static int find_commit_seq(struct dm_integrity_c *ic, unsigned i, unsigned j, commit_id_t id)
{
	unsigned char k;
	for (k = 0; k < N_COMMIT_IDS; k++) {
		if (dm_integrity_commit_id(ic, i, j, k) == id)
			return k;
	}
	dm_integrity_io_error(ic, "journal commit id", -EIO);
	return -EIO;
}

static void replay_journal(struct dm_integrity_c *ic)
{
	unsigned i, j;
	bool used_commit_ids[N_COMMIT_IDS];
	unsigned max_commit_id_sections[N_COMMIT_IDS];
	unsigned write_start, write_sections;
	unsigned continue_section;
	bool journal_empty;
	unsigned char unused, last_used, want_commit_seq;

	if (ic->mode == 'R')
		return;

	if (ic->journal_uptodate)
		return;

	last_used = 0;
	write_start = 0;

	if (!ic->just_formatted) {
		DEBUG_print("reading journal\n");
		rw_journal(ic, REQ_OP_READ, 0, 0, ic->journal_sections, NULL);
		if (ic->journal_io)
			DEBUG_bytes(lowmem_page_address(ic->journal_io[0].page), 64, "read journal");
		if (ic->journal_io) {
			struct journal_completion crypt_comp;
			crypt_comp.ic = ic;
			init_completion(&crypt_comp.comp);
			crypt_comp.in_flight = (atomic_t)ATOMIC_INIT(0);
			encrypt_journal(ic, false, 0, ic->journal_sections, &crypt_comp);
			wait_for_completion(&crypt_comp.comp);
		}
		DEBUG_bytes(lowmem_page_address(ic->journal[0].page), 64, "decrypted journal");
	}

	if (dm_integrity_failed(ic))
		goto clear_journal;

	journal_empty = true;
	memset(used_commit_ids, 0, sizeof used_commit_ids);
	memset(max_commit_id_sections, 0, sizeof max_commit_id_sections);
	for (i = 0; i < ic->journal_sections; i++) {
		for (j = 0; j < ic->journal_section_sectors; j++) {
			int k;
			struct journal_sector *js = access_journal(ic, i, j);
			k = find_commit_seq(ic, i, j, js->commit_id);
			if (k < 0)
				goto clear_journal;
			used_commit_ids[k] = true;
			max_commit_id_sections[k] = i;
		}
		if (journal_empty) {
			for (j = 0; j < ic->journal_section_entries; j++) {
				struct journal_entry *je = access_journal_entry(ic, i, j);
				if (!journal_entry_is_unused(je)) {
					journal_empty = false;
					break;
				}
			}
		}
	}

	if (!used_commit_ids[N_COMMIT_IDS - 1]) {
		unused = N_COMMIT_IDS - 1;
		while (unused && !used_commit_ids[unused - 1])
			unused--;
	} else {
		for (unused = 0; unused < N_COMMIT_IDS; unused++)
			if (!used_commit_ids[unused])
				break;
		if (unused == N_COMMIT_IDS) {
			dm_integrity_io_error(ic, "journal commit ids", -EIO);
			goto clear_journal;
		}
	}
	DEBUG_print("first unused commit seq %d [%d,%d,%d,%d]\n",
		    unused, used_commit_ids[0], used_commit_ids[1],
		    used_commit_ids[2], used_commit_ids[3]);

	last_used = prev_commit_seq(unused);
	want_commit_seq = prev_commit_seq(last_used);

	if (!used_commit_ids[want_commit_seq] && used_commit_ids[prev_commit_seq(want_commit_seq)])
		journal_empty = true;

	write_start = max_commit_id_sections[last_used] + 1;
	if (unlikely(write_start >= ic->journal_sections))
		want_commit_seq = next_commit_seq(want_commit_seq);
	wraparound_section(ic, &write_start);

	i = write_start;
	for (write_sections = 0; write_sections < ic->journal_sections; write_sections++) {
		for (j = 0; j < ic->journal_section_sectors; j++) {
			struct journal_sector *js = access_journal(ic, i, j);

			if (js->commit_id != dm_integrity_commit_id(ic, i, j, want_commit_seq)) {
				/*
				 * This could be caused by crash during writing.
				 * We won't replay the inconsistent part of the
				 * journal.
				 */
				DEBUG_print("commit id mismatch at position (%u, %u): %d != %d\n",
					    i, j, find_commit_seq(ic, i, j, js->commit_id), want_commit_seq);
				goto brk;
			}
		}
		i++;
		if (unlikely(i >= ic->journal_sections))
			want_commit_seq = next_commit_seq(want_commit_seq);
		wraparound_section(ic, &i);
	}
brk:

	if (!journal_empty) {
		DEBUG_print("replaying %u sections, starting at %u, commit seq %d\n",
			    write_sections, write_start, want_commit_seq);
		do_journal_write(ic, write_start, write_sections, true);
	}

	if (write_sections == ic->journal_sections && (ic->mode == 'J' || journal_empty)) {
		continue_section = write_start;
		ic->commit_seq = want_commit_seq;
		DEBUG_print("continuing from section %u, commit seq %d\n", write_start, ic->commit_seq);
	} else {
		unsigned s;
		unsigned char erase_seq;
clear_journal:
		DEBUG_print("clearing journal\n");

		erase_seq = prev_commit_seq(prev_commit_seq(last_used));
		s = write_start;
		init_journal(ic, s, 1, erase_seq);
		s++;
		wraparound_section(ic, &s);
		if (ic->journal_sections >= 2) {
			init_journal(ic, s, ic->journal_sections - 2, erase_seq);
			s += ic->journal_sections - 2;
			wraparound_section(ic, &s);
			init_journal(ic, s, 1, erase_seq);
		}

		continue_section = 0;
		ic->commit_seq = next_commit_seq(erase_seq);
	}

	ic->committed_section = continue_section;
	ic->n_committed_sections = 0;

	ic->uncommitted_section = continue_section;
	ic->n_uncommitted_sections = 0;

	ic->free_section = continue_section;
	ic->free_section_entry = 0;
	ic->free_sectors = ic->journal_entries;

	ic->journal_tree_root = RB_ROOT;
	for (i = 0; i < ic->journal_entries; i++)
		init_journal_node(&ic->journal_tree[i]);
}

static void dm_integrity_enter_synchronous_mode(struct dm_integrity_c *ic)
{
	DEBUG_print("dm_integrity_enter_synchronous_mode\n");

	if (ic->mode == 'B') {
		ic->bitmap_flush_interval = msecs_to_jiffies(10) + 1;
		ic->synchronous_mode = 1;

		cancel_delayed_work_sync(&ic->bitmap_flush_work);
		queue_delayed_work(ic->commit_wq, &ic->bitmap_flush_work, 0);
		flush_workqueue(ic->commit_wq);
	}
}

static int dm_integrity_reboot(struct notifier_block *n, unsigned long code, void *x)
{
	struct dm_integrity_c *ic = container_of(n, struct dm_integrity_c, reboot_notifier);

	DEBUG_print("dm_integrity_reboot\n");

	dm_integrity_enter_synchronous_mode(ic);

	return NOTIFY_DONE;
}

static void dm_integrity_postsuspend(struct dm_target *ti)
{
	struct dm_integrity_c *ic = (struct dm_integrity_c *)ti->private;
	int r;

	WARN_ON(unregister_reboot_notifier(&ic->reboot_notifier));

	del_timer_sync(&ic->autocommit_timer);

	WRITE_ONCE(ic->suspending, 1);

	if (ic->recalc_wq)
		drain_workqueue(ic->recalc_wq);

	if (ic->mode == 'B')
		cancel_delayed_work_sync(&ic->bitmap_flush_work);

	queue_work(ic->commit_wq, &ic->commit_work);
	drain_workqueue(ic->commit_wq);

	if (ic->mode == 'J') {
		if (ic->meta_dev)
			queue_work(ic->writer_wq, &ic->writer_work);
		drain_workqueue(ic->writer_wq);
		dm_integrity_flush_buffers(ic);
	}

	if (ic->mode == 'B') {
		dm_integrity_flush_buffers(ic);
#if 1
		/* set to 0 to test bitmap replay code */
		init_journal(ic, 0, ic->journal_sections, 0);
		ic->sb->flags &= ~cpu_to_le32(SB_FLAG_DIRTY_BITMAP);
		r = sync_rw_sb(ic, REQ_OP_WRITE, REQ_FUA);
		if (unlikely(r))
			dm_integrity_io_error(ic, "writing superblock", r);
#endif
	}

	WRITE_ONCE(ic->suspending, 0);

	BUG_ON(!RB_EMPTY_ROOT(&ic->in_progress));

	ic->journal_uptodate = true;
}

static void dm_integrity_resume(struct dm_target *ti)
{
	struct dm_integrity_c *ic = (struct dm_integrity_c *)ti->private;
	int r;
	DEBUG_print("resume\n");

	if (ic->sb->flags & cpu_to_le32(SB_FLAG_DIRTY_BITMAP)) {
		DEBUG_print("resume dirty_bitmap\n");
		rw_journal_sectors(ic, REQ_OP_READ, 0, 0,
				   ic->n_bitmap_blocks * (BITMAP_BLOCK_SIZE >> SECTOR_SHIFT), NULL);
		if (ic->mode == 'B') {
			if (ic->sb->log2_blocks_per_bitmap_bit == ic->log2_blocks_per_bitmap_bit) {
				block_bitmap_copy(ic, ic->recalc_bitmap, ic->journal);
				block_bitmap_copy(ic, ic->may_write_bitmap, ic->journal);
				if (!block_bitmap_op(ic, ic->journal, 0, ic->provided_data_sectors,
						     BITMAP_OP_TEST_ALL_CLEAR)) {
					ic->sb->flags |= cpu_to_le32(SB_FLAG_RECALCULATING);
					ic->sb->recalc_sector = cpu_to_le64(0);
				}
			} else {
				DEBUG_print("non-matching blocks_per_bitmap_bit: %u, %u\n",
					    ic->sb->log2_blocks_per_bitmap_bit, ic->log2_blocks_per_bitmap_bit);
				ic->sb->log2_blocks_per_bitmap_bit = ic->log2_blocks_per_bitmap_bit;
				block_bitmap_op(ic, ic->recalc_bitmap, 0, ic->provided_data_sectors, BITMAP_OP_SET);
				block_bitmap_op(ic, ic->may_write_bitmap, 0, ic->provided_data_sectors, BITMAP_OP_SET);
				block_bitmap_op(ic, ic->journal, 0, ic->provided_data_sectors, BITMAP_OP_SET);
				rw_journal_sectors(ic, REQ_OP_WRITE, REQ_FUA | REQ_SYNC, 0,
						   ic->n_bitmap_blocks * (BITMAP_BLOCK_SIZE >> SECTOR_SHIFT), NULL);
				ic->sb->flags |= cpu_to_le32(SB_FLAG_RECALCULATING);
				ic->sb->recalc_sector = cpu_to_le64(0);
			}
		} else {
			if (!(ic->sb->log2_blocks_per_bitmap_bit == ic->log2_blocks_per_bitmap_bit &&
			      block_bitmap_op(ic, ic->journal, 0, ic->provided_data_sectors, BITMAP_OP_TEST_ALL_CLEAR))) {
				ic->sb->flags |= cpu_to_le32(SB_FLAG_RECALCULATING);
				ic->sb->recalc_sector = cpu_to_le64(0);
			}
			init_journal(ic, 0, ic->journal_sections, 0);
			replay_journal(ic);
			ic->sb->flags &= ~cpu_to_le32(SB_FLAG_DIRTY_BITMAP);
		}
		r = sync_rw_sb(ic, REQ_OP_WRITE, REQ_FUA);
		if (unlikely(r))
			dm_integrity_io_error(ic, "writing superblock", r);
	} else {
		replay_journal(ic);
		if (ic->mode == 'B') {
			int mode;
			ic->sb->flags |= cpu_to_le32(SB_FLAG_DIRTY_BITMAP);
			ic->sb->log2_blocks_per_bitmap_bit = ic->log2_blocks_per_bitmap_bit;
			r = sync_rw_sb(ic, REQ_OP_WRITE, REQ_FUA);
			if (unlikely(r))
				dm_integrity_io_error(ic, "writing superblock", r);

			mode = ic->recalculate_flag ? BITMAP_OP_SET : BITMAP_OP_CLEAR;
			block_bitmap_op(ic, ic->journal, 0, ic->provided_data_sectors, mode);
			block_bitmap_op(ic, ic->recalc_bitmap, 0, ic->provided_data_sectors, mode);
			block_bitmap_op(ic, ic->may_write_bitmap, 0, ic->provided_data_sectors, mode);
			rw_journal_sectors(ic, REQ_OP_WRITE, REQ_FUA | REQ_SYNC, 0,
					   ic->n_bitmap_blocks * (BITMAP_BLOCK_SIZE >> SECTOR_SHIFT), NULL);
		}
	}

	DEBUG_print("testing recalc: %x\n", ic->sb->flags);
	if (ic->sb->flags & cpu_to_le32(SB_FLAG_RECALCULATING)) {
		__u64 recalc_pos = le64_to_cpu(ic->sb->recalc_sector);
		DEBUG_print("recalc pos: %lx / %lx\n", (long)recalc_pos, ic->provided_data_sectors);
		if (recalc_pos < ic->provided_data_sectors) {
			queue_work(ic->recalc_wq, &ic->recalc_work);
		} else if (recalc_pos > ic->provided_data_sectors) {
			ic->sb->recalc_sector = cpu_to_le64(ic->provided_data_sectors);
			recalc_write_super(ic);
		}
	}

	ic->reboot_notifier.notifier_call = dm_integrity_reboot;
	ic->reboot_notifier.next = NULL;
	ic->reboot_notifier.priority = INT_MAX - 1;	/* be notified after md and before hardware drivers */
	WARN_ON(register_reboot_notifier(&ic->reboot_notifier));

#if 0
	/* set to 1 to stress test synchronous mode */
	dm_integrity_enter_synchronous_mode(ic);
#endif
}

static void dm_integrity_status(struct dm_target *ti, status_type_t type,
				unsigned status_flags, char *result, unsigned maxlen)
{
	struct dm_integrity_c *ic = (struct dm_integrity_c *)ti->private;
	unsigned arg_count;
	size_t sz = 0;

	switch (type) {
	case STATUSTYPE_INFO:
		DMEMIT("%llu %llu",
			(unsigned long long)atomic64_read(&ic->number_of_mismatches),
			(unsigned long long)ic->provided_data_sectors);
		if (ic->sb->flags & cpu_to_le32(SB_FLAG_RECALCULATING))
			DMEMIT(" %llu", (unsigned long long)le64_to_cpu(ic->sb->recalc_sector));
		else
			DMEMIT(" -");
		break;

	case STATUSTYPE_TABLE: {
		__u64 watermark_percentage = (__u64)(ic->journal_entries - ic->free_sectors_threshold) * 100;
		watermark_percentage += ic->journal_entries / 2;
		do_div(watermark_percentage, ic->journal_entries);
		arg_count = 3;
		arg_count += !!ic->meta_dev;
		arg_count += ic->sectors_per_block != 1;
		arg_count += !!(ic->sb->flags & cpu_to_le32(SB_FLAG_RECALCULATING));
		arg_count += ic->mode == 'J';
		arg_count += ic->mode == 'J';
		arg_count += ic->mode == 'B';
		arg_count += ic->mode == 'B';
		arg_count += !!ic->internal_hash_alg.alg_string;
		arg_count += !!ic->journal_crypt_alg.alg_string;
		arg_count += !!ic->journal_mac_alg.alg_string;
		DMEMIT("%s %llu %u %c %u", ic->dev->name, (unsigned long long)ic->start,
		       ic->tag_size, ic->mode, arg_count);
		if (ic->meta_dev)
			DMEMIT(" meta_device:%s", ic->meta_dev->name);
		if (ic->sectors_per_block != 1)
			DMEMIT(" block_size:%u", ic->sectors_per_block << SECTOR_SHIFT);
		if (ic->recalculate_flag)
			DMEMIT(" recalculate");
		DMEMIT(" journal_sectors:%u", ic->initial_sectors - SB_SECTORS);
		DMEMIT(" interleave_sectors:%u", 1U << ic->sb->log2_interleave_sectors);
		DMEMIT(" buffer_sectors:%u", 1U << ic->log2_buffer_sectors);
		if (ic->mode == 'J') {
			DMEMIT(" journal_watermark:%u", (unsigned)watermark_percentage);
			DMEMIT(" commit_time:%u", ic->autocommit_msec);
		}
		if (ic->mode == 'B') {
			DMEMIT(" sectors_per_bit:%llu", (unsigned long long)ic->sectors_per_block << ic->log2_blocks_per_bitmap_bit);
			DMEMIT(" bitmap_flush_interval:%u", jiffies_to_msecs(ic->bitmap_flush_interval));
		}

#define EMIT_ALG(a, n)							\
		do {							\
			if (ic->a.alg_string) {				\
				DMEMIT(" %s:%s", n, ic->a.alg_string);	\
				if (ic->a.key_string)			\
					DMEMIT(":%s", ic->a.key_string);\
			}						\
		} while (0)
		EMIT_ALG(internal_hash_alg, "internal_hash");
		EMIT_ALG(journal_crypt_alg, "journal_crypt");
		EMIT_ALG(journal_mac_alg, "journal_mac");
		break;
	}
	}
}

static int dm_integrity_iterate_devices(struct dm_target *ti,
					iterate_devices_callout_fn fn, void *data)
{
	struct dm_integrity_c *ic = ti->private;

	if (!ic->meta_dev)
		return fn(ti, ic->dev, ic->start + ic->initial_sectors + ic->metadata_run, ti->len, data);
	else
		return fn(ti, ic->dev, 0, ti->len, data);
}

static void dm_integrity_io_hints(struct dm_target *ti, struct queue_limits *limits)
{
	struct dm_integrity_c *ic = ti->private;

	if (ic->sectors_per_block > 1) {
		limits->logical_block_size = ic->sectors_per_block << SECTOR_SHIFT;
		limits->physical_block_size = ic->sectors_per_block << SECTOR_SHIFT;
		blk_limits_io_min(limits, ic->sectors_per_block << SECTOR_SHIFT);
	}
}

static void calculate_journal_section_size(struct dm_integrity_c *ic)
{
	unsigned sector_space = JOURNAL_SECTOR_DATA;

	ic->journal_sections = le32_to_cpu(ic->sb->journal_sections);
	ic->journal_entry_size = roundup(offsetof(struct journal_entry, last_bytes[ic->sectors_per_block]) + ic->tag_size,
					 JOURNAL_ENTRY_ROUNDUP);

	if (ic->sb->flags & cpu_to_le32(SB_FLAG_HAVE_JOURNAL_MAC))
		sector_space -= JOURNAL_MAC_PER_SECTOR;
	ic->journal_entries_per_sector = sector_space / ic->journal_entry_size;
	ic->journal_section_entries = ic->journal_entries_per_sector * JOURNAL_BLOCK_SECTORS;
	ic->journal_section_sectors = (ic->journal_section_entries << ic->sb->log2_sectors_per_block) + JOURNAL_BLOCK_SECTORS;
	ic->journal_entries = ic->journal_section_entries * ic->journal_sections;
}

static int calculate_device_limits(struct dm_integrity_c *ic)
{
	__u64 initial_sectors;

	calculate_journal_section_size(ic);
	initial_sectors = SB_SECTORS + (__u64)ic->journal_section_sectors * ic->journal_sections;
	if (initial_sectors + METADATA_PADDING_SECTORS >= ic->meta_device_sectors || initial_sectors > UINT_MAX)
		return -EINVAL;
	ic->initial_sectors = initial_sectors;

	if (!ic->meta_dev) {
		sector_t last_sector, last_area, last_offset;

		ic->metadata_run = roundup((__u64)ic->tag_size << (ic->sb->log2_interleave_sectors - ic->sb->log2_sectors_per_block),
					   (__u64)(1 << SECTOR_SHIFT << METADATA_PADDING_SECTORS)) >> SECTOR_SHIFT;
		if (!(ic->metadata_run & (ic->metadata_run - 1)))
			ic->log2_metadata_run = __ffs(ic->metadata_run);
		else
			ic->log2_metadata_run = -1;

		get_area_and_offset(ic, ic->provided_data_sectors - 1, &last_area, &last_offset);
		last_sector = get_data_sector(ic, last_area, last_offset);
		if (last_sector < ic->start || last_sector >= ic->meta_device_sectors)
			return -EINVAL;
	} else {
		__u64 meta_size = (ic->provided_data_sectors >> ic->sb->log2_sectors_per_block) * ic->tag_size;
		meta_size = (meta_size + ((1U << (ic->log2_buffer_sectors + SECTOR_SHIFT)) - 1))
				>> (ic->log2_buffer_sectors + SECTOR_SHIFT);
		meta_size <<= ic->log2_buffer_sectors;
		if (ic->initial_sectors + meta_size < ic->initial_sectors ||
		    ic->initial_sectors + meta_size > ic->meta_device_sectors)
			return -EINVAL;
		ic->metadata_run = 1;
		ic->log2_metadata_run = 0;
	}

	return 0;
}

static int initialize_superblock(struct dm_integrity_c *ic, unsigned journal_sectors, unsigned interleave_sectors)
{
	unsigned journal_sections;
	int test_bit;

	memset(ic->sb, 0, SB_SECTORS << SECTOR_SHIFT);
	memcpy(ic->sb->magic, SB_MAGIC, 8);
	ic->sb->integrity_tag_size = cpu_to_le16(ic->tag_size);
	ic->sb->log2_sectors_per_block = __ffs(ic->sectors_per_block);
	if (ic->journal_mac_alg.alg_string)
		ic->sb->flags |= cpu_to_le32(SB_FLAG_HAVE_JOURNAL_MAC);

	calculate_journal_section_size(ic);
	journal_sections = journal_sectors / ic->journal_section_sectors;
	if (!journal_sections)
		journal_sections = 1;

	if (!ic->meta_dev) {
		ic->sb->journal_sections = cpu_to_le32(journal_sections);
		if (!interleave_sectors)
			interleave_sectors = DEFAULT_INTERLEAVE_SECTORS;
		ic->sb->log2_interleave_sectors = __fls(interleave_sectors);
		ic->sb->log2_interleave_sectors = max((__u8)MIN_LOG2_INTERLEAVE_SECTORS, ic->sb->log2_interleave_sectors);
		ic->sb->log2_interleave_sectors = min((__u8)MAX_LOG2_INTERLEAVE_SECTORS, ic->sb->log2_interleave_sectors);

		ic->provided_data_sectors = 0;
		for (test_bit = fls64(ic->meta_device_sectors) - 1; test_bit >= 3; test_bit--) {
			__u64 prev_data_sectors = ic->provided_data_sectors;

			ic->provided_data_sectors |= (sector_t)1 << test_bit;
			if (calculate_device_limits(ic))
				ic->provided_data_sectors = prev_data_sectors;
		}
		if (!ic->provided_data_sectors)
			return -EINVAL;
	} else {
		ic->sb->log2_interleave_sectors = 0;
		ic->provided_data_sectors = ic->data_device_sectors;
		ic->provided_data_sectors &= ~(sector_t)(ic->sectors_per_block - 1);

try_smaller_buffer:
		ic->sb->journal_sections = cpu_to_le32(0);
		for (test_bit = fls(journal_sections) - 1; test_bit >= 0; test_bit--) {
			__u32 prev_journal_sections = le32_to_cpu(ic->sb->journal_sections);
			__u32 test_journal_sections = prev_journal_sections | (1U << test_bit);
			if (test_journal_sections > journal_sections)
				continue;
			ic->sb->journal_sections = cpu_to_le32(test_journal_sections);
			if (calculate_device_limits(ic))
				ic->sb->journal_sections = cpu_to_le32(prev_journal_sections);

		}
		if (!le32_to_cpu(ic->sb->journal_sections)) {
			if (ic->log2_buffer_sectors > 3) {
				ic->log2_buffer_sectors--;
				goto try_smaller_buffer;
			}
			return -EINVAL;
		}
	}

	ic->sb->provided_data_sectors = cpu_to_le64(ic->provided_data_sectors);

	sb_set_version(ic);

	return 0;
}

static void dm_integrity_set(struct dm_target *ti, struct dm_integrity_c *ic)
{
	struct gendisk *disk = dm_disk(dm_table_get_md(ti->table));
	struct blk_integrity bi;

	memset(&bi, 0, sizeof(bi));
	bi.profile = &dm_integrity_profile;
	bi.tuple_size = ic->tag_size;
	bi.tag_size = bi.tuple_size;
	bi.interval_exp = ic->sb->log2_sectors_per_block + SECTOR_SHIFT;

	blk_integrity_register(disk, &bi);
	blk_queue_max_integrity_segments(disk->queue, UINT_MAX);
}

static void dm_integrity_free_page_list(struct page_list *pl)
{
	unsigned i;

	if (!pl)
		return;
	for (i = 0; pl[i].page; i++)
		__free_page(pl[i].page);
	kvfree(pl);
}

static struct page_list *dm_integrity_alloc_page_list(unsigned n_pages)
{
	struct page_list *pl;
	unsigned i;

	pl = kvmalloc_array(n_pages + 1, sizeof(struct page_list), GFP_KERNEL | __GFP_ZERO);
	if (!pl)
		return NULL;

	for (i = 0; i < n_pages; i++) {
		pl[i].page = alloc_page(GFP_KERNEL);
		if (!pl[i].page) {
			dm_integrity_free_page_list(pl);
			return NULL;
		}
		if (i)
			pl[i - 1].next = &pl[i];
	}
	pl[i].page = NULL;
	pl[i].next = NULL;

	return pl;
}

static void dm_integrity_free_journal_scatterlist(struct dm_integrity_c *ic, struct scatterlist **sl)
{
	unsigned i;
	for (i = 0; i < ic->journal_sections; i++)
		kvfree(sl[i]);
	kvfree(sl);
}

static struct scatterlist **dm_integrity_alloc_journal_scatterlist(struct dm_integrity_c *ic,
								   struct page_list *pl)
{
	struct scatterlist **sl;
	unsigned i;

	sl = kvmalloc_array(ic->journal_sections,
			    sizeof(struct scatterlist *),
			    GFP_KERNEL | __GFP_ZERO);
	if (!sl)
		return NULL;

	for (i = 0; i < ic->journal_sections; i++) {
		struct scatterlist *s;
		unsigned start_index, start_offset;
		unsigned end_index, end_offset;
		unsigned n_pages;
		unsigned idx;

		page_list_location(ic, i, 0, &start_index, &start_offset);
		page_list_location(ic, i, ic->journal_section_sectors - 1,
				   &end_index, &end_offset);

		n_pages = (end_index - start_index + 1);

		s = kvmalloc_array(n_pages, sizeof(struct scatterlist),
				   GFP_KERNEL);
		if (!s) {
			dm_integrity_free_journal_scatterlist(ic, sl);
			return NULL;
		}

		sg_init_table(s, n_pages);
		for (idx = start_index; idx <= end_index; idx++) {
			char *va = lowmem_page_address(pl[idx].page);
			unsigned start = 0, end = PAGE_SIZE;
			if (idx == start_index)
				start = start_offset;
			if (idx == end_index)
				end = end_offset + (1 << SECTOR_SHIFT);
			sg_set_buf(&s[idx - start_index], va + start, end - start);
		}

		sl[i] = s;
	}

	return sl;
}

static void free_alg(struct alg_spec *a)
{
	kzfree(a->alg_string);
	kzfree(a->key);
	memset(a, 0, sizeof *a);
}

static int get_alg_and_key(const char *arg, struct alg_spec *a, char **error, char *error_inval)
{
	char *k;

	free_alg(a);

	a->alg_string = kstrdup(strchr(arg, ':') + 1, GFP_KERNEL);
	if (!a->alg_string)
		goto nomem;

	k = strchr(a->alg_string, ':');
	if (k) {
		*k = 0;
		a->key_string = k + 1;
		if (strlen(a->key_string) & 1)
			goto inval;

		a->key_size = strlen(a->key_string) / 2;
		a->key = kmalloc(a->key_size, GFP_KERNEL);
		if (!a->key)
			goto nomem;
		if (hex2bin(a->key, a->key_string, a->key_size))
			goto inval;
	}

	return 0;
inval:
	*error = error_inval;
	return -EINVAL;
nomem:
	*error = "Out of memory for an argument";
	return -ENOMEM;
}

static int get_mac(struct crypto_shash **hash, struct alg_spec *a, char **error,
		   char *error_alg, char *error_key)
{
	int r;

	if (a->alg_string) {
		*hash = crypto_alloc_shash(a->alg_string, 0, 0);
		if (IS_ERR(*hash)) {
			*error = error_alg;
			r = PTR_ERR(*hash);
			*hash = NULL;
			return r;
		}

		if (a->key) {
			r = crypto_shash_setkey(*hash, a->key, a->key_size);
			if (r) {
				*error = error_key;
				return r;
			}
		} else if (crypto_shash_get_flags(*hash) & CRYPTO_TFM_NEED_KEY) {
			*error = error_key;
			return -ENOKEY;
		}
	}

	return 0;
}

static int create_journal(struct dm_integrity_c *ic, char **error)
{
	int r = 0;
	unsigned i;
	__u64 journal_pages, journal_desc_size, journal_tree_size;
	unsigned char *crypt_data = NULL, *crypt_iv = NULL;
	struct skcipher_request *req = NULL;

	ic->commit_ids[0] = cpu_to_le64(0x1111111111111111ULL);
	ic->commit_ids[1] = cpu_to_le64(0x2222222222222222ULL);
	ic->commit_ids[2] = cpu_to_le64(0x3333333333333333ULL);
	ic->commit_ids[3] = cpu_to_le64(0x4444444444444444ULL);

	journal_pages = roundup((__u64)ic->journal_sections * ic->journal_section_sectors,
				PAGE_SIZE >> SECTOR_SHIFT) >> (PAGE_SHIFT - SECTOR_SHIFT);
	journal_desc_size = journal_pages * sizeof(struct page_list);
	if (journal_pages >= totalram_pages() - totalhigh_pages() || journal_desc_size > ULONG_MAX) {
		*error = "Journal doesn't fit into memory";
		r = -ENOMEM;
		goto bad;
	}
	ic->journal_pages = journal_pages;

	ic->journal = dm_integrity_alloc_page_list(ic->journal_pages);
	if (!ic->journal) {
		*error = "Could not allocate memory for journal";
		r = -ENOMEM;
		goto bad;
	}
	if (ic->journal_crypt_alg.alg_string) {
		unsigned ivsize, blocksize;
		struct journal_completion comp;

		comp.ic = ic;
		ic->journal_crypt = crypto_alloc_skcipher(ic->journal_crypt_alg.alg_string, 0, 0);
		if (IS_ERR(ic->journal_crypt)) {
			*error = "Invalid journal cipher";
			r = PTR_ERR(ic->journal_crypt);
			ic->journal_crypt = NULL;
			goto bad;
		}
		ivsize = crypto_skcipher_ivsize(ic->journal_crypt);
		blocksize = crypto_skcipher_blocksize(ic->journal_crypt);

		if (ic->journal_crypt_alg.key) {
			r = crypto_skcipher_setkey(ic->journal_crypt, ic->journal_crypt_alg.key,
						   ic->journal_crypt_alg.key_size);
			if (r) {
				*error = "Error setting encryption key";
				goto bad;
			}
		}
		DEBUG_print("cipher %s, block size %u iv size %u\n",
			    ic->journal_crypt_alg.alg_string, blocksize, ivsize);

		ic->journal_io = dm_integrity_alloc_page_list(ic->journal_pages);
		if (!ic->journal_io) {
			*error = "Could not allocate memory for journal io";
			r = -ENOMEM;
			goto bad;
		}

		if (blocksize == 1) {
			struct scatterlist *sg;

			req = skcipher_request_alloc(ic->journal_crypt, GFP_KERNEL);
			if (!req) {
				*error = "Could not allocate crypt request";
				r = -ENOMEM;
				goto bad;
			}

			crypt_iv = kmalloc(ivsize, GFP_KERNEL);
			if (!crypt_iv) {
				*error = "Could not allocate iv";
				r = -ENOMEM;
				goto bad;
			}

			ic->journal_xor = dm_integrity_alloc_page_list(ic->journal_pages);
			if (!ic->journal_xor) {
				*error = "Could not allocate memory for journal xor";
				r = -ENOMEM;
				goto bad;
			}

			sg = kvmalloc_array(ic->journal_pages + 1,
					    sizeof(struct scatterlist),
					    GFP_KERNEL);
			if (!sg) {
				*error = "Unable to allocate sg list";
				r = -ENOMEM;
				goto bad;
			}
			sg_init_table(sg, ic->journal_pages + 1);
			for (i = 0; i < ic->journal_pages; i++) {
				char *va = lowmem_page_address(ic->journal_xor[i].page);
				clear_page(va);
				sg_set_buf(&sg[i], va, PAGE_SIZE);
			}
			sg_set_buf(&sg[i], &ic->commit_ids, sizeof ic->commit_ids);
			memset(crypt_iv, 0x00, ivsize);

			skcipher_request_set_crypt(req, sg, sg,
						   PAGE_SIZE * ic->journal_pages + sizeof ic->commit_ids, crypt_iv);
			init_completion(&comp.comp);
			comp.in_flight = (atomic_t)ATOMIC_INIT(1);
			if (do_crypt(true, req, &comp))
				wait_for_completion(&comp.comp);
			kvfree(sg);
			r = dm_integrity_failed(ic);
			if (r) {
				*error = "Unable to encrypt journal";
				goto bad;
			}
			DEBUG_bytes(lowmem_page_address(ic->journal_xor[0].page), 64, "xor data");

			crypto_free_skcipher(ic->journal_crypt);
			ic->journal_crypt = NULL;
		} else {
			unsigned crypt_len = roundup(ivsize, blocksize);

			req = skcipher_request_alloc(ic->journal_crypt, GFP_KERNEL);
			if (!req) {
				*error = "Could not allocate crypt request";
				r = -ENOMEM;
				goto bad;
			}

			crypt_iv = kmalloc(ivsize, GFP_KERNEL);
			if (!crypt_iv) {
				*error = "Could not allocate iv";
				r = -ENOMEM;
				goto bad;
			}

			crypt_data = kmalloc(crypt_len, GFP_KERNEL);
			if (!crypt_data) {
				*error = "Unable to allocate crypt data";
				r = -ENOMEM;
				goto bad;
			}

			ic->journal_scatterlist = dm_integrity_alloc_journal_scatterlist(ic, ic->journal);
			if (!ic->journal_scatterlist) {
				*error = "Unable to allocate sg list";
				r = -ENOMEM;
				goto bad;
			}
			ic->journal_io_scatterlist = dm_integrity_alloc_journal_scatterlist(ic, ic->journal_io);
			if (!ic->journal_io_scatterlist) {
				*error = "Unable to allocate sg list";
				r = -ENOMEM;
				goto bad;
			}
			ic->sk_requests = kvmalloc_array(ic->journal_sections,
							 sizeof(struct skcipher_request *),
							 GFP_KERNEL | __GFP_ZERO);
			if (!ic->sk_requests) {
				*error = "Unable to allocate sk requests";
				r = -ENOMEM;
				goto bad;
			}
			for (i = 0; i < ic->journal_sections; i++) {
				struct scatterlist sg;
				struct skcipher_request *section_req;
				__u32 section_le = cpu_to_le32(i);

				memset(crypt_iv, 0x00, ivsize);
				memset(crypt_data, 0x00, crypt_len);
				memcpy(crypt_data, &section_le, min((size_t)crypt_len, sizeof(section_le)));

				sg_init_one(&sg, crypt_data, crypt_len);
				skcipher_request_set_crypt(req, &sg, &sg, crypt_len, crypt_iv);
				init_completion(&comp.comp);
				comp.in_flight = (atomic_t)ATOMIC_INIT(1);
				if (do_crypt(true, req, &comp))
					wait_for_completion(&comp.comp);

				r = dm_integrity_failed(ic);
				if (r) {
					*error = "Unable to generate iv";
					goto bad;
				}

				section_req = skcipher_request_alloc(ic->journal_crypt, GFP_KERNEL);
				if (!section_req) {
					*error = "Unable to allocate crypt request";
					r = -ENOMEM;
					goto bad;
				}
				section_req->iv = kmalloc_array(ivsize, 2,
								GFP_KERNEL);
				if (!section_req->iv) {
					skcipher_request_free(section_req);
					*error = "Unable to allocate iv";
					r = -ENOMEM;
					goto bad;
				}
				memcpy(section_req->iv + ivsize, crypt_data, ivsize);
				section_req->cryptlen = (size_t)ic->journal_section_sectors << SECTOR_SHIFT;
				ic->sk_requests[i] = section_req;
				DEBUG_bytes(crypt_data, ivsize, "iv(%u)", i);
			}
		}
	}

	for (i = 0; i < N_COMMIT_IDS; i++) {
		unsigned j;
retest_commit_id:
		for (j = 0; j < i; j++) {
			if (ic->commit_ids[j] == ic->commit_ids[i]) {
				ic->commit_ids[i] = cpu_to_le64(le64_to_cpu(ic->commit_ids[i]) + 1);
				goto retest_commit_id;
			}
		}
		DEBUG_print("commit id %u: %016llx\n", i, ic->commit_ids[i]);
	}

	journal_tree_size = (__u64)ic->journal_entries * sizeof(struct journal_node);
	if (journal_tree_size > ULONG_MAX) {
		*error = "Journal doesn't fit into memory";
		r = -ENOMEM;
		goto bad;
	}
	ic->journal_tree = kvmalloc(journal_tree_size, GFP_KERNEL);
	if (!ic->journal_tree) {
		*error = "Could not allocate memory for journal tree";
		r = -ENOMEM;
	}
bad:
	kfree(crypt_data);
	kfree(crypt_iv);
	skcipher_request_free(req);

	return r;
}

/*
 * Construct a integrity mapping
 *
 * Arguments:
 *	device
 *	offset from the start of the device
 *	tag size
 *	D - direct writes, J - journal writes, B - bitmap mode, R - recovery mode
 *	number of optional arguments
 *	optional arguments:
 *		journal_sectors
 *		interleave_sectors
 *		buffer_sectors
 *		journal_watermark
 *		commit_time
 *		meta_device
 *		block_size
 *		sectors_per_bit
 *		bitmap_flush_interval
 *		internal_hash
 *		journal_crypt
 *		journal_mac
 *		recalculate
 */
static int dm_integrity_ctr(struct dm_target *ti, unsigned argc, char **argv)
{
	struct dm_integrity_c *ic;
	char dummy;
	int r;
	unsigned extra_args;
	struct dm_arg_set as;
	static const struct dm_arg _args[] = {
		{0, 9, "Invalid number of feature args"},
	};
	unsigned journal_sectors, interleave_sectors, buffer_sectors, journal_watermark, sync_msec;
	bool should_write_sb;
	__u64 threshold;
	unsigned long long start;
	__s8 log2_sectors_per_bitmap_bit = -1;
	__s8 log2_blocks_per_bitmap_bit;
	__u64 bits_in_journal;
	__u64 n_bitmap_bits;

#define DIRECT_ARGUMENTS	4

	if (argc <= DIRECT_ARGUMENTS) {
		ti->error = "Invalid argument count";
		return -EINVAL;
	}

	ic = kzalloc(sizeof(struct dm_integrity_c), GFP_KERNEL);
	if (!ic) {
		ti->error = "Cannot allocate integrity context";
		return -ENOMEM;
	}
	ti->private = ic;
	ti->per_io_data_size = sizeof(struct dm_integrity_io);

	ic->in_progress = RB_ROOT;
	INIT_LIST_HEAD(&ic->wait_list);
	init_waitqueue_head(&ic->endio_wait);
	bio_list_init(&ic->flush_bio_list);
	init_waitqueue_head(&ic->copy_to_journal_wait);
	init_completion(&ic->crypto_backoff);
	atomic64_set(&ic->number_of_mismatches, 0);
	ic->bitmap_flush_interval = BITMAP_FLUSH_INTERVAL;

	r = dm_get_device(ti, argv[0], dm_table_get_mode(ti->table), &ic->dev);
	if (r) {
		ti->error = "Device lookup failed";
		goto bad;
	}

	if (sscanf(argv[1], "%llu%c", &start, &dummy) != 1 || start != (sector_t)start) {
		ti->error = "Invalid starting offset";
		r = -EINVAL;
		goto bad;
	}
	ic->start = start;

	if (strcmp(argv[2], "-")) {
		if (sscanf(argv[2], "%u%c", &ic->tag_size, &dummy) != 1 || !ic->tag_size) {
			ti->error = "Invalid tag size";
			r = -EINVAL;
			goto bad;
		}
	}

	if (!strcmp(argv[3], "J") || !strcmp(argv[3], "B") ||
	    !strcmp(argv[3], "D") || !strcmp(argv[3], "R")) {
		ic->mode = argv[3][0];
	} else {
		ti->error = "Invalid mode (expecting J, B, D, R)";
		r = -EINVAL;
		goto bad;
	}

	journal_sectors = 0;
	interleave_sectors = DEFAULT_INTERLEAVE_SECTORS;
	buffer_sectors = DEFAULT_BUFFER_SECTORS;
	journal_watermark = DEFAULT_JOURNAL_WATERMARK;
	sync_msec = DEFAULT_SYNC_MSEC;
	ic->sectors_per_block = 1;

	as.argc = argc - DIRECT_ARGUMENTS;
	as.argv = argv + DIRECT_ARGUMENTS;
	r = dm_read_arg_group(_args, &as, &extra_args, &ti->error);
	if (r)
		goto bad;

	while (extra_args--) {
		const char *opt_string;
		unsigned val;
		unsigned long long llval;
		opt_string = dm_shift_arg(&as);
		if (!opt_string) {
			r = -EINVAL;
			ti->error = "Not enough feature arguments";
			goto bad;
		}
		if (sscanf(opt_string, "journal_sectors:%u%c", &val, &dummy) == 1)
			journal_sectors = val ? val : 1;
		else if (sscanf(opt_string, "interleave_sectors:%u%c", &val, &dummy) == 1)
			interleave_sectors = val;
		else if (sscanf(opt_string, "buffer_sectors:%u%c", &val, &dummy) == 1)
			buffer_sectors = val;
		else if (sscanf(opt_string, "journal_watermark:%u%c", &val, &dummy) == 1 && val <= 100)
			journal_watermark = val;
		else if (sscanf(opt_string, "commit_time:%u%c", &val, &dummy) == 1)
			sync_msec = val;
		else if (!strncmp(opt_string, "meta_device:", strlen("meta_device:"))) {
			if (ic->meta_dev) {
				dm_put_device(ti, ic->meta_dev);
				ic->meta_dev = NULL;
			}
			r = dm_get_device(ti, strchr(opt_string, ':') + 1,
					  dm_table_get_mode(ti->table), &ic->meta_dev);
			if (r) {
				ti->error = "Device lookup failed";
				goto bad;
			}
		} else if (sscanf(opt_string, "block_size:%u%c", &val, &dummy) == 1) {
			if (val < 1 << SECTOR_SHIFT ||
			    val > MAX_SECTORS_PER_BLOCK << SECTOR_SHIFT ||
			    (val & (val -1))) {
				r = -EINVAL;
				ti->error = "Invalid block_size argument";
				goto bad;
			}
			ic->sectors_per_block = val >> SECTOR_SHIFT;
<<<<<<< HEAD
=======
		} else if (sscanf(opt_string, "sectors_per_bit:%llu%c", &llval, &dummy) == 1) {
			log2_sectors_per_bitmap_bit = !llval ? 0 : __ilog2_u64(llval);
		} else if (sscanf(opt_string, "bitmap_flush_interval:%u%c", &val, &dummy) == 1) {
			if (val >= (uint64_t)UINT_MAX * 1000 / HZ) {
				r = -EINVAL;
				ti->error = "Invalid bitmap_flush_interval argument";
			}
			ic->bitmap_flush_interval = msecs_to_jiffies(val);
>>>>>>> 0ecfebd2
		} else if (!strncmp(opt_string, "internal_hash:", strlen("internal_hash:"))) {
			r = get_alg_and_key(opt_string, &ic->internal_hash_alg, &ti->error,
					    "Invalid internal_hash argument");
			if (r)
				goto bad;
		} else if (!strncmp(opt_string, "journal_crypt:", strlen("journal_crypt:"))) {
			r = get_alg_and_key(opt_string, &ic->journal_crypt_alg, &ti->error,
					    "Invalid journal_crypt argument");
			if (r)
				goto bad;
		} else if (!strncmp(opt_string, "journal_mac:", strlen("journal_mac:"))) {
			r = get_alg_and_key(opt_string, &ic->journal_mac_alg,  &ti->error,
					    "Invalid journal_mac argument");
			if (r)
				goto bad;
		} else if (!strcmp(opt_string, "recalculate")) {
			ic->recalculate_flag = true;
		} else {
			r = -EINVAL;
			ti->error = "Invalid argument";
			goto bad;
		}
	}

	ic->data_device_sectors = i_size_read(ic->dev->bdev->bd_inode) >> SECTOR_SHIFT;
	if (!ic->meta_dev)
		ic->meta_device_sectors = ic->data_device_sectors;
	else
		ic->meta_device_sectors = i_size_read(ic->meta_dev->bdev->bd_inode) >> SECTOR_SHIFT;

	if (!journal_sectors) {
		journal_sectors = min((sector_t)DEFAULT_MAX_JOURNAL_SECTORS,
				      ic->data_device_sectors >> DEFAULT_JOURNAL_SIZE_FACTOR);
	}

	if (!buffer_sectors)
		buffer_sectors = 1;
	ic->log2_buffer_sectors = min((int)__fls(buffer_sectors), 31 - SECTOR_SHIFT);

	r = get_mac(&ic->internal_hash, &ic->internal_hash_alg, &ti->error,
		    "Invalid internal hash", "Error setting internal hash key");
	if (r)
		goto bad;

	r = get_mac(&ic->journal_mac, &ic->journal_mac_alg, &ti->error,
		    "Invalid journal mac", "Error setting journal mac key");
	if (r)
		goto bad;

	if (!ic->tag_size) {
		if (!ic->internal_hash) {
			ti->error = "Unknown tag size";
			r = -EINVAL;
			goto bad;
		}
		ic->tag_size = crypto_shash_digestsize(ic->internal_hash);
	}
	if (ic->tag_size > MAX_TAG_SIZE) {
		ti->error = "Too big tag size";
		r = -EINVAL;
		goto bad;
	}
	if (!(ic->tag_size & (ic->tag_size - 1)))
		ic->log2_tag_size = __ffs(ic->tag_size);
	else
		ic->log2_tag_size = -1;

	if (ic->mode == 'B' && !ic->internal_hash) {
		r = -EINVAL;
		ti->error = "Bitmap mode can be only used with internal hash";
		goto bad;
	}

	ic->autocommit_jiffies = msecs_to_jiffies(sync_msec);
	ic->autocommit_msec = sync_msec;
	timer_setup(&ic->autocommit_timer, autocommit_fn, 0);

	ic->io = dm_io_client_create();
	if (IS_ERR(ic->io)) {
		r = PTR_ERR(ic->io);
		ic->io = NULL;
		ti->error = "Cannot allocate dm io";
		goto bad;
	}

	r = mempool_init_slab_pool(&ic->journal_io_mempool, JOURNAL_IO_MEMPOOL, journal_io_cache);
	if (r) {
		ti->error = "Cannot allocate mempool";
		goto bad;
	}

	ic->metadata_wq = alloc_workqueue("dm-integrity-metadata",
					  WQ_MEM_RECLAIM, METADATA_WORKQUEUE_MAX_ACTIVE);
	if (!ic->metadata_wq) {
		ti->error = "Cannot allocate workqueue";
		r = -ENOMEM;
		goto bad;
	}

	/*
	 * If this workqueue were percpu, it would cause bio reordering
	 * and reduced performance.
	 */
	ic->wait_wq = alloc_workqueue("dm-integrity-wait", WQ_MEM_RECLAIM | WQ_UNBOUND, 1);
	if (!ic->wait_wq) {
		ti->error = "Cannot allocate workqueue";
		r = -ENOMEM;
		goto bad;
	}

	ic->commit_wq = alloc_workqueue("dm-integrity-commit", WQ_MEM_RECLAIM, 1);
	if (!ic->commit_wq) {
		ti->error = "Cannot allocate workqueue";
		r = -ENOMEM;
		goto bad;
	}
	INIT_WORK(&ic->commit_work, integrity_commit);

	if (ic->mode == 'J' || ic->mode == 'B') {
		ic->writer_wq = alloc_workqueue("dm-integrity-writer", WQ_MEM_RECLAIM, 1);
		if (!ic->writer_wq) {
			ti->error = "Cannot allocate workqueue";
			r = -ENOMEM;
			goto bad;
		}
		INIT_WORK(&ic->writer_work, integrity_writer);
	}

	ic->sb = alloc_pages_exact(SB_SECTORS << SECTOR_SHIFT, GFP_KERNEL);
	if (!ic->sb) {
		r = -ENOMEM;
		ti->error = "Cannot allocate superblock area";
		goto bad;
	}

	r = sync_rw_sb(ic, REQ_OP_READ, 0);
	if (r) {
		ti->error = "Error reading superblock";
		goto bad;
	}
	should_write_sb = false;
	if (memcmp(ic->sb->magic, SB_MAGIC, 8)) {
		if (ic->mode != 'R') {
			if (memchr_inv(ic->sb, 0, SB_SECTORS << SECTOR_SHIFT)) {
				r = -EINVAL;
				ti->error = "The device is not initialized";
				goto bad;
			}
		}

		r = initialize_superblock(ic, journal_sectors, interleave_sectors);
		if (r) {
			ti->error = "Could not initialize superblock";
			goto bad;
		}
		if (ic->mode != 'R')
			should_write_sb = true;
	}

	if (!ic->sb->version || ic->sb->version > SB_VERSION_3) {
		r = -EINVAL;
		ti->error = "Unknown version";
		goto bad;
	}
	if (le16_to_cpu(ic->sb->integrity_tag_size) != ic->tag_size) {
		r = -EINVAL;
		ti->error = "Tag size doesn't match the information in superblock";
		goto bad;
	}
	if (ic->sb->log2_sectors_per_block != __ffs(ic->sectors_per_block)) {
		r = -EINVAL;
		ti->error = "Block size doesn't match the information in superblock";
		goto bad;
	}
	if (!le32_to_cpu(ic->sb->journal_sections)) {
		r = -EINVAL;
		ti->error = "Corrupted superblock, journal_sections is 0";
		goto bad;
	}
	/* make sure that ti->max_io_len doesn't overflow */
	if (!ic->meta_dev) {
		if (ic->sb->log2_interleave_sectors < MIN_LOG2_INTERLEAVE_SECTORS ||
		    ic->sb->log2_interleave_sectors > MAX_LOG2_INTERLEAVE_SECTORS) {
			r = -EINVAL;
			ti->error = "Invalid interleave_sectors in the superblock";
			goto bad;
		}
	} else {
		if (ic->sb->log2_interleave_sectors) {
			r = -EINVAL;
			ti->error = "Invalid interleave_sectors in the superblock";
			goto bad;
		}
	}
	ic->provided_data_sectors = le64_to_cpu(ic->sb->provided_data_sectors);
	if (ic->provided_data_sectors != le64_to_cpu(ic->sb->provided_data_sectors)) {
		/* test for overflow */
		r = -EINVAL;
		ti->error = "The superblock has 64-bit device size, but the kernel was compiled with 32-bit sectors";
		goto bad;
	}
	if (!!(ic->sb->flags & cpu_to_le32(SB_FLAG_HAVE_JOURNAL_MAC)) != !!ic->journal_mac_alg.alg_string) {
		r = -EINVAL;
		ti->error = "Journal mac mismatch";
		goto bad;
	}

try_smaller_buffer:
	r = calculate_device_limits(ic);
	if (r) {
		if (ic->meta_dev) {
			if (ic->log2_buffer_sectors > 3) {
				ic->log2_buffer_sectors--;
				goto try_smaller_buffer;
			}
		}
		ti->error = "The device is too small";
		goto bad;
	}

	if (log2_sectors_per_bitmap_bit < 0)
		log2_sectors_per_bitmap_bit = __fls(DEFAULT_SECTORS_PER_BITMAP_BIT);
	if (log2_sectors_per_bitmap_bit < ic->sb->log2_sectors_per_block)
		log2_sectors_per_bitmap_bit = ic->sb->log2_sectors_per_block;

	bits_in_journal = ((__u64)ic->journal_section_sectors * ic->journal_sections) << (SECTOR_SHIFT + 3);
	if (bits_in_journal > UINT_MAX)
		bits_in_journal = UINT_MAX;
	while (bits_in_journal < (ic->provided_data_sectors + ((sector_t)1 << log2_sectors_per_bitmap_bit) - 1) >> log2_sectors_per_bitmap_bit)
		log2_sectors_per_bitmap_bit++;

	log2_blocks_per_bitmap_bit = log2_sectors_per_bitmap_bit - ic->sb->log2_sectors_per_block;
	ic->log2_blocks_per_bitmap_bit = log2_blocks_per_bitmap_bit;
	if (should_write_sb) {
		ic->sb->log2_blocks_per_bitmap_bit = log2_blocks_per_bitmap_bit;
	}
	n_bitmap_bits = ((ic->provided_data_sectors >> ic->sb->log2_sectors_per_block)
				+ (((sector_t)1 << log2_blocks_per_bitmap_bit) - 1)) >> log2_blocks_per_bitmap_bit;
	ic->n_bitmap_blocks = DIV_ROUND_UP(n_bitmap_bits, BITMAP_BLOCK_SIZE * 8);

	if (!ic->meta_dev)
		ic->log2_buffer_sectors = min(ic->log2_buffer_sectors, (__u8)__ffs(ic->metadata_run));

	if (ti->len > ic->provided_data_sectors) {
		r = -EINVAL;
		ti->error = "Not enough provided sectors for requested mapping size";
		goto bad;
	}


	threshold = (__u64)ic->journal_entries * (100 - journal_watermark);
	threshold += 50;
	do_div(threshold, 100);
	ic->free_sectors_threshold = threshold;

	DEBUG_print("initialized:\n");
	DEBUG_print("	integrity_tag_size %u\n", le16_to_cpu(ic->sb->integrity_tag_size));
	DEBUG_print("	journal_entry_size %u\n", ic->journal_entry_size);
	DEBUG_print("	journal_entries_per_sector %u\n", ic->journal_entries_per_sector);
	DEBUG_print("	journal_section_entries %u\n", ic->journal_section_entries);
	DEBUG_print("	journal_section_sectors %u\n", ic->journal_section_sectors);
	DEBUG_print("	journal_sections %u\n", (unsigned)le32_to_cpu(ic->sb->journal_sections));
	DEBUG_print("	journal_entries %u\n", ic->journal_entries);
	DEBUG_print("	log2_interleave_sectors %d\n", ic->sb->log2_interleave_sectors);
	DEBUG_print("	data_device_sectors 0x%llx\n", i_size_read(ic->dev->bdev->bd_inode) >> SECTOR_SHIFT);
	DEBUG_print("	initial_sectors 0x%x\n", ic->initial_sectors);
	DEBUG_print("	metadata_run 0x%x\n", ic->metadata_run);
	DEBUG_print("	log2_metadata_run %d\n", ic->log2_metadata_run);
	DEBUG_print("	provided_data_sectors 0x%llx (%llu)\n", (unsigned long long)ic->provided_data_sectors,
		    (unsigned long long)ic->provided_data_sectors);
	DEBUG_print("	log2_buffer_sectors %u\n", ic->log2_buffer_sectors);
	DEBUG_print("	bits_in_journal %llu\n", (unsigned long long)bits_in_journal);

	if (ic->recalculate_flag && !(ic->sb->flags & cpu_to_le32(SB_FLAG_RECALCULATING))) {
		ic->sb->flags |= cpu_to_le32(SB_FLAG_RECALCULATING);
		ic->sb->recalc_sector = cpu_to_le64(0);
	}

<<<<<<< HEAD
	if (ic->sb->flags & cpu_to_le32(SB_FLAG_RECALCULATING)) {
		if (!ic->internal_hash) {
			r = -EINVAL;
			ti->error = "Recalculate is only valid with internal hash";
			goto bad;
		}
=======
	if (ic->internal_hash) {
>>>>>>> 0ecfebd2
		ic->recalc_wq = alloc_workqueue("dm-integrity-recalc", WQ_MEM_RECLAIM, 1);
		if (!ic->recalc_wq ) {
			ti->error = "Cannot allocate workqueue";
			r = -ENOMEM;
			goto bad;
		}
		INIT_WORK(&ic->recalc_work, integrity_recalc);
		ic->recalc_buffer = vmalloc(RECALC_SECTORS << SECTOR_SHIFT);
		if (!ic->recalc_buffer) {
			ti->error = "Cannot allocate buffer for recalculating";
			r = -ENOMEM;
			goto bad;
		}
		ic->recalc_tags = kvmalloc_array(RECALC_SECTORS >> ic->sb->log2_sectors_per_block,
						 ic->tag_size, GFP_KERNEL);
		if (!ic->recalc_tags) {
			ti->error = "Cannot allocate tags for recalculating";
			r = -ENOMEM;
			goto bad;
		}
	}

	ic->bufio = dm_bufio_client_create(ic->meta_dev ? ic->meta_dev->bdev : ic->dev->bdev,
			1U << (SECTOR_SHIFT + ic->log2_buffer_sectors), 1, 0, NULL, NULL);
	if (IS_ERR(ic->bufio)) {
		r = PTR_ERR(ic->bufio);
		ti->error = "Cannot initialize dm-bufio";
		ic->bufio = NULL;
		goto bad;
	}
	dm_bufio_set_sector_offset(ic->bufio, ic->start + ic->initial_sectors);

	if (ic->mode != 'R') {
		r = create_journal(ic, &ti->error);
		if (r)
			goto bad;

	}

	if (ic->mode == 'B') {
		unsigned i;
		unsigned n_bitmap_pages = DIV_ROUND_UP(ic->n_bitmap_blocks, PAGE_SIZE / BITMAP_BLOCK_SIZE);

		ic->recalc_bitmap = dm_integrity_alloc_page_list(n_bitmap_pages);
		if (!ic->recalc_bitmap) {
			r = -ENOMEM;
			goto bad;
		}
		ic->may_write_bitmap = dm_integrity_alloc_page_list(n_bitmap_pages);
		if (!ic->may_write_bitmap) {
			r = -ENOMEM;
			goto bad;
		}
		ic->bbs = kvmalloc_array(ic->n_bitmap_blocks, sizeof(struct bitmap_block_status), GFP_KERNEL);
		if (!ic->bbs) {
			r = -ENOMEM;
			goto bad;
		}
		INIT_DELAYED_WORK(&ic->bitmap_flush_work, bitmap_flush_work);
		for (i = 0; i < ic->n_bitmap_blocks; i++) {
			struct bitmap_block_status *bbs = &ic->bbs[i];
			unsigned sector, pl_index, pl_offset;

			INIT_WORK(&bbs->work, bitmap_block_work);
			bbs->ic = ic;
			bbs->idx = i;
			bio_list_init(&bbs->bio_queue);
			spin_lock_init(&bbs->bio_queue_lock);

			sector = i * (BITMAP_BLOCK_SIZE >> SECTOR_SHIFT);
			pl_index = sector >> (PAGE_SHIFT - SECTOR_SHIFT);
			pl_offset = (sector << SECTOR_SHIFT) & (PAGE_SIZE - 1);

			bbs->bitmap = lowmem_page_address(ic->journal[pl_index].page) + pl_offset;
		}
	}

	if (should_write_sb) {
		int r;

		init_journal(ic, 0, ic->journal_sections, 0);
		r = dm_integrity_failed(ic);
		if (unlikely(r)) {
			ti->error = "Error initializing journal";
			goto bad;
		}
		r = sync_rw_sb(ic, REQ_OP_WRITE, REQ_FUA);
		if (r) {
			ti->error = "Error initializing superblock";
			goto bad;
		}
		ic->just_formatted = true;
	}

	if (!ic->meta_dev) {
		r = dm_set_target_max_io_len(ti, 1U << ic->sb->log2_interleave_sectors);
		if (r)
			goto bad;
	}
	if (ic->mode == 'B') {
		unsigned max_io_len = ((sector_t)ic->sectors_per_block << ic->log2_blocks_per_bitmap_bit) * (BITMAP_BLOCK_SIZE * 8);
		if (!max_io_len)
			max_io_len = 1U << 31;
		DEBUG_print("max_io_len: old %u, new %u\n", ti->max_io_len, max_io_len);
		if (!ti->max_io_len || ti->max_io_len > max_io_len) {
			r = dm_set_target_max_io_len(ti, max_io_len);
			if (r)
				goto bad;
		}
	}

	if (!ic->internal_hash)
		dm_integrity_set(ti, ic);

	ti->num_flush_bios = 1;
	ti->flush_supported = true;

	return 0;

bad:
	dm_integrity_dtr(ti);
	return r;
}

static void dm_integrity_dtr(struct dm_target *ti)
{
	struct dm_integrity_c *ic = ti->private;

	BUG_ON(!RB_EMPTY_ROOT(&ic->in_progress));
	BUG_ON(!list_empty(&ic->wait_list));

	if (ic->metadata_wq)
		destroy_workqueue(ic->metadata_wq);
	if (ic->wait_wq)
		destroy_workqueue(ic->wait_wq);
	if (ic->commit_wq)
		destroy_workqueue(ic->commit_wq);
	if (ic->writer_wq)
		destroy_workqueue(ic->writer_wq);
	if (ic->recalc_wq)
		destroy_workqueue(ic->recalc_wq);
	vfree(ic->recalc_buffer);
	kvfree(ic->recalc_tags);
	kvfree(ic->bbs);
	if (ic->bufio)
		dm_bufio_client_destroy(ic->bufio);
	mempool_exit(&ic->journal_io_mempool);
	if (ic->io)
		dm_io_client_destroy(ic->io);
	if (ic->dev)
		dm_put_device(ti, ic->dev);
	if (ic->meta_dev)
		dm_put_device(ti, ic->meta_dev);
	dm_integrity_free_page_list(ic->journal);
	dm_integrity_free_page_list(ic->journal_io);
	dm_integrity_free_page_list(ic->journal_xor);
	dm_integrity_free_page_list(ic->recalc_bitmap);
	dm_integrity_free_page_list(ic->may_write_bitmap);
	if (ic->journal_scatterlist)
		dm_integrity_free_journal_scatterlist(ic, ic->journal_scatterlist);
	if (ic->journal_io_scatterlist)
		dm_integrity_free_journal_scatterlist(ic, ic->journal_io_scatterlist);
	if (ic->sk_requests) {
		unsigned i;

		for (i = 0; i < ic->journal_sections; i++) {
			struct skcipher_request *req = ic->sk_requests[i];
			if (req) {
				kzfree(req->iv);
				skcipher_request_free(req);
			}
		}
		kvfree(ic->sk_requests);
	}
	kvfree(ic->journal_tree);
	if (ic->sb)
		free_pages_exact(ic->sb, SB_SECTORS << SECTOR_SHIFT);

	if (ic->internal_hash)
		crypto_free_shash(ic->internal_hash);
	free_alg(&ic->internal_hash_alg);

	if (ic->journal_crypt)
		crypto_free_skcipher(ic->journal_crypt);
	free_alg(&ic->journal_crypt_alg);

	if (ic->journal_mac)
		crypto_free_shash(ic->journal_mac);
	free_alg(&ic->journal_mac_alg);

	kfree(ic);
}

static struct target_type integrity_target = {
	.name			= "integrity",
	.version		= {1, 3, 0},
	.module			= THIS_MODULE,
	.features		= DM_TARGET_SINGLETON | DM_TARGET_INTEGRITY,
	.ctr			= dm_integrity_ctr,
	.dtr			= dm_integrity_dtr,
	.map			= dm_integrity_map,
	.postsuspend		= dm_integrity_postsuspend,
	.resume			= dm_integrity_resume,
	.status			= dm_integrity_status,
	.iterate_devices	= dm_integrity_iterate_devices,
	.io_hints		= dm_integrity_io_hints,
};

static int __init dm_integrity_init(void)
{
	int r;

	journal_io_cache = kmem_cache_create("integrity_journal_io",
					     sizeof(struct journal_io), 0, 0, NULL);
	if (!journal_io_cache) {
		DMERR("can't allocate journal io cache");
		return -ENOMEM;
	}

	r = dm_register_target(&integrity_target);

	if (r < 0)
		DMERR("register failed %d", r);

	return r;
}

static void __exit dm_integrity_exit(void)
{
	dm_unregister_target(&integrity_target);
	kmem_cache_destroy(journal_io_cache);
}

module_init(dm_integrity_init);
module_exit(dm_integrity_exit);

MODULE_AUTHOR("Milan Broz");
MODULE_AUTHOR("Mikulas Patocka");
MODULE_DESCRIPTION(DM_NAME " target for integrity tags extension");
MODULE_LICENSE("GPL");<|MERGE_RESOLUTION|>--- conflicted
+++ resolved
@@ -3674,8 +3674,6 @@
 				goto bad;
 			}
 			ic->sectors_per_block = val >> SECTOR_SHIFT;
-<<<<<<< HEAD
-=======
 		} else if (sscanf(opt_string, "sectors_per_bit:%llu%c", &llval, &dummy) == 1) {
 			log2_sectors_per_bitmap_bit = !llval ? 0 : __ilog2_u64(llval);
 		} else if (sscanf(opt_string, "bitmap_flush_interval:%u%c", &val, &dummy) == 1) {
@@ -3684,7 +3682,6 @@
 				ti->error = "Invalid bitmap_flush_interval argument";
 			}
 			ic->bitmap_flush_interval = msecs_to_jiffies(val);
->>>>>>> 0ecfebd2
 		} else if (!strncmp(opt_string, "internal_hash:", strlen("internal_hash:"))) {
 			r = get_alg_and_key(opt_string, &ic->internal_hash_alg, &ti->error,
 					    "Invalid internal_hash argument");
@@ -3963,16 +3960,7 @@
 		ic->sb->recalc_sector = cpu_to_le64(0);
 	}
 
-<<<<<<< HEAD
-	if (ic->sb->flags & cpu_to_le32(SB_FLAG_RECALCULATING)) {
-		if (!ic->internal_hash) {
-			r = -EINVAL;
-			ti->error = "Recalculate is only valid with internal hash";
-			goto bad;
-		}
-=======
 	if (ic->internal_hash) {
->>>>>>> 0ecfebd2
 		ic->recalc_wq = alloc_workqueue("dm-integrity-recalc", WQ_MEM_RECLAIM, 1);
 		if (!ic->recalc_wq ) {
 			ti->error = "Cannot allocate workqueue";
