--- conflicted
+++ resolved
@@ -238,11 +238,8 @@
 	if (skb->len > mtu) {
 		skb_dst_update_pmtu_no_confirm(skb, mtu);
 		if (skb->protocol == htons(ETH_P_IP)) {
-<<<<<<< HEAD
-=======
 			if (!(ip_hdr(skb)->frag_off & htons(IP_DF)))
 				goto xmit;
->>>>>>> ffc9841d
 			icmp_ndo_send(skb, ICMP_DEST_UNREACH, ICMP_FRAG_NEEDED,
 				      htonl(mtu));
 		} else {
