--- conflicted
+++ resolved
@@ -988,16 +988,11 @@
 	       + rtnl_xdp_size() /* IFLA_XDP */
 	       + nla_total_size(4)  /* IFLA_EVENT */
 	       + nla_total_size(4)  /* IFLA_NEW_NETNSID */
-<<<<<<< HEAD
-	       + nla_total_size(1)  /* IFLA_PROTO_DOWN */
-	       + nla_total_size(4)  /* IFLA_IF_NETNSID */
-=======
 	       + nla_total_size(4)  /* IFLA_NEW_IFINDEX */
 	       + nla_total_size(1)  /* IFLA_PROTO_DOWN */
 	       + nla_total_size(4)  /* IFLA_IF_NETNSID */
 	       + nla_total_size(4)  /* IFLA_CARRIER_UP_COUNT */
 	       + nla_total_size(4)  /* IFLA_CARRIER_DOWN_COUNT */
->>>>>>> 661e50bc
 	       + 0;
 }
 
@@ -1354,14 +1349,10 @@
 	if (!ops->ndo_bpf)
 		return XDP_ATTACHED_NONE;
 
-<<<<<<< HEAD
-	return __dev_xdp_attached(dev, ops->ndo_bpf, prog_id);
-=======
 	__dev_xdp_query(dev, ops->ndo_bpf, &xdp);
 	*prog_id = xdp.prog_id;
 
 	return xdp.prog_attached;
->>>>>>> 661e50bc
 }
 
 static int rtnl_xdp_fill(struct sk_buff *skb, struct net_device *dev)
@@ -1521,12 +1512,8 @@
 			    struct net_device *dev, struct net *src_net,
 			    int type, u32 pid, u32 seq, u32 change,
 			    unsigned int flags, u32 ext_filter_mask,
-<<<<<<< HEAD
-			    u32 event, int *new_nsid, int tgt_netnsid)
-=======
 			    u32 event, int *new_nsid, int new_ifindex,
 			    int tgt_netnsid)
->>>>>>> 661e50bc
 {
 	struct ifinfomsg *ifm;
 	struct nlmsghdr *nlh;
@@ -1623,13 +1610,10 @@
 	if (new_nsid &&
 	    nla_put_s32(skb, IFLA_NEW_NETNSID, *new_nsid) < 0)
 		goto nla_put_failure;
-<<<<<<< HEAD
-=======
 	if (new_ifindex &&
 	    nla_put_s32(skb, IFLA_NEW_IFINDEX, new_ifindex) < 0)
 		goto nla_put_failure;
 
->>>>>>> 661e50bc
 
 	rcu_read_lock();
 	if (rtnl_fill_link_af(skb, dev, ext_filter_mask))
@@ -1685,11 +1669,8 @@
 	[IFLA_EVENT]		= { .type = NLA_U32 },
 	[IFLA_GROUP]		= { .type = NLA_U32 },
 	[IFLA_IF_NETNSID]	= { .type = NLA_S32 },
-<<<<<<< HEAD
-=======
 	[IFLA_CARRIER_UP_COUNT]	= { .type = NLA_U32 },
 	[IFLA_CARRIER_DOWN_COUNT] = { .type = NLA_U32 },
->>>>>>> 661e50bc
 };
 
 static const struct nla_policy ifla_info_policy[IFLA_INFO_MAX+1] = {
@@ -1878,11 +1859,7 @@
 					       NETLINK_CB(cb->skb).portid,
 					       cb->nlh->nlmsg_seq, 0,
 					       flags,
-<<<<<<< HEAD
-					       ext_filter_mask, 0, NULL,
-=======
 					       ext_filter_mask, 0, NULL, 0,
->>>>>>> 661e50bc
 					       netnsid);
 
 			if (err < 0) {
@@ -2608,14 +2585,9 @@
 	if (err < 0)
 		goto errout;
 
-<<<<<<< HEAD
-	if (tb[IFLA_IF_NETNSID])
-		return -EOPNOTSUPP;
-=======
 	err = rtnl_ensure_unique_netns(tb, extack, false);
 	if (err < 0)
 		goto errout;
->>>>>>> 661e50bc
 
 	if (tb[IFLA_IFNAME])
 		nla_strlcpy(ifname, tb[IFLA_IFNAME], IFNAMSIZ);
@@ -2713,14 +2685,9 @@
 	if (err < 0)
 		return err;
 
-<<<<<<< HEAD
-	if (tb[IFLA_IF_NETNSID])
-		return -EOPNOTSUPP;
-=======
 	err = rtnl_ensure_unique_netns(tb, extack, true);
 	if (err < 0)
 		return err;
->>>>>>> 661e50bc
 
 	if (tb[IFLA_IFNAME])
 		nla_strlcpy(ifname, tb[IFLA_IFNAME], IFNAMSIZ);
@@ -2875,14 +2842,9 @@
 	if (err < 0)
 		return err;
 
-<<<<<<< HEAD
-	if (tb[IFLA_IF_NETNSID])
-		return -EOPNOTSUPP;
-=======
 	err = rtnl_ensure_unique_netns(tb, extack, false);
 	if (err < 0)
 		return err;
->>>>>>> 661e50bc
 
 	if (tb[IFLA_IFNAME])
 		nla_strlcpy(ifname, tb[IFLA_IFNAME], IFNAMSIZ);
@@ -3127,13 +3089,10 @@
 	if (err < 0)
 		return err;
 
-<<<<<<< HEAD
-=======
 	err = rtnl_ensure_unique_netns(tb, extack, true);
 	if (err < 0)
 		return err;
 
->>>>>>> 661e50bc
 	if (tb[IFLA_IF_NETNSID]) {
 		netnsid = nla_get_s32(tb[IFLA_IF_NETNSID]);
 		tgt_net = get_target_net(NETLINK_CB(skb).sk, netnsid);
@@ -3168,11 +3127,7 @@
 	err = rtnl_fill_ifinfo(nskb, dev, net,
 			       RTM_NEWLINK, NETLINK_CB(skb).portid,
 			       nlh->nlmsg_seq, 0, 0, ext_filter_mask,
-<<<<<<< HEAD
-			       0, NULL, netnsid);
-=======
 			       0, NULL, 0, netnsid);
->>>>>>> 661e50bc
 	if (err < 0) {
 		/* -EMSGSIZE implies BUG in if_nlmsg_size */
 		WARN_ON(err == -EMSGSIZE);
@@ -3268,12 +3223,8 @@
 
 struct sk_buff *rtmsg_ifinfo_build_skb(int type, struct net_device *dev,
 				       unsigned int change,
-<<<<<<< HEAD
-				       u32 event, gfp_t flags, int *new_nsid)
-=======
 				       u32 event, gfp_t flags, int *new_nsid,
 				       int new_ifindex)
->>>>>>> 661e50bc
 {
 	struct net *net = dev_net(dev);
 	struct sk_buff *skb;
@@ -3286,11 +3237,7 @@
 
 	err = rtnl_fill_ifinfo(skb, dev, dev_net(dev),
 			       type, 0, 0, change, 0, 0, event,
-<<<<<<< HEAD
-			       new_nsid, -1);
-=======
 			       new_nsid, new_ifindex, -1);
->>>>>>> 661e50bc
 	if (err < 0) {
 		/* -EMSGSIZE implies BUG in if_nlmsg_size() */
 		WARN_ON(err == -EMSGSIZE);
@@ -3313,23 +3260,15 @@
 
 static void rtmsg_ifinfo_event(int type, struct net_device *dev,
 			       unsigned int change, u32 event,
-<<<<<<< HEAD
-			       gfp_t flags, int *new_nsid)
-=======
 			       gfp_t flags, int *new_nsid, int new_ifindex)
->>>>>>> 661e50bc
 {
 	struct sk_buff *skb;
 
 	if (dev->reg_state != NETREG_REGISTERED)
 		return;
 
-<<<<<<< HEAD
-	skb = rtmsg_ifinfo_build_skb(type, dev, change, event, flags, new_nsid);
-=======
 	skb = rtmsg_ifinfo_build_skb(type, dev, change, event, flags, new_nsid,
 				     new_ifindex);
->>>>>>> 661e50bc
 	if (skb)
 		rtmsg_ifinfo_send(skb, dev, flags);
 }
@@ -3337,16 +3276,6 @@
 void rtmsg_ifinfo(int type, struct net_device *dev, unsigned int change,
 		  gfp_t flags)
 {
-<<<<<<< HEAD
-	rtmsg_ifinfo_event(type, dev, change, rtnl_get_event(0), flags, NULL);
-}
-
-void rtmsg_ifinfo_newnet(int type, struct net_device *dev, unsigned int change,
-			 gfp_t flags, int *new_nsid)
-{
-	rtmsg_ifinfo_event(type, dev, change, rtnl_get_event(0), flags,
-			   new_nsid);
-=======
 	rtmsg_ifinfo_event(type, dev, change, rtnl_get_event(0), flags,
 			   NULL, 0);
 }
@@ -3356,7 +3285,6 @@
 {
 	rtmsg_ifinfo_event(type, dev, change, rtnl_get_event(0), flags,
 			   new_nsid, new_ifindex);
->>>>>>> 661e50bc
 }
 
 static int nlmsg_populate_fdb_fill(struct sk_buff *skb,
@@ -4756,11 +4684,7 @@
 	case NETDEV_CHANGELOWERSTATE:
 	case NETDEV_CHANGE_TX_QUEUE_LEN:
 		rtmsg_ifinfo_event(RTM_NEWLINK, dev, 0, rtnl_get_event(event),
-<<<<<<< HEAD
-				   GFP_KERNEL, NULL);
-=======
 				   GFP_KERNEL, NULL, 0);
->>>>>>> 661e50bc
 		break;
 	default:
 		break;
