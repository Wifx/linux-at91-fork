# SPDX-License-Identifier: GPL-2.0
VERSION = 5
PATCHLEVEL = 10
<<<<<<< HEAD
SUBLEVEL = 50
EXTRAVERSION = -linux4sam-2021.04
=======
SUBLEVEL = 56
EXTRAVERSION =
>>>>>>> 9746c253
NAME = Dare mighty things

# *DOCUMENTATION*
# To see a list of typical targets execute "make help"
# More info can be located in ./README
# Comments in this file are targeted only to the developer, do not
# expect to learn how to build the kernel reading this file.

$(if $(filter __%, $(MAKECMDGOALS)), \
	$(error targets prefixed with '__' are only for internal use))

# That's our default target when none is given on the command line
PHONY := __all
__all:

# We are using a recursive build, so we need to do a little thinking
# to get the ordering right.
#
# Most importantly: sub-Makefiles should only ever modify files in
# their own directory. If in some directory we have a dependency on
# a file in another dir (which doesn't happen often, but it's often
# unavoidable when linking the built-in.a targets which finally
# turn into vmlinux), we will call a sub make in that other dir, and
# after that we are sure that everything which is in that other dir
# is now up to date.
#
# The only cases where we need to modify files which have global
# effects are thus separated out and done before the recursive
# descending is started. They are now explicitly listed as the
# prepare rule.

ifneq ($(sub_make_done),1)

# Do not use make's built-in rules and variables
# (this increases performance and avoids hard-to-debug behaviour)
MAKEFLAGS += -rR

# Avoid funny character set dependencies
unexport LC_ALL
LC_COLLATE=C
LC_NUMERIC=C
export LC_COLLATE LC_NUMERIC

# Avoid interference with shell env settings
unexport GREP_OPTIONS

# Beautify output
# ---------------------------------------------------------------------------
#
# Normally, we echo the whole command before executing it. By making
# that echo $($(quiet)$(cmd)), we now have the possibility to set
# $(quiet) to choose other forms of output instead, e.g.
#
#         quiet_cmd_cc_o_c = Compiling $(RELDIR)/$@
#         cmd_cc_o_c       = $(CC) $(c_flags) -c -o $@ $<
#
# If $(quiet) is empty, the whole command will be printed.
# If it is set to "quiet_", only the short version will be printed.
# If it is set to "silent_", nothing will be printed at all, since
# the variable $(silent_cmd_cc_o_c) doesn't exist.
#
# A simple variant is to prefix commands with $(Q) - that's useful
# for commands that shall be hidden in non-verbose mode.
#
#	$(Q)ln $@ :<
#
# If KBUILD_VERBOSE equals 0 then the above command will be hidden.
# If KBUILD_VERBOSE equals 1 then the above command is displayed.
# If KBUILD_VERBOSE equals 2 then give the reason why each target is rebuilt.
#
# To put more focus on warnings, be less verbose as default
# Use 'make V=1' to see the full commands

ifeq ("$(origin V)", "command line")
  KBUILD_VERBOSE = $(V)
endif
ifndef KBUILD_VERBOSE
  KBUILD_VERBOSE = 0
endif

ifeq ($(KBUILD_VERBOSE),1)
  quiet =
  Q =
else
  quiet=quiet_
  Q = @
endif

# If the user is running make -s (silent mode), suppress echoing of
# commands

ifneq ($(findstring s,$(filter-out --%,$(MAKEFLAGS))),)
  quiet=silent_
endif

export quiet Q KBUILD_VERBOSE

# Kbuild will save output files in the current working directory.
# This does not need to match to the root of the kernel source tree.
#
# For example, you can do this:
#
#  cd /dir/to/store/output/files; make -f /dir/to/kernel/source/Makefile
#
# If you want to save output files in a different location, there are
# two syntaxes to specify it.
#
# 1) O=
# Use "make O=dir/to/store/output/files/"
#
# 2) Set KBUILD_OUTPUT
# Set the environment variable KBUILD_OUTPUT to point to the output directory.
# export KBUILD_OUTPUT=dir/to/store/output/files/; make
#
# The O= assignment takes precedence over the KBUILD_OUTPUT environment
# variable.

# Do we want to change the working directory?
ifeq ("$(origin O)", "command line")
  KBUILD_OUTPUT := $(O)
endif

ifneq ($(KBUILD_OUTPUT),)
# Make's built-in functions such as $(abspath ...), $(realpath ...) cannot
# expand a shell special character '~'. We use a somewhat tedious way here.
abs_objtree := $(shell mkdir -p $(KBUILD_OUTPUT) && cd $(KBUILD_OUTPUT) && pwd)
$(if $(abs_objtree),, \
     $(error failed to create output directory "$(KBUILD_OUTPUT)"))

# $(realpath ...) resolves symlinks
abs_objtree := $(realpath $(abs_objtree))
else
abs_objtree := $(CURDIR)
endif # ifneq ($(KBUILD_OUTPUT),)

ifeq ($(abs_objtree),$(CURDIR))
# Suppress "Entering directory ..." unless we are changing the work directory.
MAKEFLAGS += --no-print-directory
else
need-sub-make := 1
endif

abs_srctree := $(realpath $(dir $(lastword $(MAKEFILE_LIST))))

ifneq ($(words $(subst :, ,$(abs_srctree))), 1)
$(error source directory cannot contain spaces or colons)
endif

ifneq ($(abs_srctree),$(abs_objtree))
# Look for make include files relative to root of kernel src
#
# This does not become effective immediately because MAKEFLAGS is re-parsed
# once after the Makefile is read. We need to invoke sub-make.
MAKEFLAGS += --include-dir=$(abs_srctree)
need-sub-make := 1
endif

this-makefile := $(lastword $(MAKEFILE_LIST))

ifneq ($(filter 3.%,$(MAKE_VERSION)),)
# 'MAKEFLAGS += -rR' does not immediately become effective for GNU Make 3.x
# We need to invoke sub-make to avoid implicit rules in the top Makefile.
need-sub-make := 1
# Cancel implicit rules for this Makefile.
$(this-makefile): ;
endif

export abs_srctree abs_objtree
export sub_make_done := 1

ifeq ($(need-sub-make),1)

PHONY += $(MAKECMDGOALS) __sub-make

$(filter-out $(this-makefile), $(MAKECMDGOALS)) __all: __sub-make
	@:

# Invoke a second make in the output directory, passing relevant variables
__sub-make:
	$(Q)$(MAKE) -C $(abs_objtree) -f $(abs_srctree)/Makefile $(MAKECMDGOALS)

endif # need-sub-make
endif # sub_make_done

# We process the rest of the Makefile if this is the final invocation of make
ifeq ($(need-sub-make),)

# Do not print "Entering directory ...",
# but we want to display it when entering to the output directory
# so that IDEs/editors are able to understand relative filenames.
MAKEFLAGS += --no-print-directory

# Call a source code checker (by default, "sparse") as part of the
# C compilation.
#
# Use 'make C=1' to enable checking of only re-compiled files.
# Use 'make C=2' to enable checking of *all* source files, regardless
# of whether they are re-compiled or not.
#
# See the file "Documentation/dev-tools/sparse.rst" for more details,
# including where to get the "sparse" utility.

ifeq ("$(origin C)", "command line")
  KBUILD_CHECKSRC = $(C)
endif
ifndef KBUILD_CHECKSRC
  KBUILD_CHECKSRC = 0
endif

# Use make M=dir or set the environment variable KBUILD_EXTMOD to specify the
# directory of external module to build. Setting M= takes precedence.
ifeq ("$(origin M)", "command line")
  KBUILD_EXTMOD := $(M)
endif

$(if $(word 2, $(KBUILD_EXTMOD)), \
	$(error building multiple external modules is not supported))

export KBUILD_CHECKSRC KBUILD_EXTMOD

extmod-prefix = $(if $(KBUILD_EXTMOD),$(KBUILD_EXTMOD)/)

ifeq ($(abs_srctree),$(abs_objtree))
        # building in the source tree
        srctree := .
	building_out_of_srctree :=
else
        ifeq ($(abs_srctree)/,$(dir $(abs_objtree)))
                # building in a subdirectory of the source tree
                srctree := ..
        else
                srctree := $(abs_srctree)
        endif
	building_out_of_srctree := 1
endif

ifneq ($(KBUILD_ABS_SRCTREE),)
srctree := $(abs_srctree)
endif

objtree		:= .
VPATH		:= $(srctree)

export building_out_of_srctree srctree objtree VPATH

# To make sure we do not include .config for any of the *config targets
# catch them early, and hand them over to scripts/kconfig/Makefile
# It is allowed to specify more targets when calling make, including
# mixing *config targets and build targets.
# For example 'make oldconfig all'.
# Detect when mixed targets is specified, and make a second invocation
# of make so .config is not included in this case either (for *config).

version_h := include/generated/uapi/linux/version.h
old_version_h := include/linux/version.h

clean-targets := %clean mrproper cleandocs
no-dot-config-targets := $(clean-targets) \
			 cscope gtags TAGS tags help% %docs check% coccicheck \
			 $(version_h) headers headers_% archheaders archscripts \
			 %asm-generic kernelversion %src-pkg dt_binding_check \
			 outputmakefile
no-sync-config-targets := $(no-dot-config-targets) %install kernelrelease \
			  image_name
single-targets := %.a %.i %.ko %.lds %.ll %.lst %.mod %.o %.s %.symtypes %/

config-build	:=
mixed-build	:=
need-config	:= 1
may-sync-config	:= 1
single-build	:=

ifneq ($(filter $(no-dot-config-targets), $(MAKECMDGOALS)),)
	ifeq ($(filter-out $(no-dot-config-targets), $(MAKECMDGOALS)),)
		need-config :=
	endif
endif

ifneq ($(filter $(no-sync-config-targets), $(MAKECMDGOALS)),)
	ifeq ($(filter-out $(no-sync-config-targets), $(MAKECMDGOALS)),)
		may-sync-config :=
	endif
endif

ifneq ($(KBUILD_EXTMOD),)
	may-sync-config :=
endif

ifeq ($(KBUILD_EXTMOD),)
        ifneq ($(filter %config,$(MAKECMDGOALS)),)
		config-build := 1
                ifneq ($(words $(MAKECMDGOALS)),1)
			mixed-build := 1
                endif
        endif
endif

# We cannot build single targets and the others at the same time
ifneq ($(filter $(single-targets), $(MAKECMDGOALS)),)
	single-build := 1
	ifneq ($(filter-out $(single-targets), $(MAKECMDGOALS)),)
		mixed-build := 1
	endif
endif

# For "make -j clean all", "make -j mrproper defconfig all", etc.
ifneq ($(filter $(clean-targets),$(MAKECMDGOALS)),)
        ifneq ($(filter-out $(clean-targets),$(MAKECMDGOALS)),)
		mixed-build := 1
        endif
endif

# install and modules_install need also be processed one by one
ifneq ($(filter install,$(MAKECMDGOALS)),)
        ifneq ($(filter modules_install,$(MAKECMDGOALS)),)
		mixed-build := 1
        endif
endif

ifdef mixed-build
# ===========================================================================
# We're called with mixed targets (*config and build targets).
# Handle them one by one.

PHONY += $(MAKECMDGOALS) __build_one_by_one

$(MAKECMDGOALS): __build_one_by_one
	@:

__build_one_by_one:
	$(Q)set -e; \
	for i in $(MAKECMDGOALS); do \
		$(MAKE) -f $(srctree)/Makefile $$i; \
	done

else # !mixed-build

include scripts/Kbuild.include

# Read KERNELRELEASE from include/config/kernel.release (if it exists)
KERNELRELEASE = $(shell cat include/config/kernel.release 2> /dev/null)
KERNELVERSION = $(VERSION)$(if $(PATCHLEVEL),.$(PATCHLEVEL)$(if $(SUBLEVEL),.$(SUBLEVEL)))$(EXTRAVERSION)
export VERSION PATCHLEVEL SUBLEVEL KERNELRELEASE KERNELVERSION

include scripts/subarch.include

# Cross compiling and selecting different set of gcc/bin-utils
# ---------------------------------------------------------------------------
#
# When performing cross compilation for other architectures ARCH shall be set
# to the target architecture. (See arch/* for the possibilities).
# ARCH can be set during invocation of make:
# make ARCH=ia64
# Another way is to have ARCH set in the environment.
# The default ARCH is the host where make is executed.

# CROSS_COMPILE specify the prefix used for all executables used
# during compilation. Only gcc and related bin-utils executables
# are prefixed with $(CROSS_COMPILE).
# CROSS_COMPILE can be set on the command line
# make CROSS_COMPILE=ia64-linux-
# Alternatively CROSS_COMPILE can be set in the environment.
# Default value for CROSS_COMPILE is not to prefix executables
# Note: Some architectures assign CROSS_COMPILE in their arch/*/Makefile
ARCH		?= $(SUBARCH)

# Architecture as present in compile.h
UTS_MACHINE 	:= $(ARCH)
SRCARCH 	:= $(ARCH)

# Additional ARCH settings for x86
ifeq ($(ARCH),i386)
        SRCARCH := x86
endif
ifeq ($(ARCH),x86_64)
        SRCARCH := x86
endif

# Additional ARCH settings for sparc
ifeq ($(ARCH),sparc32)
       SRCARCH := sparc
endif
ifeq ($(ARCH),sparc64)
       SRCARCH := sparc
endif

# Additional ARCH settings for sh
ifeq ($(ARCH),sh64)
       SRCARCH := sh
endif

KCONFIG_CONFIG	?= .config
export KCONFIG_CONFIG

# Default file for 'make defconfig'. This may be overridden by arch-Makefile.
export KBUILD_DEFCONFIG := defconfig

# SHELL used by kbuild
CONFIG_SHELL := sh

HOST_LFS_CFLAGS := $(shell getconf LFS_CFLAGS 2>/dev/null)
HOST_LFS_LDFLAGS := $(shell getconf LFS_LDFLAGS 2>/dev/null)
HOST_LFS_LIBS := $(shell getconf LFS_LIBS 2>/dev/null)

ifneq ($(LLVM),)
HOSTCC	= clang
HOSTCXX	= clang++
else
HOSTCC	= gcc
HOSTCXX	= g++
endif

export KBUILD_USERCFLAGS := -Wall -Wmissing-prototypes -Wstrict-prototypes \
			      -O2 -fomit-frame-pointer -std=gnu89
export KBUILD_USERLDFLAGS :=

KBUILD_HOSTCFLAGS   := $(KBUILD_USERCFLAGS) $(HOST_LFS_CFLAGS) $(HOSTCFLAGS)
KBUILD_HOSTCXXFLAGS := -Wall -O2 $(HOST_LFS_CFLAGS) $(HOSTCXXFLAGS)
KBUILD_HOSTLDFLAGS  := $(HOST_LFS_LDFLAGS) $(HOSTLDFLAGS)
KBUILD_HOSTLDLIBS   := $(HOST_LFS_LIBS) $(HOSTLDLIBS)

# Make variables (CC, etc...)
CPP		= $(CC) -E
ifneq ($(LLVM),)
CC		= clang
LD		= ld.lld
AR		= llvm-ar
NM		= llvm-nm
OBJCOPY		= llvm-objcopy
OBJDUMP		= llvm-objdump
READELF		= llvm-readelf
STRIP		= llvm-strip
else
CC		= $(CROSS_COMPILE)gcc
LD		= $(CROSS_COMPILE)ld
AR		= $(CROSS_COMPILE)ar
NM		= $(CROSS_COMPILE)nm
OBJCOPY		= $(CROSS_COMPILE)objcopy
OBJDUMP		= $(CROSS_COMPILE)objdump
READELF		= $(CROSS_COMPILE)readelf
STRIP		= $(CROSS_COMPILE)strip
endif
PAHOLE		= pahole
RESOLVE_BTFIDS	= $(objtree)/tools/bpf/resolve_btfids/resolve_btfids
LEX		= flex
YACC		= bison
AWK		= awk
INSTALLKERNEL  := installkernel
DEPMOD		= depmod
PERL		= perl
PYTHON		= python
PYTHON3		= python3
CHECK		= sparse
BASH		= bash
KGZIP		= gzip
KBZIP2		= bzip2
KLZOP		= lzop
LZMA		= lzma
LZ4		= lz4c
XZ		= xz
ZSTD		= zstd

CHECKFLAGS     := -D__linux__ -Dlinux -D__STDC__ -Dunix -D__unix__ \
		  -Wbitwise -Wno-return-void -Wno-unknown-attribute $(CF)
NOSTDINC_FLAGS :=
CFLAGS_MODULE   =
AFLAGS_MODULE   =
LDFLAGS_MODULE  =
CFLAGS_KERNEL	=
AFLAGS_KERNEL	=
LDFLAGS_vmlinux =

# Use USERINCLUDE when you must reference the UAPI directories only.
USERINCLUDE    := \
		-I$(srctree)/arch/$(SRCARCH)/include/uapi \
		-I$(objtree)/arch/$(SRCARCH)/include/generated/uapi \
		-I$(srctree)/include/uapi \
		-I$(objtree)/include/generated/uapi \
                -include $(srctree)/include/linux/kconfig.h

# Use LINUXINCLUDE when you must reference the include/ directory.
# Needed to be compatible with the O= option
LINUXINCLUDE    := \
		-I$(srctree)/arch/$(SRCARCH)/include \
		-I$(objtree)/arch/$(SRCARCH)/include/generated \
		$(if $(building_out_of_srctree),-I$(srctree)/include) \
		-I$(objtree)/include \
		$(USERINCLUDE)

KBUILD_AFLAGS   := -D__ASSEMBLY__ -fno-PIE
KBUILD_CFLAGS   := -Wall -Wundef -Werror=strict-prototypes -Wno-trigraphs \
		   -fno-strict-aliasing -fno-common -fshort-wchar -fno-PIE \
		   -Werror=implicit-function-declaration -Werror=implicit-int \
		   -Werror=return-type -Wno-format-security \
		   -std=gnu89
KBUILD_CPPFLAGS := -D__KERNEL__
KBUILD_AFLAGS_KERNEL :=
KBUILD_CFLAGS_KERNEL :=
KBUILD_AFLAGS_MODULE  := -DMODULE
KBUILD_CFLAGS_MODULE  := -DMODULE
KBUILD_LDFLAGS_MODULE :=
KBUILD_LDFLAGS :=
CLANG_FLAGS :=

export ARCH SRCARCH CONFIG_SHELL BASH HOSTCC KBUILD_HOSTCFLAGS CROSS_COMPILE LD CC
export CPP AR NM STRIP OBJCOPY OBJDUMP READELF PAHOLE RESOLVE_BTFIDS LEX YACC AWK INSTALLKERNEL
export PERL PYTHON PYTHON3 CHECK CHECKFLAGS MAKE UTS_MACHINE HOSTCXX
export KGZIP KBZIP2 KLZOP LZMA LZ4 XZ ZSTD
export KBUILD_HOSTCXXFLAGS KBUILD_HOSTLDFLAGS KBUILD_HOSTLDLIBS LDFLAGS_MODULE

export KBUILD_CPPFLAGS NOSTDINC_FLAGS LINUXINCLUDE OBJCOPYFLAGS KBUILD_LDFLAGS
export KBUILD_CFLAGS CFLAGS_KERNEL CFLAGS_MODULE
export KBUILD_AFLAGS AFLAGS_KERNEL AFLAGS_MODULE
export KBUILD_AFLAGS_MODULE KBUILD_CFLAGS_MODULE KBUILD_LDFLAGS_MODULE
export KBUILD_AFLAGS_KERNEL KBUILD_CFLAGS_KERNEL

# Files to ignore in find ... statements

export RCS_FIND_IGNORE := \( -name SCCS -o -name BitKeeper -o -name .svn -o    \
			  -name CVS -o -name .pc -o -name .hg -o -name .git \) \
			  -prune -o
export RCS_TAR_IGNORE := --exclude SCCS --exclude BitKeeper --exclude .svn \
			 --exclude CVS --exclude .pc --exclude .hg --exclude .git

# ===========================================================================
# Rules shared between *config targets and build targets

# Basic helpers built in scripts/basic/
PHONY += scripts_basic
scripts_basic:
	$(Q)$(MAKE) $(build)=scripts/basic
	$(Q)rm -f .tmp_quiet_recordmcount

PHONY += outputmakefile
# Before starting out-of-tree build, make sure the source tree is clean.
# outputmakefile generates a Makefile in the output directory, if using a
# separate output directory. This allows convenient use of make in the
# output directory.
# At the same time when output Makefile generated, generate .gitignore to
# ignore whole output directory
outputmakefile:
ifdef building_out_of_srctree
	$(Q)if [ -f $(srctree)/.config -o \
		 -d $(srctree)/include/config -o \
		 -d $(srctree)/arch/$(SRCARCH)/include/generated ]; then \
		echo >&2 "***"; \
		echo >&2 "*** The source tree is not clean, please run 'make$(if $(findstring command line, $(origin ARCH)), ARCH=$(ARCH)) mrproper'"; \
		echo >&2 "*** in $(abs_srctree)";\
		echo >&2 "***"; \
		false; \
	fi
	$(Q)ln -fsn $(srctree) source
	$(Q)$(CONFIG_SHELL) $(srctree)/scripts/mkmakefile $(srctree)
	$(Q)test -e .gitignore || \
	{ echo "# this is build directory, ignore it"; echo "*"; } > .gitignore
endif

ifneq ($(shell $(CC) --version 2>&1 | head -n 1 | grep clang),)
ifneq ($(CROSS_COMPILE),)
CLANG_FLAGS	+= --target=$(notdir $(CROSS_COMPILE:%-=%))
GCC_TOOLCHAIN_DIR := $(dir $(shell which $(CROSS_COMPILE)elfedit))
CLANG_FLAGS	+= --prefix=$(GCC_TOOLCHAIN_DIR)$(notdir $(CROSS_COMPILE))
GCC_TOOLCHAIN	:= $(realpath $(GCC_TOOLCHAIN_DIR)/..)
endif
ifneq ($(GCC_TOOLCHAIN),)
CLANG_FLAGS	+= --gcc-toolchain=$(GCC_TOOLCHAIN)
endif
ifneq ($(LLVM_IAS),1)
CLANG_FLAGS	+= -no-integrated-as
endif
CLANG_FLAGS	+= -Werror=unknown-warning-option
KBUILD_CFLAGS	+= $(CLANG_FLAGS)
KBUILD_AFLAGS	+= $(CLANG_FLAGS)
export CLANG_FLAGS
endif

# The expansion should be delayed until arch/$(SRCARCH)/Makefile is included.
# Some architectures define CROSS_COMPILE in arch/$(SRCARCH)/Makefile.
# CC_VERSION_TEXT is referenced from Kconfig (so it needs export),
# and from include/config/auto.conf.cmd to detect the compiler upgrade.
CC_VERSION_TEXT = $(shell $(CC) --version 2>/dev/null | head -n 1)

ifdef config-build
# ===========================================================================
# *config targets only - make sure prerequisites are updated, and descend
# in scripts/kconfig to make the *config target

# Read arch specific Makefile to set KBUILD_DEFCONFIG as needed.
# KBUILD_DEFCONFIG may point out an alternative default configuration
# used for 'make defconfig'
include arch/$(SRCARCH)/Makefile
export KBUILD_DEFCONFIG KBUILD_KCONFIG CC_VERSION_TEXT

config: outputmakefile scripts_basic FORCE
	$(Q)$(MAKE) $(build)=scripts/kconfig $@

%config: outputmakefile scripts_basic FORCE
	$(Q)$(MAKE) $(build)=scripts/kconfig $@

else #!config-build
# ===========================================================================
# Build targets only - this includes vmlinux, arch specific targets, clean
# targets and others. In general all targets except *config targets.

# If building an external module we do not care about the all: rule
# but instead __all depend on modules
PHONY += all
ifeq ($(KBUILD_EXTMOD),)
__all: all
else
__all: modules
endif

# Decide whether to build built-in, modular, or both.
# Normally, just do built-in.

KBUILD_MODULES :=
KBUILD_BUILTIN := 1

# If we have only "make modules", don't compile built-in objects.
ifeq ($(MAKECMDGOALS),modules)
  KBUILD_BUILTIN :=
endif

# If we have "make <whatever> modules", compile modules
# in addition to whatever we do anyway.
# Just "make" or "make all" shall build modules as well

ifneq ($(filter all modules nsdeps %compile_commands.json clang-%,$(MAKECMDGOALS)),)
  KBUILD_MODULES := 1
endif

ifeq ($(MAKECMDGOALS),)
  KBUILD_MODULES := 1
endif

export KBUILD_MODULES KBUILD_BUILTIN

ifdef need-config
include include/config/auto.conf
endif

ifeq ($(KBUILD_EXTMOD),)
# Objects we will link into vmlinux / subdirs we need to visit
core-y		:= init/ usr/
drivers-y	:= drivers/ sound/
drivers-$(CONFIG_SAMPLES) += samples/
drivers-y	+= net/ virt/
libs-y		:= lib/
endif # KBUILD_EXTMOD

# The all: target is the default when no target is given on the
# command line.
# This allow a user to issue only 'make' to build a kernel including modules
# Defaults to vmlinux, but the arch makefile usually adds further targets
all: vmlinux

CFLAGS_GCOV	:= -fprofile-arcs -ftest-coverage \
	$(call cc-option,-fno-tree-loop-im) \
	$(call cc-disable-warning,maybe-uninitialized,)
export CFLAGS_GCOV

# The arch Makefiles can override CC_FLAGS_FTRACE. We may also append it later.
ifdef CONFIG_FUNCTION_TRACER
  CC_FLAGS_FTRACE := -pg
endif

RETPOLINE_CFLAGS_GCC := -mindirect-branch=thunk-extern -mindirect-branch-register
RETPOLINE_VDSO_CFLAGS_GCC := -mindirect-branch=thunk-inline -mindirect-branch-register
RETPOLINE_CFLAGS_CLANG := -mretpoline-external-thunk
RETPOLINE_VDSO_CFLAGS_CLANG := -mretpoline
RETPOLINE_CFLAGS := $(call cc-option,$(RETPOLINE_CFLAGS_GCC),$(call cc-option,$(RETPOLINE_CFLAGS_CLANG)))
RETPOLINE_VDSO_CFLAGS := $(call cc-option,$(RETPOLINE_VDSO_CFLAGS_GCC),$(call cc-option,$(RETPOLINE_VDSO_CFLAGS_CLANG)))
export RETPOLINE_CFLAGS
export RETPOLINE_VDSO_CFLAGS

include arch/$(SRCARCH)/Makefile

ifdef need-config
ifdef may-sync-config
# Read in dependencies to all Kconfig* files, make sure to run syncconfig if
# changes are detected. This should be included after arch/$(SRCARCH)/Makefile
# because some architectures define CROSS_COMPILE there.
include include/config/auto.conf.cmd

$(KCONFIG_CONFIG):
	@echo >&2 '***'
	@echo >&2 '*** Configuration file "$@" not found!'
	@echo >&2 '***'
	@echo >&2 '*** Please run some configurator (e.g. "make oldconfig" or'
	@echo >&2 '*** "make menuconfig" or "make xconfig").'
	@echo >&2 '***'
	@/bin/false

# The actual configuration files used during the build are stored in
# include/generated/ and include/config/. Update them if .config is newer than
# include/config/auto.conf (which mirrors .config).
#
# This exploits the 'multi-target pattern rule' trick.
# The syncconfig should be executed only once to make all the targets.
# (Note: use the grouped target '&:' when we bump to GNU Make 4.3)
#
# Do not use $(call cmd,...) here. That would suppress prompts from syncconfig,
# so you cannot notice that Kconfig is waiting for the user input.
%/config/auto.conf %/config/auto.conf.cmd %/generated/autoconf.h: $(KCONFIG_CONFIG)
	$(Q)$(kecho) "  SYNC    $@"
	$(Q)$(MAKE) -f $(srctree)/Makefile syncconfig
else # !may-sync-config
# External modules and some install targets need include/generated/autoconf.h
# and include/config/auto.conf but do not care if they are up-to-date.
# Use auto.conf to trigger the test
PHONY += include/config/auto.conf

include/config/auto.conf:
	$(Q)test -e include/generated/autoconf.h -a -e $@ || (		\
	echo >&2;							\
	echo >&2 "  ERROR: Kernel configuration is invalid.";		\
	echo >&2 "         include/generated/autoconf.h or $@ are missing.";\
	echo >&2 "         Run 'make oldconfig && make prepare' on kernel src to fix it.";	\
	echo >&2 ;							\
	/bin/false)

endif # may-sync-config
endif # need-config

KBUILD_CFLAGS	+= $(call cc-option,-fno-delete-null-pointer-checks,)
KBUILD_CFLAGS	+= $(call cc-disable-warning,frame-address,)
KBUILD_CFLAGS	+= $(call cc-disable-warning, format-truncation)
KBUILD_CFLAGS	+= $(call cc-disable-warning, format-overflow)
KBUILD_CFLAGS	+= $(call cc-disable-warning, address-of-packed-member)

ifdef CONFIG_CC_OPTIMIZE_FOR_PERFORMANCE
KBUILD_CFLAGS += -O2
else ifdef CONFIG_CC_OPTIMIZE_FOR_PERFORMANCE_O3
KBUILD_CFLAGS += -O3
else ifdef CONFIG_CC_OPTIMIZE_FOR_SIZE
KBUILD_CFLAGS += -Os
endif

# Tell gcc to never replace conditional load with a non-conditional one
KBUILD_CFLAGS	+= $(call cc-option,--param=allow-store-data-races=0)
KBUILD_CFLAGS	+= $(call cc-option,-fno-allow-store-data-races)

ifdef CONFIG_READABLE_ASM
# Disable optimizations that make assembler listings hard to read.
# reorder blocks reorders the control in the function
# ipa clone creates specialized cloned functions
# partial inlining inlines only parts of functions
KBUILD_CFLAGS += $(call cc-option,-fno-reorder-blocks,) \
                 $(call cc-option,-fno-ipa-cp-clone,) \
                 $(call cc-option,-fno-partial-inlining)
endif

ifneq ($(CONFIG_FRAME_WARN),0)
KBUILD_CFLAGS += -Wframe-larger-than=$(CONFIG_FRAME_WARN)
endif

stackp-flags-y                                    := -fno-stack-protector
stackp-flags-$(CONFIG_STACKPROTECTOR)             := -fstack-protector
stackp-flags-$(CONFIG_STACKPROTECTOR_STRONG)      := -fstack-protector-strong

KBUILD_CFLAGS += $(stackp-flags-y)

ifdef CONFIG_CC_IS_CLANG
KBUILD_CPPFLAGS += -Qunused-arguments
KBUILD_CFLAGS += -Wno-format-invalid-specifier
KBUILD_CFLAGS += -Wno-gnu
# CLANG uses a _MergedGlobals as optimization, but this breaks modpost, as the
# source of a reference will be _MergedGlobals and not on of the whitelisted names.
# See modpost pattern 2
KBUILD_CFLAGS += -mno-global-merge
else

# These warnings generated too much noise in a regular build.
# Use make W=1 to enable them (see scripts/Makefile.extrawarn)
KBUILD_CFLAGS += -Wno-unused-but-set-variable

# Warn about unmarked fall-throughs in switch statement.
# Disabled for clang while comment to attribute conversion happens and
# https://github.com/ClangBuiltLinux/linux/issues/636 is discussed.
KBUILD_CFLAGS += $(call cc-option,-Wimplicit-fallthrough,)
endif

KBUILD_CFLAGS += $(call cc-disable-warning, unused-const-variable)
ifdef CONFIG_FRAME_POINTER
KBUILD_CFLAGS	+= -fno-omit-frame-pointer -fno-optimize-sibling-calls
else
# Some targets (ARM with Thumb2, for example), can't be built with frame
# pointers.  For those, we don't have FUNCTION_TRACER automatically
# select FRAME_POINTER.  However, FUNCTION_TRACER adds -pg, and this is
# incompatible with -fomit-frame-pointer with current GCC, so we don't use
# -fomit-frame-pointer with FUNCTION_TRACER.
ifndef CONFIG_FUNCTION_TRACER
KBUILD_CFLAGS	+= -fomit-frame-pointer
endif
endif

# Initialize all stack variables with a 0xAA pattern.
ifdef CONFIG_INIT_STACK_ALL_PATTERN
KBUILD_CFLAGS	+= -ftrivial-auto-var-init=pattern
endif

# Initialize all stack variables with a zero value.
ifdef CONFIG_INIT_STACK_ALL_ZERO
# Future support for zero initialization is still being debated, see
# https://bugs.llvm.org/show_bug.cgi?id=45497. These flags are subject to being
# renamed or dropped.
KBUILD_CFLAGS	+= -ftrivial-auto-var-init=zero
KBUILD_CFLAGS	+= -enable-trivial-auto-var-init-zero-knowing-it-will-be-removed-from-clang
endif

DEBUG_CFLAGS	:=

# Workaround for GCC versions < 5.0
# https://gcc.gnu.org/bugzilla/show_bug.cgi?id=61801
ifdef CONFIG_CC_IS_GCC
DEBUG_CFLAGS	+= $(call cc-ifversion, -lt, 0500, $(call cc-option, -fno-var-tracking-assignments))
endif

ifdef CONFIG_DEBUG_INFO

ifdef CONFIG_DEBUG_INFO_SPLIT
DEBUG_CFLAGS	+= -gsplit-dwarf
else
DEBUG_CFLAGS	+= -g
endif

ifneq ($(LLVM_IAS),1)
KBUILD_AFLAGS	+= -Wa,-gdwarf-2
endif

ifdef CONFIG_DEBUG_INFO_DWARF4
DEBUG_CFLAGS	+= -gdwarf-4
endif

ifdef CONFIG_DEBUG_INFO_REDUCED
DEBUG_CFLAGS	+= $(call cc-option, -femit-struct-debug-baseonly) \
		   $(call cc-option,-fno-var-tracking)
endif

ifdef CONFIG_DEBUG_INFO_COMPRESSED
DEBUG_CFLAGS	+= -gz=zlib
KBUILD_AFLAGS	+= -gz=zlib
KBUILD_LDFLAGS	+= --compress-debug-sections=zlib
endif

endif # CONFIG_DEBUG_INFO

KBUILD_CFLAGS += $(DEBUG_CFLAGS)
export DEBUG_CFLAGS

ifdef CONFIG_FUNCTION_TRACER
ifdef CONFIG_FTRACE_MCOUNT_RECORD
  # gcc 5 supports generating the mcount tables directly
  ifeq ($(call cc-option-yn,-mrecord-mcount),y)
    CC_FLAGS_FTRACE	+= -mrecord-mcount
    export CC_USING_RECORD_MCOUNT := 1
  endif
  ifdef CONFIG_HAVE_NOP_MCOUNT
    ifeq ($(call cc-option-yn, -mnop-mcount),y)
      CC_FLAGS_FTRACE	+= -mnop-mcount
      CC_FLAGS_USING	+= -DCC_USING_NOP_MCOUNT
    endif
  endif
endif
ifdef CONFIG_HAVE_FENTRY
  ifeq ($(call cc-option-yn, -mfentry),y)
    CC_FLAGS_FTRACE	+= -mfentry
    CC_FLAGS_USING	+= -DCC_USING_FENTRY
  endif
endif
export CC_FLAGS_FTRACE
KBUILD_CFLAGS	+= $(CC_FLAGS_FTRACE) $(CC_FLAGS_USING)
KBUILD_AFLAGS	+= $(CC_FLAGS_USING)
ifdef CONFIG_DYNAMIC_FTRACE
	ifdef CONFIG_HAVE_C_RECORDMCOUNT
		BUILD_C_RECORDMCOUNT := y
		export BUILD_C_RECORDMCOUNT
	endif
endif
endif

# We trigger additional mismatches with less inlining
ifdef CONFIG_DEBUG_SECTION_MISMATCH
KBUILD_CFLAGS += $(call cc-option, -fno-inline-functions-called-once)
endif

ifdef CONFIG_LD_DEAD_CODE_DATA_ELIMINATION
KBUILD_CFLAGS_KERNEL += -ffunction-sections -fdata-sections
LDFLAGS_vmlinux += --gc-sections
endif

ifdef CONFIG_SHADOW_CALL_STACK
CC_FLAGS_SCS	:= -fsanitize=shadow-call-stack
KBUILD_CFLAGS	+= $(CC_FLAGS_SCS)
export CC_FLAGS_SCS
endif

ifdef CONFIG_DEBUG_FORCE_FUNCTION_ALIGN_32B
KBUILD_CFLAGS += -falign-functions=32
endif

# arch Makefile may override CC so keep this after arch Makefile is included
NOSTDINC_FLAGS += -nostdinc -isystem $(shell $(CC) -print-file-name=include)

# warn about C99 declaration after statement
KBUILD_CFLAGS += -Wdeclaration-after-statement

# Variable Length Arrays (VLAs) should not be used anywhere in the kernel
KBUILD_CFLAGS += -Wvla

# disable pointer signed / unsigned warnings in gcc 4.0
KBUILD_CFLAGS += -Wno-pointer-sign

# disable stringop warnings in gcc 8+
KBUILD_CFLAGS += $(call cc-disable-warning, stringop-truncation)

# We'll want to enable this eventually, but it's not going away for 5.7 at least
KBUILD_CFLAGS += $(call cc-disable-warning, zero-length-bounds)
KBUILD_CFLAGS += $(call cc-disable-warning, array-bounds)
KBUILD_CFLAGS += $(call cc-disable-warning, stringop-overflow)

# Another good warning that we'll want to enable eventually
KBUILD_CFLAGS += $(call cc-disable-warning, restrict)

# Enabled with W=2, disabled by default as noisy
KBUILD_CFLAGS += $(call cc-disable-warning, maybe-uninitialized)

# disable invalid "can't wrap" optimizations for signed / pointers
KBUILD_CFLAGS	+= -fno-strict-overflow

# Make sure -fstack-check isn't enabled (like gentoo apparently did)
KBUILD_CFLAGS  += -fno-stack-check

# conserve stack if available
KBUILD_CFLAGS   += $(call cc-option,-fconserve-stack)

# Prohibit date/time macros, which would make the build non-deterministic
KBUILD_CFLAGS   += -Werror=date-time

# enforce correct pointer usage
KBUILD_CFLAGS   += $(call cc-option,-Werror=incompatible-pointer-types)

# Require designated initializers for all marked structures
KBUILD_CFLAGS   += $(call cc-option,-Werror=designated-init)

# change __FILE__ to the relative path from the srctree
KBUILD_CPPFLAGS += $(call cc-option,-fmacro-prefix-map=$(srctree)/=)

# include additional Makefiles when needed
include-y			:= scripts/Makefile.extrawarn
include-$(CONFIG_KASAN)		+= scripts/Makefile.kasan
include-$(CONFIG_KCSAN)		+= scripts/Makefile.kcsan
include-$(CONFIG_UBSAN)		+= scripts/Makefile.ubsan
include-$(CONFIG_KCOV)		+= scripts/Makefile.kcov
include-$(CONFIG_GCC_PLUGINS)	+= scripts/Makefile.gcc-plugins

include $(addprefix $(srctree)/, $(include-y))

# scripts/Makefile.gcc-plugins is intentionally included last.
# Do not add $(call cc-option,...) below this line. When you build the kernel
# from the clean source tree, the GCC plugins do not exist at this point.

# Add user supplied CPPFLAGS, AFLAGS and CFLAGS as the last assignments
KBUILD_CPPFLAGS += $(KCPPFLAGS)
KBUILD_AFLAGS   += $(KAFLAGS)
KBUILD_CFLAGS   += $(KCFLAGS)

KBUILD_LDFLAGS_MODULE += --build-id=sha1
LDFLAGS_vmlinux += --build-id=sha1

ifeq ($(CONFIG_STRIP_ASM_SYMS),y)
LDFLAGS_vmlinux	+= $(call ld-option, -X,)
endif

ifeq ($(CONFIG_RELR),y)
LDFLAGS_vmlinux	+= --pack-dyn-relocs=relr --use-android-relr-tags
endif

# We never want expected sections to be placed heuristically by the
# linker. All sections should be explicitly named in the linker script.
ifdef CONFIG_LD_ORPHAN_WARN
LDFLAGS_vmlinux += --orphan-handling=warn
endif

# Align the bit size of userspace programs with the kernel
KBUILD_USERCFLAGS  += $(filter -m32 -m64 --target=%, $(KBUILD_CFLAGS))
KBUILD_USERLDFLAGS += $(filter -m32 -m64 --target=%, $(KBUILD_CFLAGS))

# make the checker run with the right architecture
CHECKFLAGS += --arch=$(ARCH)

# insure the checker run with the right endianness
CHECKFLAGS += $(if $(CONFIG_CPU_BIG_ENDIAN),-mbig-endian,-mlittle-endian)

# the checker needs the correct machine size
CHECKFLAGS += $(if $(CONFIG_64BIT),-m64,-m32)

# Default kernel image to build when no specific target is given.
# KBUILD_IMAGE may be overruled on the command line or
# set in the environment
# Also any assignments in arch/$(ARCH)/Makefile take precedence over
# this default value
export KBUILD_IMAGE ?= vmlinux

#
# INSTALL_PATH specifies where to place the updated kernel and system map
# images. Default is /boot, but you can set it to other values
export	INSTALL_PATH ?= /boot

#
# INSTALL_DTBS_PATH specifies a prefix for relocations required by build roots.
# Like INSTALL_MOD_PATH, it isn't defined in the Makefile, but can be passed as
# an argument if needed. Otherwise it defaults to the kernel install path
#
export INSTALL_DTBS_PATH ?= $(INSTALL_PATH)/dtbs/$(KERNELRELEASE)

#
# INSTALL_MOD_PATH specifies a prefix to MODLIB for module directory
# relocations required by build roots.  This is not defined in the
# makefile but the argument can be passed to make if needed.
#

MODLIB	= $(INSTALL_MOD_PATH)/lib/modules/$(KERNELRELEASE)
export MODLIB

#
# INSTALL_MOD_STRIP, if defined, will cause modules to be
# stripped after they are installed.  If INSTALL_MOD_STRIP is '1', then
# the default option --strip-debug will be used.  Otherwise,
# INSTALL_MOD_STRIP value will be used as the options to the strip command.

ifdef INSTALL_MOD_STRIP
ifeq ($(INSTALL_MOD_STRIP),1)
mod_strip_cmd = $(STRIP) --strip-debug
else
mod_strip_cmd = $(STRIP) $(INSTALL_MOD_STRIP)
endif # INSTALL_MOD_STRIP=1
else
mod_strip_cmd = true
endif # INSTALL_MOD_STRIP
export mod_strip_cmd

# CONFIG_MODULE_COMPRESS, if defined, will cause module to be compressed
# after they are installed in agreement with CONFIG_MODULE_COMPRESS_GZIP
# or CONFIG_MODULE_COMPRESS_XZ.

mod_compress_cmd = true
ifdef CONFIG_MODULE_COMPRESS
  ifdef CONFIG_MODULE_COMPRESS_GZIP
    mod_compress_cmd = $(KGZIP) -n -f
  endif # CONFIG_MODULE_COMPRESS_GZIP
  ifdef CONFIG_MODULE_COMPRESS_XZ
    mod_compress_cmd = $(XZ) -f
  endif # CONFIG_MODULE_COMPRESS_XZ
endif # CONFIG_MODULE_COMPRESS
export mod_compress_cmd

ifdef CONFIG_MODULE_SIG_ALL
$(eval $(call config_filename,MODULE_SIG_KEY))

mod_sign_cmd = scripts/sign-file $(CONFIG_MODULE_SIG_HASH) $(MODULE_SIG_KEY_SRCPREFIX)$(CONFIG_MODULE_SIG_KEY) certs/signing_key.x509
else
mod_sign_cmd = true
endif
export mod_sign_cmd

HOST_LIBELF_LIBS = $(shell pkg-config libelf --libs 2>/dev/null || echo -lelf)

has_libelf = $(call try-run,\
               echo "int main() {}" | $(HOSTCC) -xc -o /dev/null $(HOST_LIBELF_LIBS) -,1,0)

ifdef CONFIG_STACK_VALIDATION
  ifeq ($(has_libelf),1)
    objtool_target := tools/objtool FORCE
  else
    SKIP_STACK_VALIDATION := 1
    export SKIP_STACK_VALIDATION
  endif
endif

ifdef CONFIG_BPF
ifdef CONFIG_DEBUG_INFO_BTF
  ifeq ($(has_libelf),1)
    resolve_btfids_target := tools/bpf/resolve_btfids FORCE
  else
    ERROR_RESOLVE_BTFIDS := 1
  endif
endif # CONFIG_DEBUG_INFO_BTF
endif # CONFIG_BPF

PHONY += prepare0

export MODORDER := $(extmod-prefix)modules.order
export MODULES_NSDEPS := $(extmod-prefix)modules.nsdeps

ifeq ($(KBUILD_EXTMOD),)
core-y		+= kernel/ certs/ mm/ fs/ ipc/ security/ crypto/ block/

vmlinux-dirs	:= $(patsubst %/,%,$(filter %/, \
		     $(core-y) $(core-m) $(drivers-y) $(drivers-m) \
		     $(libs-y) $(libs-m)))

vmlinux-alldirs	:= $(sort $(vmlinux-dirs) Documentation \
		     $(patsubst %/,%,$(filter %/, $(core-) \
			$(drivers-) $(libs-))))

subdir-modorder := $(addsuffix modules.order,$(filter %/, \
			$(core-y) $(core-m) $(libs-y) $(libs-m) \
			$(drivers-y) $(drivers-m)))

build-dirs	:= $(vmlinux-dirs)
clean-dirs	:= $(vmlinux-alldirs)

# Externally visible symbols (used by link-vmlinux.sh)
KBUILD_VMLINUX_OBJS := $(head-y) $(patsubst %/,%/built-in.a, $(core-y))
KBUILD_VMLINUX_OBJS += $(addsuffix built-in.a, $(filter %/, $(libs-y)))
ifdef CONFIG_MODULES
KBUILD_VMLINUX_OBJS += $(patsubst %/, %/lib.a, $(filter %/, $(libs-y)))
KBUILD_VMLINUX_LIBS := $(filter-out %/, $(libs-y))
else
KBUILD_VMLINUX_LIBS := $(patsubst %/,%/lib.a, $(libs-y))
endif
KBUILD_VMLINUX_OBJS += $(patsubst %/,%/built-in.a, $(drivers-y))

export KBUILD_VMLINUX_OBJS KBUILD_VMLINUX_LIBS
export KBUILD_LDS          := arch/$(SRCARCH)/kernel/vmlinux.lds
# used by scripts/Makefile.package
export KBUILD_ALLDIRS := $(sort $(filter-out arch/%,$(vmlinux-alldirs)) LICENSES arch include scripts tools)

vmlinux-deps := $(KBUILD_LDS) $(KBUILD_VMLINUX_OBJS) $(KBUILD_VMLINUX_LIBS)

# Recurse until adjust_autoksyms.sh is satisfied
PHONY += autoksyms_recursive
ifdef CONFIG_TRIM_UNUSED_KSYMS
# For the kernel to actually contain only the needed exported symbols,
# we have to build modules as well to determine what those symbols are.
# (this can be evaluated only once include/config/auto.conf has been included)
KBUILD_MODULES := 1

autoksyms_recursive: descend modules.order
	$(Q)$(CONFIG_SHELL) $(srctree)/scripts/adjust_autoksyms.sh \
	  "$(MAKE) -f $(srctree)/Makefile vmlinux"
endif

autoksyms_h := $(if $(CONFIG_TRIM_UNUSED_KSYMS), include/generated/autoksyms.h)

quiet_cmd_autoksyms_h = GEN     $@
      cmd_autoksyms_h = mkdir -p $(dir $@); \
			$(CONFIG_SHELL) $(srctree)/scripts/gen_autoksyms.sh $@

$(autoksyms_h):
	$(call cmd,autoksyms_h)

ARCH_POSTLINK := $(wildcard $(srctree)/arch/$(SRCARCH)/Makefile.postlink)

# Final link of vmlinux with optional arch pass after final link
cmd_link-vmlinux =                                                 \
	$(CONFIG_SHELL) $< "$(LD)" "$(KBUILD_LDFLAGS)" "$(LDFLAGS_vmlinux)";    \
	$(if $(ARCH_POSTLINK), $(MAKE) -f $(ARCH_POSTLINK) $@, true)

vmlinux: scripts/link-vmlinux.sh autoksyms_recursive $(vmlinux-deps) FORCE
	+$(call if_changed,link-vmlinux)

targets := vmlinux

# The actual objects are generated when descending,
# make sure no implicit rule kicks in
$(sort $(vmlinux-deps) $(subdir-modorder)): descend ;

filechk_kernel.release = \
	echo "$(KERNELVERSION)$$($(CONFIG_SHELL) $(srctree)/scripts/setlocalversion $(srctree))"

# Store (new) KERNELRELEASE string in include/config/kernel.release
include/config/kernel.release: FORCE
	$(call filechk,kernel.release)

# Additional helpers built in scripts/
# Carefully list dependencies so we do not try to build scripts twice
# in parallel
PHONY += scripts
scripts: scripts_basic scripts_dtc
	$(Q)$(MAKE) $(build)=$(@)

# Things we need to do before we recursively start building the kernel
# or the modules are listed in "prepare".
# A multi level approach is used. prepareN is processed before prepareN-1.
# archprepare is used in arch Makefiles and when processed asm symlink,
# version.h and scripts_basic is processed / created.

PHONY += prepare archprepare

archprepare: outputmakefile archheaders archscripts scripts include/config/kernel.release \
	asm-generic $(version_h) $(autoksyms_h) include/generated/utsrelease.h \
	include/generated/autoconf.h

prepare0: archprepare
	$(Q)$(MAKE) $(build)=scripts/mod
	$(Q)$(MAKE) $(build)=.

# All the preparing..
prepare: prepare0 prepare-objtool prepare-resolve_btfids

# Support for using generic headers in asm-generic
asm-generic := -f $(srctree)/scripts/Makefile.asm-generic obj

PHONY += asm-generic uapi-asm-generic
asm-generic: uapi-asm-generic
	$(Q)$(MAKE) $(asm-generic)=arch/$(SRCARCH)/include/generated/asm \
	generic=include/asm-generic
uapi-asm-generic:
	$(Q)$(MAKE) $(asm-generic)=arch/$(SRCARCH)/include/generated/uapi/asm \
	generic=include/uapi/asm-generic

PHONY += prepare-objtool prepare-resolve_btfids
prepare-objtool: $(objtool_target)
ifeq ($(SKIP_STACK_VALIDATION),1)
ifdef CONFIG_UNWINDER_ORC
	@echo "error: Cannot generate ORC metadata for CONFIG_UNWINDER_ORC=y, please install libelf-dev, libelf-devel or elfutils-libelf-devel" >&2
	@false
else
	@echo "warning: Cannot use CONFIG_STACK_VALIDATION=y, please install libelf-dev, libelf-devel or elfutils-libelf-devel" >&2
endif
endif

prepare-resolve_btfids: $(resolve_btfids_target)
ifeq ($(ERROR_RESOLVE_BTFIDS),1)
	@echo "error: Cannot resolve BTF IDs for CONFIG_DEBUG_INFO_BTF, please install libelf-dev, libelf-devel or elfutils-libelf-devel" >&2
	@false
endif
# Generate some files
# ---------------------------------------------------------------------------

# KERNELRELEASE can change from a few different places, meaning version.h
# needs to be updated, so this check is forced on all builds

uts_len := 64
define filechk_utsrelease.h
	if [ `echo -n "$(KERNELRELEASE)" | wc -c ` -gt $(uts_len) ]; then \
	  echo '"$(KERNELRELEASE)" exceeds $(uts_len) characters' >&2;    \
	  exit 1;                                                         \
	fi;                                                               \
	echo \#define UTS_RELEASE \"$(KERNELRELEASE)\"
endef

define filechk_version.h
	if [ $(SUBLEVEL) -gt 255 ]; then                                 \
		echo \#define LINUX_VERSION_CODE $(shell                 \
		expr $(VERSION) \* 65536 + $(PATCHLEVEL) \* 256 + 255); \
	else                                                             \
		echo \#define LINUX_VERSION_CODE $(shell                 \
		expr $(VERSION) \* 65536 + $(PATCHLEVEL) \* 256 + $(SUBLEVEL)); \
	fi;                                                              \
	echo '#define KERNEL_VERSION(a,b,c) (((a) << 16) + ((b) << 8) +  \
	((c) > 255 ? 255 : (c)))'
endef

$(version_h): PATCHLEVEL := $(if $(PATCHLEVEL), $(PATCHLEVEL), 0)
$(version_h): SUBLEVEL := $(if $(SUBLEVEL), $(SUBLEVEL), 0)
$(version_h): FORCE
	$(call filechk,version.h)
	$(Q)rm -f $(old_version_h)

include/generated/utsrelease.h: include/config/kernel.release FORCE
	$(call filechk,utsrelease.h)

PHONY += headerdep
headerdep:
	$(Q)find $(srctree)/include/ -name '*.h' | xargs --max-args 1 \
	$(srctree)/scripts/headerdep.pl -I$(srctree)/include

# ---------------------------------------------------------------------------
# Kernel headers

#Default location for installed headers
export INSTALL_HDR_PATH = $(objtree)/usr

quiet_cmd_headers_install = INSTALL $(INSTALL_HDR_PATH)/include
      cmd_headers_install = \
	mkdir -p $(INSTALL_HDR_PATH); \
	rsync -mrl --include='*/' --include='*\.h' --exclude='*' \
	usr/include $(INSTALL_HDR_PATH)

PHONY += headers_install
headers_install: headers
	$(call cmd,headers_install)

PHONY += archheaders archscripts

hdr-inst := -f $(srctree)/scripts/Makefile.headersinst obj

PHONY += headers
headers: $(version_h) scripts_unifdef uapi-asm-generic archheaders archscripts
	$(if $(wildcard $(srctree)/arch/$(SRCARCH)/include/uapi/asm/Kbuild),, \
	  $(error Headers not exportable for the $(SRCARCH) architecture))
	$(Q)$(MAKE) $(hdr-inst)=include/uapi
	$(Q)$(MAKE) $(hdr-inst)=arch/$(SRCARCH)/include/uapi

# Deprecated. It is no-op now.
PHONY += headers_check
headers_check:
	@:

ifdef CONFIG_HEADERS_INSTALL
prepare: headers
endif

PHONY += scripts_unifdef
scripts_unifdef: scripts_basic
	$(Q)$(MAKE) $(build)=scripts scripts/unifdef

# ---------------------------------------------------------------------------
# Kernel selftest

PHONY += kselftest
kselftest:
	$(Q)$(MAKE) -C $(srctree)/tools/testing/selftests run_tests

kselftest-%: FORCE
	$(Q)$(MAKE) -C $(srctree)/tools/testing/selftests $*

PHONY += kselftest-merge
kselftest-merge:
	$(if $(wildcard $(objtree)/.config),, $(error No .config exists, config your kernel first!))
	$(Q)find $(srctree)/tools/testing/selftests -name config | \
		xargs $(srctree)/scripts/kconfig/merge_config.sh -m $(objtree)/.config
	$(Q)$(MAKE) -f $(srctree)/Makefile olddefconfig

# ---------------------------------------------------------------------------
# Devicetree files

ifneq ($(wildcard $(srctree)/arch/$(SRCARCH)/boot/dts/),)
dtstree := arch/$(SRCARCH)/boot/dts
endif

ifneq ($(dtstree),)

%.dtb: include/config/kernel.release scripts_dtc
	$(Q)$(MAKE) $(build)=$(dtstree) $(dtstree)/$@

PHONY += dtbs dtbs_install dtbs_check
dtbs: include/config/kernel.release scripts_dtc
	$(Q)$(MAKE) $(build)=$(dtstree)

ifneq ($(filter dtbs_check, $(MAKECMDGOALS)),)
export CHECK_DTBS=y
dtbs: dt_binding_check
endif

dtbs_check: dtbs

dtbs_install:
	$(Q)$(MAKE) $(dtbinst)=$(dtstree) dst=$(INSTALL_DTBS_PATH)

ifdef CONFIG_OF_EARLY_FLATTREE
all: dtbs
endif

endif

PHONY += scripts_dtc
scripts_dtc: scripts_basic
	$(Q)$(MAKE) $(build)=scripts/dtc

ifneq ($(filter dt_binding_check, $(MAKECMDGOALS)),)
export CHECK_DT_BINDING=y
endif

PHONY += dt_binding_check
dt_binding_check: scripts_dtc
	$(Q)$(MAKE) $(build)=Documentation/devicetree/bindings

# ---------------------------------------------------------------------------
# Modules

ifdef CONFIG_MODULES

# By default, build modules as well

all: modules

# When we're building modules with modversions, we need to consider
# the built-in objects during the descend as well, in order to
# make sure the checksums are up to date before we record them.
ifdef CONFIG_MODVERSIONS
  KBUILD_BUILTIN := 1
endif

# Build modules
#
# A module can be listed more than once in obj-m resulting in
# duplicate lines in modules.order files.  Those are removed
# using awk while concatenating to the final file.

PHONY += modules
modules: $(if $(KBUILD_BUILTIN),vmlinux) modules_check modules_prepare
	$(Q)$(MAKE) -f $(srctree)/scripts/Makefile.modpost

PHONY += modules_check
modules_check: modules.order
	$(Q)$(CONFIG_SHELL) $(srctree)/scripts/modules-check.sh $<

cmd_modules_order = $(AWK) '!x[$$0]++' $(real-prereqs) > $@

modules.order: $(subdir-modorder) FORCE
	$(call if_changed,modules_order)

targets += modules.order

# Target to prepare building external modules
PHONY += modules_prepare
modules_prepare: prepare
	$(Q)$(MAKE) $(build)=scripts scripts/module.lds

# Target to install modules
PHONY += modules_install
modules_install: _modinst_ _modinst_post

PHONY += _modinst_
_modinst_:
	@rm -rf $(MODLIB)/kernel
	@rm -f $(MODLIB)/source
	@mkdir -p $(MODLIB)/kernel
	@ln -s $(abspath $(srctree)) $(MODLIB)/source
	@if [ ! $(objtree) -ef  $(MODLIB)/build ]; then \
		rm -f $(MODLIB)/build ; \
		ln -s $(CURDIR) $(MODLIB)/build ; \
	fi
	@sed 's:^:kernel/:' modules.order > $(MODLIB)/modules.order
	@cp -f modules.builtin $(MODLIB)/
	@cp -f $(objtree)/modules.builtin.modinfo $(MODLIB)/
	$(Q)$(MAKE) -f $(srctree)/scripts/Makefile.modinst

# This depmod is only for convenience to give the initial
# boot a modules.dep even before / is mounted read-write.  However the
# boot script depmod is the master version.
PHONY += _modinst_post
_modinst_post: _modinst_
	$(call cmd,depmod)

ifeq ($(CONFIG_MODULE_SIG), y)
PHONY += modules_sign
modules_sign:
	$(Q)$(MAKE) -f $(srctree)/scripts/Makefile.modsign
endif

else # CONFIG_MODULES

# Modules not configured
# ---------------------------------------------------------------------------

PHONY += modules modules_install
modules modules_install:
	@echo >&2
	@echo >&2 "The present kernel configuration has modules disabled."
	@echo >&2 "Type 'make config' and enable loadable module support."
	@echo >&2 "Then build a kernel with module support enabled."
	@echo >&2
	@exit 1

endif # CONFIG_MODULES

###
# Cleaning is done on three levels.
# make clean     Delete most generated files
#                Leave enough to build external modules
# make mrproper  Delete the current configuration, and all generated files
# make distclean Remove editor backup files, patch leftover files and the like

# Directories & files removed with 'make clean'
CLEAN_FILES += include/ksym vmlinux.symvers \
	       modules.builtin modules.builtin.modinfo modules.nsdeps \
	       compile_commands.json

# Directories & files removed with 'make mrproper'
MRPROPER_FILES += include/config include/generated          \
		  arch/$(SRCARCH)/include/generated .tmp_objdiff \
		  debian snap tar-install \
		  .config .config.old .version \
		  Module.symvers \
		  signing_key.pem signing_key.priv signing_key.x509	\
		  x509.genkey extra_certificates signing_key.x509.keyid	\
		  signing_key.x509.signer vmlinux-gdb.py \
		  *.spec

# Directories & files removed with 'make distclean'
DISTCLEAN_FILES += tags TAGS cscope* GPATH GTAGS GRTAGS GSYMS

# clean - Delete most, but leave enough to build external modules
#
clean: rm-files := $(CLEAN_FILES)

PHONY += archclean vmlinuxclean

vmlinuxclean:
	$(Q)$(CONFIG_SHELL) $(srctree)/scripts/link-vmlinux.sh clean
	$(Q)$(if $(ARCH_POSTLINK), $(MAKE) -f $(ARCH_POSTLINK) clean)

clean: archclean vmlinuxclean

# mrproper - Delete all generated files, including .config
#
mrproper: rm-files := $(wildcard $(MRPROPER_FILES))
mrproper-dirs      := $(addprefix _mrproper_,scripts)

PHONY += $(mrproper-dirs) mrproper
$(mrproper-dirs):
	$(Q)$(MAKE) $(clean)=$(patsubst _mrproper_%,%,$@)

mrproper: clean $(mrproper-dirs)
	$(call cmd,rmfiles)

# distclean
#
distclean: rm-files := $(wildcard $(DISTCLEAN_FILES))

PHONY += distclean

distclean: mrproper
	$(call cmd,rmfiles)
	@find $(srctree) $(RCS_FIND_IGNORE) \
		\( -name '*.orig' -o -name '*.rej' -o -name '*~' \
		-o -name '*.bak' -o -name '#*#' -o -name '*%' \
		-o -name 'core' \) \
		-type f -print | xargs rm -f


# Packaging of the kernel to various formats
# ---------------------------------------------------------------------------

%src-pkg: FORCE
	$(Q)$(MAKE) -f $(srctree)/scripts/Makefile.package $@
%pkg: include/config/kernel.release FORCE
	$(Q)$(MAKE) -f $(srctree)/scripts/Makefile.package $@

# Brief documentation of the typical targets used
# ---------------------------------------------------------------------------

boards := $(wildcard $(srctree)/arch/$(SRCARCH)/configs/*_defconfig)
boards := $(sort $(notdir $(boards)))
board-dirs := $(dir $(wildcard $(srctree)/arch/$(SRCARCH)/configs/*/*_defconfig))
board-dirs := $(sort $(notdir $(board-dirs:/=)))

PHONY += help
help:
	@echo  'Cleaning targets:'
	@echo  '  clean		  - Remove most generated files but keep the config and'
	@echo  '                    enough build support to build external modules'
	@echo  '  mrproper	  - Remove all generated files + config + various backup files'
	@echo  '  distclean	  - mrproper + remove editor backup and patch files'
	@echo  ''
	@echo  'Configuration targets:'
	@$(MAKE) -f $(srctree)/scripts/kconfig/Makefile help
	@echo  ''
	@echo  'Other generic targets:'
	@echo  '  all		  - Build all targets marked with [*]'
	@echo  '* vmlinux	  - Build the bare kernel'
	@echo  '* modules	  - Build all modules'
	@echo  '  modules_install - Install all modules to INSTALL_MOD_PATH (default: /)'
	@echo  '  dir/            - Build all files in dir and below'
	@echo  '  dir/file.[ois]  - Build specified target only'
	@echo  '  dir/file.ll     - Build the LLVM assembly file'
	@echo  '                    (requires compiler support for LLVM assembly generation)'
	@echo  '  dir/file.lst    - Build specified mixed source/assembly target only'
	@echo  '                    (requires a recent binutils and recent build (System.map))'
	@echo  '  dir/file.ko     - Build module including final link'
	@echo  '  modules_prepare - Set up for building external modules'
	@echo  '  tags/TAGS	  - Generate tags file for editors'
	@echo  '  cscope	  - Generate cscope index'
	@echo  '  gtags           - Generate GNU GLOBAL index'
	@echo  '  kernelrelease	  - Output the release version string (use with make -s)'
	@echo  '  kernelversion	  - Output the version stored in Makefile (use with make -s)'
	@echo  '  image_name	  - Output the image name (use with make -s)'
	@echo  '  headers_install - Install sanitised kernel headers to INSTALL_HDR_PATH'; \
	 echo  '                    (default: $(INSTALL_HDR_PATH))'; \
	 echo  ''
	@echo  'Static analysers:'
	@echo  '  checkstack      - Generate a list of stack hogs'
	@echo  '  versioncheck    - Sanity check on version.h usage'
	@echo  '  includecheck    - Check for duplicate included header files'
	@echo  '  export_report   - List the usages of all exported symbols'
	@echo  '  headerdep       - Detect inclusion cycles in headers'
	@echo  '  coccicheck      - Check with Coccinelle'
	@echo  '  clang-analyzer  - Check with clang static analyzer'
	@echo  '  clang-tidy      - Check with clang-tidy'
	@echo  ''
	@echo  'Tools:'
	@echo  '  nsdeps          - Generate missing symbol namespace dependencies'
	@echo  ''
	@echo  'Kernel selftest:'
	@echo  '  kselftest         - Build and run kernel selftest'
	@echo  '                      Build, install, and boot kernel before'
	@echo  '                      running kselftest on it'
	@echo  '                      Run as root for full coverage'
	@echo  '  kselftest-all     - Build kernel selftest'
	@echo  '  kselftest-install - Build and install kernel selftest'
	@echo  '  kselftest-clean   - Remove all generated kselftest files'
	@echo  '  kselftest-merge   - Merge all the config dependencies of'
	@echo  '		      kselftest to existing .config.'
	@echo  ''
	@$(if $(dtstree), \
		echo 'Devicetree:'; \
		echo '* dtbs             - Build device tree blobs for enabled boards'; \
		echo '  dtbs_install     - Install dtbs to $(INSTALL_DTBS_PATH)'; \
		echo '  dt_binding_check - Validate device tree binding documents'; \
		echo '  dtbs_check       - Validate device tree source files';\
		echo '')

	@echo 'Userspace tools targets:'
	@echo '  use "make tools/help"'
	@echo '  or  "cd tools; make help"'
	@echo  ''
	@echo  'Kernel packaging:'
	@$(MAKE) -f $(srctree)/scripts/Makefile.package help
	@echo  ''
	@echo  'Documentation targets:'
	@$(MAKE) -f $(srctree)/Documentation/Makefile dochelp
	@echo  ''
	@echo  'Architecture specific targets ($(SRCARCH)):'
	@$(if $(archhelp),$(archhelp),\
		echo '  No architecture specific help defined for $(SRCARCH)')
	@echo  ''
	@$(if $(boards), \
		$(foreach b, $(boards), \
		printf "  %-27s - Build for %s\\n" $(b) $(subst _defconfig,,$(b));) \
		echo '')
	@$(if $(board-dirs), \
		$(foreach b, $(board-dirs), \
		printf "  %-16s - Show %s-specific targets\\n" help-$(b) $(b);) \
		printf "  %-16s - Show all of the above\\n" help-boards; \
		echo '')

	@echo  '  make V=0|1 [targets] 0 => quiet build (default), 1 => verbose build'
	@echo  '  make V=2   [targets] 2 => give reason for rebuild of target'
	@echo  '  make O=dir [targets] Locate all output files in "dir", including .config'
	@echo  '  make C=1   [targets] Check re-compiled c source with $$CHECK'
	@echo  '                       (sparse by default)'
	@echo  '  make C=2   [targets] Force check of all c source with $$CHECK'
	@echo  '  make RECORDMCOUNT_WARN=1 [targets] Warn about ignored mcount sections'
	@echo  '  make W=n   [targets] Enable extra build checks, n=1,2,3 where'
	@echo  '		1: warnings which may be relevant and do not occur too often'
	@echo  '		2: warnings which occur quite often but may still be relevant'
	@echo  '		3: more obscure warnings, can most likely be ignored'
	@echo  '		Multiple levels can be combined with W=12 or W=123'
	@echo  ''
	@echo  'Execute "make" or "make all" to build all targets marked with [*] '
	@echo  'For further info see the ./README file'


help-board-dirs := $(addprefix help-,$(board-dirs))

help-boards: $(help-board-dirs)

boards-per-dir = $(sort $(notdir $(wildcard $(srctree)/arch/$(SRCARCH)/configs/$*/*_defconfig)))

$(help-board-dirs): help-%:
	@echo  'Architecture specific targets ($(SRCARCH) $*):'
	@$(if $(boards-per-dir), \
		$(foreach b, $(boards-per-dir), \
		printf "  %-24s - Build for %s\\n" $*/$(b) $(subst _defconfig,,$(b));) \
		echo '')


# Documentation targets
# ---------------------------------------------------------------------------
DOC_TARGETS := xmldocs latexdocs pdfdocs htmldocs epubdocs cleandocs \
	       linkcheckdocs dochelp refcheckdocs
PHONY += $(DOC_TARGETS)
$(DOC_TARGETS):
	$(Q)$(MAKE) $(build)=Documentation $@

# Misc
# ---------------------------------------------------------------------------

PHONY += scripts_gdb
scripts_gdb: prepare0
	$(Q)$(MAKE) $(build)=scripts/gdb
	$(Q)ln -fsn $(abspath $(srctree)/scripts/gdb/vmlinux-gdb.py)

ifdef CONFIG_GDB_SCRIPTS
all: scripts_gdb
endif

else # KBUILD_EXTMOD

###
# External module support.
# When building external modules the kernel used as basis is considered
# read-only, and no consistency checks are made and the make
# system is not used on the basis kernel. If updates are required
# in the basis kernel ordinary make commands (without M=...) must
# be used.
#
# The following are the only valid targets when building external
# modules.
# make M=dir clean     Delete all automatically generated files
# make M=dir modules   Make all modules in specified dir
# make M=dir	       Same as 'make M=dir modules'
# make M=dir modules_install
#                      Install the modules built in the module directory
#                      Assumes install directory is already created

# We are always building only modules.
KBUILD_BUILTIN :=
KBUILD_MODULES := 1

build-dirs := $(KBUILD_EXTMOD)
PHONY += modules
modules: $(MODORDER)
	$(Q)$(MAKE) -f $(srctree)/scripts/Makefile.modpost

$(MODORDER): descend
	@:

PHONY += modules_install
modules_install: _emodinst_ _emodinst_post

install-dir := $(if $(INSTALL_MOD_DIR),$(INSTALL_MOD_DIR),extra)
PHONY += _emodinst_
_emodinst_:
	$(Q)mkdir -p $(MODLIB)/$(install-dir)
	$(Q)$(MAKE) -f $(srctree)/scripts/Makefile.modinst

PHONY += _emodinst_post
_emodinst_post: _emodinst_
	$(call cmd,depmod)

compile_commands.json: $(extmod-prefix)compile_commands.json
PHONY += compile_commands.json

clean-dirs := $(KBUILD_EXTMOD)
clean: rm-files := $(KBUILD_EXTMOD)/Module.symvers $(KBUILD_EXTMOD)/modules.nsdeps \
	$(KBUILD_EXTMOD)/compile_commands.json

PHONY += help
help:
	@echo  '  Building external modules.'
	@echo  '  Syntax: make -C path/to/kernel/src M=$$PWD target'
	@echo  ''
	@echo  '  modules         - default target, build the module(s)'
	@echo  '  modules_install - install the module'
	@echo  '  clean           - remove generated files in module directory only'
	@echo  ''

# no-op for external module builds
PHONY += prepare modules_prepare

endif # KBUILD_EXTMOD

# Single targets
# ---------------------------------------------------------------------------
# To build individual files in subdirectories, you can do like this:
#
#   make foo/bar/baz.s
#
# The supported suffixes for single-target are listed in 'single-targets'
#
# To build only under specific subdirectories, you can do like this:
#
#   make foo/bar/baz/

ifdef single-build

# .ko is special because modpost is needed
single-ko := $(sort $(filter %.ko, $(MAKECMDGOALS)))
single-no-ko := $(sort $(patsubst %.ko,%.mod, $(MAKECMDGOALS)))

$(single-ko): single_modpost
	@:
$(single-no-ko): descend
	@:

ifeq ($(KBUILD_EXTMOD),)
# For the single build of in-tree modules, use a temporary file to avoid
# the situation of modules_install installing an invalid modules.order.
MODORDER := .modules.tmp
endif

PHONY += single_modpost
single_modpost: $(single-no-ko) modules_prepare
	$(Q){ $(foreach m, $(single-ko), echo $(extmod-prefix)$m;) } > $(MODORDER)
	$(Q)$(MAKE) -f $(srctree)/scripts/Makefile.modpost

KBUILD_MODULES := 1

export KBUILD_SINGLE_TARGETS := $(addprefix $(extmod-prefix), $(single-no-ko))

# trim unrelated directories
build-dirs := $(foreach d, $(build-dirs), \
			$(if $(filter $(d)/%, $(KBUILD_SINGLE_TARGETS)), $(d)))

endif

ifndef CONFIG_MODULES
KBUILD_MODULES :=
endif

# Handle descending into subdirectories listed in $(build-dirs)
# Preset locale variables to speed up the build process. Limit locale
# tweaks to this spot to avoid wrong language settings when running
# make menuconfig etc.
# Error messages still appears in the original language
PHONY += descend $(build-dirs)
descend: $(build-dirs)
$(build-dirs): prepare
	$(Q)$(MAKE) $(build)=$@ \
	single-build=$(if $(filter-out $@/, $(filter $@/%, $(KBUILD_SINGLE_TARGETS))),1) \
	need-builtin=1 need-modorder=1

clean-dirs := $(addprefix _clean_, $(clean-dirs))
PHONY += $(clean-dirs) clean
$(clean-dirs):
	$(Q)$(MAKE) $(clean)=$(patsubst _clean_%,%,$@)

clean: $(clean-dirs)
	$(call cmd,rmfiles)
	@find $(if $(KBUILD_EXTMOD), $(KBUILD_EXTMOD), .) $(RCS_FIND_IGNORE) \
		\( -name '*.[aios]' -o -name '*.ko' -o -name '.*.cmd' \
		-o -name '*.ko.*' \
		-o -name '*.dtb' -o -name '*.dtb.S' -o -name '*.dt.yaml' \
		-o -name '*.dwo' -o -name '*.lst' \
		-o -name '*.su' -o -name '*.mod' \
		-o -name '.*.d' -o -name '.*.tmp' -o -name '*.mod.c' \
		-o -name '*.lex.c' -o -name '*.tab.[ch]' \
		-o -name '*.asn1.[ch]' \
		-o -name '*.symtypes' -o -name 'modules.order' \
		-o -name '.tmp_*.o.*' \
		-o -name '*.c.[012]*.*' \
		-o -name '*.ll' \
		-o -name '*.gcno' \) -type f -print | xargs rm -f

# Generate tags for editors
# ---------------------------------------------------------------------------
quiet_cmd_tags = GEN     $@
      cmd_tags = $(BASH) $(srctree)/scripts/tags.sh $@

tags TAGS cscope gtags: FORCE
	$(call cmd,tags)

# Script to generate missing namespace dependencies
# ---------------------------------------------------------------------------

PHONY += nsdeps
nsdeps: export KBUILD_NSDEPS=1
nsdeps: modules
	$(Q)$(CONFIG_SHELL) $(srctree)/scripts/nsdeps

# Clang Tooling
# ---------------------------------------------------------------------------

quiet_cmd_gen_compile_commands = GEN     $@
      cmd_gen_compile_commands = $(PYTHON3) $< -a $(AR) -o $@ $(filter-out $<, $(real-prereqs))

$(extmod-prefix)compile_commands.json: scripts/clang-tools/gen_compile_commands.py \
	$(if $(KBUILD_EXTMOD),,$(KBUILD_VMLINUX_OBJS) $(KBUILD_VMLINUX_LIBS)) \
	$(if $(CONFIG_MODULES), $(MODORDER)) FORCE
	$(call if_changed,gen_compile_commands)

targets += $(extmod-prefix)compile_commands.json

PHONY += clang-tidy clang-analyzer

ifdef CONFIG_CC_IS_CLANG
quiet_cmd_clang_tools = CHECK   $<
      cmd_clang_tools = $(PYTHON3) $(srctree)/scripts/clang-tools/run-clang-tools.py $@ $<

clang-tidy clang-analyzer: $(extmod-prefix)compile_commands.json
	$(call cmd,clang_tools)
else
clang-tidy clang-analyzer:
	@echo "$@ requires CC=clang" >&2
	@false
endif

# Scripts to check various things for consistency
# ---------------------------------------------------------------------------

PHONY += includecheck versioncheck coccicheck export_report

includecheck:
	find $(srctree)/* $(RCS_FIND_IGNORE) \
		-name '*.[hcS]' -type f -print | sort \
		| xargs $(PERL) -w $(srctree)/scripts/checkincludes.pl

versioncheck:
	find $(srctree)/* $(RCS_FIND_IGNORE) \
		-name '*.[hcS]' -type f -print | sort \
		| xargs $(PERL) -w $(srctree)/scripts/checkversion.pl

coccicheck:
	$(Q)$(BASH) $(srctree)/scripts/$@

export_report:
	$(PERL) $(srctree)/scripts/export_report.pl

PHONY += checkstack kernelrelease kernelversion image_name

# UML needs a little special treatment here.  It wants to use the host
# toolchain, so needs $(SUBARCH) passed to checkstack.pl.  Everyone
# else wants $(ARCH), including people doing cross-builds, which means
# that $(SUBARCH) doesn't work here.
ifeq ($(ARCH), um)
CHECKSTACK_ARCH := $(SUBARCH)
else
CHECKSTACK_ARCH := $(ARCH)
endif
checkstack:
	$(OBJDUMP) -d vmlinux $$(find . -name '*.ko') | \
	$(PERL) $(srctree)/scripts/checkstack.pl $(CHECKSTACK_ARCH)

kernelrelease:
	@echo "$(KERNELVERSION)$$($(CONFIG_SHELL) $(srctree)/scripts/setlocalversion $(srctree))"

kernelversion:
	@echo $(KERNELVERSION)

image_name:
	@echo $(KBUILD_IMAGE)

# Clear a bunch of variables before executing the submake

ifeq ($(quiet),silent_)
tools_silent=s
endif

tools/: FORCE
	$(Q)mkdir -p $(objtree)/tools
	$(Q)$(MAKE) LDFLAGS= MAKEFLAGS="$(tools_silent) $(filter --j% -j,$(MAKEFLAGS))" O=$(abspath $(objtree)) subdir=tools -C $(srctree)/tools/

tools/%: FORCE
	$(Q)mkdir -p $(objtree)/tools
	$(Q)$(MAKE) LDFLAGS= MAKEFLAGS="$(tools_silent) $(filter --j% -j,$(MAKEFLAGS))" O=$(abspath $(objtree)) subdir=tools -C $(srctree)/tools/ $*

quiet_cmd_rmfiles = $(if $(wildcard $(rm-files)),CLEAN   $(wildcard $(rm-files)))
      cmd_rmfiles = rm -rf $(rm-files)

# Run depmod only if we have System.map and depmod is executable
quiet_cmd_depmod = DEPMOD  $(KERNELRELEASE)
      cmd_depmod = $(CONFIG_SHELL) $(srctree)/scripts/depmod.sh $(DEPMOD) \
                   $(KERNELRELEASE)

# read saved command lines for existing targets
existing-targets := $(wildcard $(sort $(targets)))

-include $(foreach f,$(existing-targets),$(dir $(f)).$(notdir $(f)).cmd)

endif # config-build
endif # mixed-build
endif # need-sub-make

PHONY += FORCE
FORCE:

# Declare the contents of the PHONY variable as phony.  We keep that
# information in a variable so we can use it in if_changed and friends.
.PHONY: $(PHONY)<|MERGE_RESOLUTION|>--- conflicted
+++ resolved
@@ -1,13 +1,8 @@
 # SPDX-License-Identifier: GPL-2.0
 VERSION = 5
 PATCHLEVEL = 10
-<<<<<<< HEAD
-SUBLEVEL = 50
-EXTRAVERSION = -linux4sam-2021.04
-=======
 SUBLEVEL = 56
 EXTRAVERSION =
->>>>>>> 9746c253
 NAME = Dare mighty things
 
 # *DOCUMENTATION*
@@ -709,12 +704,11 @@
 # This exploits the 'multi-target pattern rule' trick.
 # The syncconfig should be executed only once to make all the targets.
 # (Note: use the grouped target '&:' when we bump to GNU Make 4.3)
-#
-# Do not use $(call cmd,...) here. That would suppress prompts from syncconfig,
-# so you cannot notice that Kconfig is waiting for the user input.
+quiet_cmd_syncconfig = SYNC    $@
+      cmd_syncconfig = $(MAKE) -f $(srctree)/Makefile syncconfig
+
 %/config/auto.conf %/config/auto.conf.cmd %/generated/autoconf.h: $(KCONFIG_CONFIG)
-	$(Q)$(kecho) "  SYNC    $@"
-	$(Q)$(MAKE) -f $(srctree)/Makefile syncconfig
+	+$(call cmd,syncconfig)
 else # !may-sync-config
 # External modules and some install targets need include/generated/autoconf.h
 # and include/config/auto.conf but do not care if they are up-to-date.
@@ -781,15 +775,15 @@
 KBUILD_CFLAGS += -mno-global-merge
 else
 
-# These warnings generated too much noise in a regular build.
-# Use make W=1 to enable them (see scripts/Makefile.extrawarn)
-KBUILD_CFLAGS += -Wno-unused-but-set-variable
-
 # Warn about unmarked fall-throughs in switch statement.
 # Disabled for clang while comment to attribute conversion happens and
 # https://github.com/ClangBuiltLinux/linux/issues/636 is discussed.
 KBUILD_CFLAGS += $(call cc-option,-Wimplicit-fallthrough,)
 endif
+
+# These warnings generated too much noise in a regular build.
+# Use make W=1 to enable them (see scripts/Makefile.extrawarn)
+KBUILD_CFLAGS += $(call cc-disable-warning, unused-but-set-variable)
 
 KBUILD_CFLAGS += $(call cc-disable-warning, unused-const-variable)
 ifdef CONFIG_FRAME_POINTER
@@ -1087,6 +1081,17 @@
     SKIP_STACK_VALIDATION := 1
     export SKIP_STACK_VALIDATION
   endif
+endif
+
+PHONY += resolve_btfids_clean
+
+resolve_btfids_O = $(abspath $(objtree))/tools/bpf/resolve_btfids
+
+# tools/bpf/resolve_btfids directory might not exist
+# in output directory, skip its clean in that case
+resolve_btfids_clean:
+ifneq ($(wildcard $(resolve_btfids_O)),)
+	$(Q)$(MAKE) -sC $(srctree)/tools/bpf/resolve_btfids O=$(resolve_btfids_O) clean
 endif
 
 ifdef CONFIG_BPF
@@ -1478,7 +1483,7 @@
 # make distclean Remove editor backup files, patch leftover files and the like
 
 # Directories & files removed with 'make clean'
-CLEAN_FILES += include/ksym vmlinux.symvers \
+CLEAN_FILES += include/ksym vmlinux.symvers modules-only.symvers \
 	       modules.builtin modules.builtin.modinfo modules.nsdeps \
 	       compile_commands.json
 
@@ -1506,7 +1511,7 @@
 	$(Q)$(CONFIG_SHELL) $(srctree)/scripts/link-vmlinux.sh clean
 	$(Q)$(if $(ARCH_POSTLINK), $(MAKE) -f $(ARCH_POSTLINK) clean)
 
-clean: archclean vmlinuxclean
+clean: archclean vmlinuxclean resolve_btfids_clean
 
 # mrproper - Delete all generated files, including .config
 #
