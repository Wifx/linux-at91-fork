# SPDX-License-Identifier: GPL-2.0
VERSION = 5
PATCHLEVEL = 4
<<<<<<< HEAD
SUBLEVEL = 66
EXTRAVERSION = -linux4sam-2020.10-rc1
=======
SUBLEVEL = 67
EXTRAVERSION =
>>>>>>> a4bea6a4
NAME = Kleptomaniac Octopus

# *DOCUMENTATION*
# To see a list of typical targets execute "make help"
# More info can be located in ./README
# Comments in this file are targeted only to the developer, do not
# expect to learn how to build the kernel reading this file.

# That's our default target when none is given on the command line
PHONY := _all
_all:

# We are using a recursive build, so we need to do a little thinking
# to get the ordering right.
#
# Most importantly: sub-Makefiles should only ever modify files in
# their own directory. If in some directory we have a dependency on
# a file in another dir (which doesn't happen often, but it's often
# unavoidable when linking the built-in.a targets which finally
# turn into vmlinux), we will call a sub make in that other dir, and
# after that we are sure that everything which is in that other dir
# is now up to date.
#
# The only cases where we need to modify files which have global
# effects are thus separated out and done before the recursive
# descending is started. They are now explicitly listed as the
# prepare rule.

ifneq ($(sub_make_done),1)

# Do not use make's built-in rules and variables
# (this increases performance and avoids hard-to-debug behaviour)
MAKEFLAGS += -rR

# Avoid funny character set dependencies
unexport LC_ALL
LC_COLLATE=C
LC_NUMERIC=C
export LC_COLLATE LC_NUMERIC

# Avoid interference with shell env settings
unexport GREP_OPTIONS

# Beautify output
# ---------------------------------------------------------------------------
#
# Normally, we echo the whole command before executing it. By making
# that echo $($(quiet)$(cmd)), we now have the possibility to set
# $(quiet) to choose other forms of output instead, e.g.
#
#         quiet_cmd_cc_o_c = Compiling $(RELDIR)/$@
#         cmd_cc_o_c       = $(CC) $(c_flags) -c -o $@ $<
#
# If $(quiet) is empty, the whole command will be printed.
# If it is set to "quiet_", only the short version will be printed.
# If it is set to "silent_", nothing will be printed at all, since
# the variable $(silent_cmd_cc_o_c) doesn't exist.
#
# A simple variant is to prefix commands with $(Q) - that's useful
# for commands that shall be hidden in non-verbose mode.
#
#	$(Q)ln $@ :<
#
# If KBUILD_VERBOSE equals 0 then the above command will be hidden.
# If KBUILD_VERBOSE equals 1 then the above command is displayed.
#
# To put more focus on warnings, be less verbose as default
# Use 'make V=1' to see the full commands

ifeq ("$(origin V)", "command line")
  KBUILD_VERBOSE = $(V)
endif
ifndef KBUILD_VERBOSE
  KBUILD_VERBOSE = 0
endif

ifeq ($(KBUILD_VERBOSE),1)
  quiet =
  Q =
else
  quiet=quiet_
  Q = @
endif

# If the user is running make -s (silent mode), suppress echoing of
# commands

ifneq ($(findstring s,$(filter-out --%,$(MAKEFLAGS))),)
  quiet=silent_
endif

export quiet Q KBUILD_VERBOSE

# Kbuild will save output files in the current working directory.
# This does not need to match to the root of the kernel source tree.
#
# For example, you can do this:
#
#  cd /dir/to/store/output/files; make -f /dir/to/kernel/source/Makefile
#
# If you want to save output files in a different location, there are
# two syntaxes to specify it.
#
# 1) O=
# Use "make O=dir/to/store/output/files/"
#
# 2) Set KBUILD_OUTPUT
# Set the environment variable KBUILD_OUTPUT to point to the output directory.
# export KBUILD_OUTPUT=dir/to/store/output/files/; make
#
# The O= assignment takes precedence over the KBUILD_OUTPUT environment
# variable.

# Do we want to change the working directory?
ifeq ("$(origin O)", "command line")
  KBUILD_OUTPUT := $(O)
endif

ifneq ($(KBUILD_OUTPUT),)
# Make's built-in functions such as $(abspath ...), $(realpath ...) cannot
# expand a shell special character '~'. We use a somewhat tedious way here.
abs_objtree := $(shell mkdir -p $(KBUILD_OUTPUT) && cd $(KBUILD_OUTPUT) && pwd)
$(if $(abs_objtree),, \
     $(error failed to create output directory "$(KBUILD_OUTPUT)"))

# $(realpath ...) resolves symlinks
abs_objtree := $(realpath $(abs_objtree))
else
abs_objtree := $(CURDIR)
endif # ifneq ($(KBUILD_OUTPUT),)

ifeq ($(abs_objtree),$(CURDIR))
# Suppress "Entering directory ..." unless we are changing the work directory.
MAKEFLAGS += --no-print-directory
else
need-sub-make := 1
endif

abs_srctree := $(realpath $(dir $(lastword $(MAKEFILE_LIST))))

ifneq ($(words $(subst :, ,$(abs_srctree))), 1)
$(error source directory cannot contain spaces or colons)
endif

ifneq ($(abs_srctree),$(abs_objtree))
# Look for make include files relative to root of kernel src
#
# This does not become effective immediately because MAKEFLAGS is re-parsed
# once after the Makefile is read. We need to invoke sub-make.
MAKEFLAGS += --include-dir=$(abs_srctree)
need-sub-make := 1
endif

ifneq ($(filter 3.%,$(MAKE_VERSION)),)
# 'MAKEFLAGS += -rR' does not immediately become effective for GNU Make 3.x
# We need to invoke sub-make to avoid implicit rules in the top Makefile.
need-sub-make := 1
# Cancel implicit rules for this Makefile.
$(lastword $(MAKEFILE_LIST)): ;
endif

export abs_srctree abs_objtree
export sub_make_done := 1

ifeq ($(need-sub-make),1)

PHONY += $(MAKECMDGOALS) sub-make

$(filter-out _all sub-make $(lastword $(MAKEFILE_LIST)), $(MAKECMDGOALS)) _all: sub-make
	@:

# Invoke a second make in the output directory, passing relevant variables
sub-make:
	$(Q)$(MAKE) -C $(abs_objtree) -f $(abs_srctree)/Makefile $(MAKECMDGOALS)

endif # need-sub-make
endif # sub_make_done

# We process the rest of the Makefile if this is the final invocation of make
ifeq ($(need-sub-make),)

# Do not print "Entering directory ...",
# but we want to display it when entering to the output directory
# so that IDEs/editors are able to understand relative filenames.
MAKEFLAGS += --no-print-directory

# Call a source code checker (by default, "sparse") as part of the
# C compilation.
#
# Use 'make C=1' to enable checking of only re-compiled files.
# Use 'make C=2' to enable checking of *all* source files, regardless
# of whether they are re-compiled or not.
#
# See the file "Documentation/dev-tools/sparse.rst" for more details,
# including where to get the "sparse" utility.

ifeq ("$(origin C)", "command line")
  KBUILD_CHECKSRC = $(C)
endif
ifndef KBUILD_CHECKSRC
  KBUILD_CHECKSRC = 0
endif

# Use make M=dir or set the environment variable KBUILD_EXTMOD to specify the
# directory of external module to build. Setting M= takes precedence.
ifeq ("$(origin M)", "command line")
  KBUILD_EXTMOD := $(M)
endif

export KBUILD_CHECKSRC KBUILD_EXTMOD

extmod-prefix = $(if $(KBUILD_EXTMOD),$(KBUILD_EXTMOD)/)

ifeq ($(abs_srctree),$(abs_objtree))
        # building in the source tree
        srctree := .
	building_out_of_srctree :=
else
        ifeq ($(abs_srctree)/,$(dir $(abs_objtree)))
                # building in a subdirectory of the source tree
                srctree := ..
        else
                srctree := $(abs_srctree)
        endif
	building_out_of_srctree := 1
endif

ifneq ($(KBUILD_ABS_SRCTREE),)
srctree := $(abs_srctree)
endif

objtree		:= .
VPATH		:= $(srctree)

export building_out_of_srctree srctree objtree VPATH

# To make sure we do not include .config for any of the *config targets
# catch them early, and hand them over to scripts/kconfig/Makefile
# It is allowed to specify more targets when calling make, including
# mixing *config targets and build targets.
# For example 'make oldconfig all'.
# Detect when mixed targets is specified, and make a second invocation
# of make so .config is not included in this case either (for *config).

version_h := include/generated/uapi/linux/version.h
old_version_h := include/linux/version.h

clean-targets := %clean mrproper cleandocs
no-dot-config-targets := $(clean-targets) \
			 cscope gtags TAGS tags help% %docs check% coccicheck \
			 $(version_h) headers headers_% archheaders archscripts \
			 %asm-generic kernelversion %src-pkg
no-sync-config-targets := $(no-dot-config-targets) install %install \
			   kernelrelease
single-targets := %.a %.i %.ko %.lds %.ll %.lst %.mod %.o %.s %.symtypes %/

config-build	:=
mixed-build	:=
need-config	:= 1
may-sync-config	:= 1
single-build	:=

ifneq ($(filter $(no-dot-config-targets), $(MAKECMDGOALS)),)
	ifeq ($(filter-out $(no-dot-config-targets), $(MAKECMDGOALS)),)
		need-config :=
	endif
endif

ifneq ($(filter $(no-sync-config-targets), $(MAKECMDGOALS)),)
	ifeq ($(filter-out $(no-sync-config-targets), $(MAKECMDGOALS)),)
		may-sync-config :=
	endif
endif

ifneq ($(KBUILD_EXTMOD),)
	may-sync-config :=
endif

ifeq ($(KBUILD_EXTMOD),)
        ifneq ($(filter config %config,$(MAKECMDGOALS)),)
		config-build := 1
                ifneq ($(words $(MAKECMDGOALS)),1)
			mixed-build := 1
                endif
        endif
endif

# We cannot build single targets and the others at the same time
ifneq ($(filter $(single-targets), $(MAKECMDGOALS)),)
	single-build := 1
	ifneq ($(filter-out $(single-targets), $(MAKECMDGOALS)),)
		mixed-build := 1
	endif
endif

# For "make -j clean all", "make -j mrproper defconfig all", etc.
ifneq ($(filter $(clean-targets),$(MAKECMDGOALS)),)
        ifneq ($(filter-out $(clean-targets),$(MAKECMDGOALS)),)
		mixed-build := 1
        endif
endif

# install and modules_install need also be processed one by one
ifneq ($(filter install,$(MAKECMDGOALS)),)
        ifneq ($(filter modules_install,$(MAKECMDGOALS)),)
		mixed-build := 1
        endif
endif

ifdef mixed-build
# ===========================================================================
# We're called with mixed targets (*config and build targets).
# Handle them one by one.

PHONY += $(MAKECMDGOALS) __build_one_by_one

$(filter-out __build_one_by_one, $(MAKECMDGOALS)): __build_one_by_one
	@:

__build_one_by_one:
	$(Q)set -e; \
	for i in $(MAKECMDGOALS); do \
		$(MAKE) -f $(srctree)/Makefile $$i; \
	done

else # !mixed-build

include scripts/Kbuild.include

# Read KERNELRELEASE from include/config/kernel.release (if it exists)
KERNELRELEASE = $(shell cat include/config/kernel.release 2> /dev/null)
KERNELVERSION = $(VERSION)$(if $(PATCHLEVEL),.$(PATCHLEVEL)$(if $(SUBLEVEL),.$(SUBLEVEL)))$(EXTRAVERSION)
export VERSION PATCHLEVEL SUBLEVEL KERNELRELEASE KERNELVERSION

include scripts/subarch.include

# Cross compiling and selecting different set of gcc/bin-utils
# ---------------------------------------------------------------------------
#
# When performing cross compilation for other architectures ARCH shall be set
# to the target architecture. (See arch/* for the possibilities).
# ARCH can be set during invocation of make:
# make ARCH=ia64
# Another way is to have ARCH set in the environment.
# The default ARCH is the host where make is executed.

# CROSS_COMPILE specify the prefix used for all executables used
# during compilation. Only gcc and related bin-utils executables
# are prefixed with $(CROSS_COMPILE).
# CROSS_COMPILE can be set on the command line
# make CROSS_COMPILE=ia64-linux-
# Alternatively CROSS_COMPILE can be set in the environment.
# Default value for CROSS_COMPILE is not to prefix executables
# Note: Some architectures assign CROSS_COMPILE in their arch/*/Makefile
ARCH		?= $(SUBARCH)

# Architecture as present in compile.h
UTS_MACHINE 	:= $(ARCH)
SRCARCH 	:= $(ARCH)

# Additional ARCH settings for x86
ifeq ($(ARCH),i386)
        SRCARCH := x86
endif
ifeq ($(ARCH),x86_64)
        SRCARCH := x86
endif

# Additional ARCH settings for sparc
ifeq ($(ARCH),sparc32)
       SRCARCH := sparc
endif
ifeq ($(ARCH),sparc64)
       SRCARCH := sparc
endif

# Additional ARCH settings for sh
ifeq ($(ARCH),sh64)
       SRCARCH := sh
endif

KCONFIG_CONFIG	?= .config
export KCONFIG_CONFIG

# SHELL used by kbuild
CONFIG_SHELL := sh

HOST_LFS_CFLAGS := $(shell getconf LFS_CFLAGS 2>/dev/null)
HOST_LFS_LDFLAGS := $(shell getconf LFS_LDFLAGS 2>/dev/null)
HOST_LFS_LIBS := $(shell getconf LFS_LIBS 2>/dev/null)

ifneq ($(LLVM),)
HOSTCC	= clang
HOSTCXX	= clang++
else
HOSTCC	= gcc
HOSTCXX	= g++
endif
KBUILD_HOSTCFLAGS   := -Wall -Wmissing-prototypes -Wstrict-prototypes -O2 \
		-fomit-frame-pointer -std=gnu89 $(HOST_LFS_CFLAGS) \
		$(HOSTCFLAGS)
KBUILD_HOSTCXXFLAGS := -O2 $(HOST_LFS_CFLAGS) $(HOSTCXXFLAGS)
KBUILD_HOSTLDFLAGS  := $(HOST_LFS_LDFLAGS) $(HOSTLDFLAGS)
KBUILD_HOSTLDLIBS   := $(HOST_LFS_LIBS) $(HOSTLDLIBS)

# Make variables (CC, etc...)
CPP		= $(CC) -E
ifneq ($(LLVM),)
CC		= clang
LD		= ld.lld
AR		= llvm-ar
NM		= llvm-nm
OBJCOPY		= llvm-objcopy
OBJDUMP		= llvm-objdump
READELF		= llvm-readelf
OBJSIZE		= llvm-size
STRIP		= llvm-strip
else
CC		= $(CROSS_COMPILE)gcc
LD		= $(CROSS_COMPILE)ld
AR		= $(CROSS_COMPILE)ar
NM		= $(CROSS_COMPILE)nm
OBJCOPY		= $(CROSS_COMPILE)objcopy
OBJDUMP		= $(CROSS_COMPILE)objdump
READELF		= $(CROSS_COMPILE)readelf
OBJSIZE		= $(CROSS_COMPILE)size
STRIP		= $(CROSS_COMPILE)strip
endif
PAHOLE		= pahole
LEX		= flex
YACC		= bison
AWK		= awk
INSTALLKERNEL  := installkernel
DEPMOD		= /sbin/depmod
PERL		= perl
PYTHON		= python
PYTHON3		= python3
CHECK		= sparse
BASH		= bash
KGZIP		= gzip
KBZIP2		= bzip2
KLZOP		= lzop
LZMA		= lzma
LZ4		= lz4c
XZ		= xz

CHECKFLAGS     := -D__linux__ -Dlinux -D__STDC__ -Dunix -D__unix__ \
		  -Wbitwise -Wno-return-void -Wno-unknown-attribute $(CF)
NOSTDINC_FLAGS :=
CFLAGS_MODULE   =
AFLAGS_MODULE   =
LDFLAGS_MODULE  =
CFLAGS_KERNEL	=
AFLAGS_KERNEL	=
LDFLAGS_vmlinux =

# Use USERINCLUDE when you must reference the UAPI directories only.
USERINCLUDE    := \
		-I$(srctree)/arch/$(SRCARCH)/include/uapi \
		-I$(objtree)/arch/$(SRCARCH)/include/generated/uapi \
		-I$(srctree)/include/uapi \
		-I$(objtree)/include/generated/uapi \
                -include $(srctree)/include/linux/kconfig.h

# Use LINUXINCLUDE when you must reference the include/ directory.
# Needed to be compatible with the O= option
LINUXINCLUDE    := \
		-I$(srctree)/arch/$(SRCARCH)/include \
		-I$(objtree)/arch/$(SRCARCH)/include/generated \
		$(if $(building_out_of_srctree),-I$(srctree)/include) \
		-I$(objtree)/include \
		$(USERINCLUDE)

KBUILD_AFLAGS   := -D__ASSEMBLY__ -fno-PIE
KBUILD_CFLAGS   := -Wall -Wundef -Werror=strict-prototypes -Wno-trigraphs \
		   -fno-strict-aliasing -fno-common -fshort-wchar -fno-PIE \
		   -Werror=implicit-function-declaration -Werror=implicit-int \
		   -Wno-format-security \
		   -std=gnu89
KBUILD_CPPFLAGS := -D__KERNEL__
KBUILD_AFLAGS_KERNEL :=
KBUILD_CFLAGS_KERNEL :=
KBUILD_AFLAGS_MODULE  := -DMODULE
KBUILD_CFLAGS_MODULE  := -DMODULE
KBUILD_LDFLAGS_MODULE :=
export KBUILD_LDS_MODULE := $(srctree)/scripts/module-common.lds
KBUILD_LDFLAGS :=
GCC_PLUGINS_CFLAGS :=
CLANG_FLAGS :=

export ARCH SRCARCH CONFIG_SHELL BASH HOSTCC KBUILD_HOSTCFLAGS CROSS_COMPILE LD CC
export CPP AR NM STRIP OBJCOPY OBJDUMP OBJSIZE READELF PAHOLE LEX YACC AWK INSTALLKERNEL
export PERL PYTHON PYTHON3 CHECK CHECKFLAGS MAKE UTS_MACHINE HOSTCXX
export KGZIP KBZIP2 KLZOP LZMA LZ4 XZ
export KBUILD_HOSTCXXFLAGS KBUILD_HOSTLDFLAGS KBUILD_HOSTLDLIBS LDFLAGS_MODULE

export KBUILD_CPPFLAGS NOSTDINC_FLAGS LINUXINCLUDE OBJCOPYFLAGS KBUILD_LDFLAGS
export KBUILD_CFLAGS CFLAGS_KERNEL CFLAGS_MODULE
export CFLAGS_KASAN CFLAGS_KASAN_NOSANITIZE CFLAGS_UBSAN
export KBUILD_AFLAGS AFLAGS_KERNEL AFLAGS_MODULE
export KBUILD_AFLAGS_MODULE KBUILD_CFLAGS_MODULE KBUILD_LDFLAGS_MODULE
export KBUILD_AFLAGS_KERNEL KBUILD_CFLAGS_KERNEL

# Files to ignore in find ... statements

export RCS_FIND_IGNORE := \( -name SCCS -o -name BitKeeper -o -name .svn -o    \
			  -name CVS -o -name .pc -o -name .hg -o -name .git \) \
			  -prune -o
export RCS_TAR_IGNORE := --exclude SCCS --exclude BitKeeper --exclude .svn \
			 --exclude CVS --exclude .pc --exclude .hg --exclude .git

# ===========================================================================
# Rules shared between *config targets and build targets

# Basic helpers built in scripts/basic/
PHONY += scripts_basic
scripts_basic:
	$(Q)$(MAKE) $(build)=scripts/basic
	$(Q)rm -f .tmp_quiet_recordmcount

PHONY += outputmakefile
# Before starting out-of-tree build, make sure the source tree is clean.
# outputmakefile generates a Makefile in the output directory, if using a
# separate output directory. This allows convenient use of make in the
# output directory.
# At the same time when output Makefile generated, generate .gitignore to
# ignore whole output directory
outputmakefile:
ifdef building_out_of_srctree
	$(Q)if [ -f $(srctree)/.config -o \
		 -d $(srctree)/include/config -o \
		 -d $(srctree)/arch/$(SRCARCH)/include/generated ]; then \
		echo >&2 "***"; \
		echo >&2 "*** The source tree is not clean, please run 'make$(if $(findstring command line, $(origin ARCH)), ARCH=$(ARCH)) mrproper'"; \
		echo >&2 "*** in $(abs_srctree)";\
		echo >&2 "***"; \
		false; \
	fi
	$(Q)ln -fsn $(srctree) source
	$(Q)$(CONFIG_SHELL) $(srctree)/scripts/mkmakefile $(srctree)
	$(Q)test -e .gitignore || \
	{ echo "# this is build directory, ignore it"; echo "*"; } > .gitignore
endif

ifneq ($(shell $(CC) --version 2>&1 | head -n 1 | grep clang),)
ifneq ($(CROSS_COMPILE),)
CLANG_FLAGS	+= --target=$(notdir $(CROSS_COMPILE:%-=%))
GCC_TOOLCHAIN_DIR := $(dir $(shell which $(CROSS_COMPILE)elfedit))
CLANG_FLAGS	+= --prefix=$(GCC_TOOLCHAIN_DIR)$(notdir $(CROSS_COMPILE))
GCC_TOOLCHAIN	:= $(realpath $(GCC_TOOLCHAIN_DIR)/..)
endif
ifneq ($(GCC_TOOLCHAIN),)
CLANG_FLAGS	+= --gcc-toolchain=$(GCC_TOOLCHAIN)
endif
ifneq ($(LLVM_IAS),1)
CLANG_FLAGS	+= -no-integrated-as
endif
CLANG_FLAGS	+= -Werror=unknown-warning-option
KBUILD_CFLAGS	+= $(CLANG_FLAGS)
KBUILD_AFLAGS	+= $(CLANG_FLAGS)
export CLANG_FLAGS
endif

# The expansion should be delayed until arch/$(SRCARCH)/Makefile is included.
# Some architectures define CROSS_COMPILE in arch/$(SRCARCH)/Makefile.
# CC_VERSION_TEXT is referenced from Kconfig (so it needs export),
# and from include/config/auto.conf.cmd to detect the compiler upgrade.
CC_VERSION_TEXT = $(shell $(CC) --version 2>/dev/null | head -n 1)

ifdef config-build
# ===========================================================================
# *config targets only - make sure prerequisites are updated, and descend
# in scripts/kconfig to make the *config target

# Read arch specific Makefile to set KBUILD_DEFCONFIG as needed.
# KBUILD_DEFCONFIG may point out an alternative default configuration
# used for 'make defconfig'
include arch/$(SRCARCH)/Makefile
export KBUILD_DEFCONFIG KBUILD_KCONFIG CC_VERSION_TEXT

config: outputmakefile scripts_basic FORCE
	$(Q)$(MAKE) $(build)=scripts/kconfig $@

%config: outputmakefile scripts_basic FORCE
	$(Q)$(MAKE) $(build)=scripts/kconfig $@

else #!config-build
# ===========================================================================
# Build targets only - this includes vmlinux, arch specific targets, clean
# targets and others. In general all targets except *config targets.

# If building an external module we do not care about the all: rule
# but instead _all depend on modules
PHONY += all
ifeq ($(KBUILD_EXTMOD),)
_all: all
else
_all: modules
endif

# Decide whether to build built-in, modular, or both.
# Normally, just do built-in.

KBUILD_MODULES :=
KBUILD_BUILTIN := 1

# If we have only "make modules", don't compile built-in objects.
ifeq ($(MAKECMDGOALS),modules)
  KBUILD_BUILTIN :=
endif

# If we have "make <whatever> modules", compile modules
# in addition to whatever we do anyway.
# Just "make" or "make all" shall build modules as well

ifneq ($(filter all _all modules nsdeps,$(MAKECMDGOALS)),)
  KBUILD_MODULES := 1
endif

ifeq ($(MAKECMDGOALS),)
  KBUILD_MODULES := 1
endif

export KBUILD_MODULES KBUILD_BUILTIN

ifdef need-config
include include/config/auto.conf
endif

ifeq ($(KBUILD_EXTMOD),)
# Objects we will link into vmlinux / subdirs we need to visit
init-y		:= init/
drivers-y	:= drivers/ sound/
drivers-$(CONFIG_SAMPLES) += samples/
net-y		:= net/
libs-y		:= lib/
core-y		:= usr/
virt-y		:= virt/
endif # KBUILD_EXTMOD

# The all: target is the default when no target is given on the
# command line.
# This allow a user to issue only 'make' to build a kernel including modules
# Defaults to vmlinux, but the arch makefile usually adds further targets
all: vmlinux

CFLAGS_GCOV	:= -fprofile-arcs -ftest-coverage \
	$(call cc-option,-fno-tree-loop-im) \
	$(call cc-disable-warning,maybe-uninitialized,)
export CFLAGS_GCOV

# The arch Makefiles can override CC_FLAGS_FTRACE. We may also append it later.
ifdef CONFIG_FUNCTION_TRACER
  CC_FLAGS_FTRACE := -pg
endif

RETPOLINE_CFLAGS_GCC := -mindirect-branch=thunk-extern -mindirect-branch-register
RETPOLINE_VDSO_CFLAGS_GCC := -mindirect-branch=thunk-inline -mindirect-branch-register
RETPOLINE_CFLAGS_CLANG := -mretpoline-external-thunk
RETPOLINE_VDSO_CFLAGS_CLANG := -mretpoline
RETPOLINE_CFLAGS := $(call cc-option,$(RETPOLINE_CFLAGS_GCC),$(call cc-option,$(RETPOLINE_CFLAGS_CLANG)))
RETPOLINE_VDSO_CFLAGS := $(call cc-option,$(RETPOLINE_VDSO_CFLAGS_GCC),$(call cc-option,$(RETPOLINE_VDSO_CFLAGS_CLANG)))
export RETPOLINE_CFLAGS
export RETPOLINE_VDSO_CFLAGS

include arch/$(SRCARCH)/Makefile

ifdef need-config
ifdef may-sync-config
# Read in dependencies to all Kconfig* files, make sure to run syncconfig if
# changes are detected. This should be included after arch/$(SRCARCH)/Makefile
# because some architectures define CROSS_COMPILE there.
include include/config/auto.conf.cmd

$(KCONFIG_CONFIG):
	@echo >&2 '***'
	@echo >&2 '*** Configuration file "$@" not found!'
	@echo >&2 '***'
	@echo >&2 '*** Please run some configurator (e.g. "make oldconfig" or'
	@echo >&2 '*** "make menuconfig" or "make xconfig").'
	@echo >&2 '***'
	@/bin/false

# The actual configuration files used during the build are stored in
# include/generated/ and include/config/. Update them if .config is newer than
# include/config/auto.conf (which mirrors .config).
#
# This exploits the 'multi-target pattern rule' trick.
# The syncconfig should be executed only once to make all the targets.
%/auto.conf %/auto.conf.cmd %/tristate.conf: $(KCONFIG_CONFIG)
	$(Q)$(MAKE) -f $(srctree)/Makefile syncconfig
else # !may-sync-config
# External modules and some install targets need include/generated/autoconf.h
# and include/config/auto.conf but do not care if they are up-to-date.
# Use auto.conf to trigger the test
PHONY += include/config/auto.conf

include/config/auto.conf:
	$(Q)test -e include/generated/autoconf.h -a -e $@ || (		\
	echo >&2;							\
	echo >&2 "  ERROR: Kernel configuration is invalid.";		\
	echo >&2 "         include/generated/autoconf.h or $@ are missing.";\
	echo >&2 "         Run 'make oldconfig && make prepare' on kernel src to fix it.";	\
	echo >&2 ;							\
	/bin/false)

endif # may-sync-config
endif # need-config

KBUILD_CFLAGS	+= $(call cc-option,-fno-delete-null-pointer-checks,)
KBUILD_CFLAGS	+= $(call cc-disable-warning,frame-address,)
KBUILD_CFLAGS	+= $(call cc-disable-warning, format-truncation)
KBUILD_CFLAGS	+= $(call cc-disable-warning, format-overflow)
KBUILD_CFLAGS	+= $(call cc-disable-warning, address-of-packed-member)

ifdef CONFIG_CC_OPTIMIZE_FOR_PERFORMANCE
KBUILD_CFLAGS += -O2
else ifdef CONFIG_CC_OPTIMIZE_FOR_PERFORMANCE_O3
KBUILD_CFLAGS += -O3
else ifdef CONFIG_CC_OPTIMIZE_FOR_SIZE
KBUILD_CFLAGS += -Os
endif

# Tell gcc to never replace conditional load with a non-conditional one
KBUILD_CFLAGS	+= $(call cc-option,--param=allow-store-data-races=0)
KBUILD_CFLAGS	+= $(call cc-option,-fno-allow-store-data-races)

include scripts/Makefile.kcov
include scripts/Makefile.gcc-plugins

ifdef CONFIG_READABLE_ASM
# Disable optimizations that make assembler listings hard to read.
# reorder blocks reorders the control in the function
# ipa clone creates specialized cloned functions
# partial inlining inlines only parts of functions
KBUILD_CFLAGS += $(call cc-option,-fno-reorder-blocks,) \
                 $(call cc-option,-fno-ipa-cp-clone,) \
                 $(call cc-option,-fno-partial-inlining)
endif

ifneq ($(CONFIG_FRAME_WARN),0)
KBUILD_CFLAGS += $(call cc-option,-Wframe-larger-than=${CONFIG_FRAME_WARN})
endif

stackp-flags-$(CONFIG_CC_HAS_STACKPROTECTOR_NONE) := -fno-stack-protector
stackp-flags-$(CONFIG_STACKPROTECTOR)             := -fstack-protector
stackp-flags-$(CONFIG_STACKPROTECTOR_STRONG)      := -fstack-protector-strong

KBUILD_CFLAGS += $(stackp-flags-y)

ifdef CONFIG_CC_IS_CLANG
KBUILD_CPPFLAGS += -Qunused-arguments
KBUILD_CFLAGS += -Wno-format-invalid-specifier
KBUILD_CFLAGS += -Wno-gnu
# Quiet clang warning: comparison of unsigned expression < 0 is always false
KBUILD_CFLAGS += -Wno-tautological-compare
# CLANG uses a _MergedGlobals as optimization, but this breaks modpost, as the
# source of a reference will be _MergedGlobals and not on of the whitelisted names.
# See modpost pattern 2
KBUILD_CFLAGS += -mno-global-merge
else

# These warnings generated too much noise in a regular build.
# Use make W=1 to enable them (see scripts/Makefile.extrawarn)
KBUILD_CFLAGS += -Wno-unused-but-set-variable

# Warn about unmarked fall-throughs in switch statement.
# Disabled for clang while comment to attribute conversion happens and
# https://github.com/ClangBuiltLinux/linux/issues/636 is discussed.
KBUILD_CFLAGS += $(call cc-option,-Wimplicit-fallthrough,)
endif

KBUILD_CFLAGS += $(call cc-disable-warning, unused-const-variable)
ifdef CONFIG_FRAME_POINTER
KBUILD_CFLAGS	+= -fno-omit-frame-pointer -fno-optimize-sibling-calls
else
# Some targets (ARM with Thumb2, for example), can't be built with frame
# pointers.  For those, we don't have FUNCTION_TRACER automatically
# select FRAME_POINTER.  However, FUNCTION_TRACER adds -pg, and this is
# incompatible with -fomit-frame-pointer with current GCC, so we don't use
# -fomit-frame-pointer with FUNCTION_TRACER.
ifndef CONFIG_FUNCTION_TRACER
KBUILD_CFLAGS	+= -fomit-frame-pointer
endif
endif

# Initialize all stack variables with a pattern, if desired.
ifdef CONFIG_INIT_STACK_ALL
KBUILD_CFLAGS	+= -ftrivial-auto-var-init=pattern
endif

DEBUG_CFLAGS	:= $(call cc-option, -fno-var-tracking-assignments)

ifdef CONFIG_DEBUG_INFO
ifdef CONFIG_DEBUG_INFO_SPLIT
DEBUG_CFLAGS	+= -gsplit-dwarf
else
DEBUG_CFLAGS	+= -g
endif
KBUILD_AFLAGS	+= -Wa,-gdwarf-2
endif
ifdef CONFIG_DEBUG_INFO_DWARF4
DEBUG_CFLAGS	+= -gdwarf-4
endif

ifdef CONFIG_DEBUG_INFO_REDUCED
DEBUG_CFLAGS	+= $(call cc-option, -femit-struct-debug-baseonly) \
		   $(call cc-option,-fno-var-tracking)
endif

KBUILD_CFLAGS += $(DEBUG_CFLAGS)
export DEBUG_CFLAGS

ifdef CONFIG_FUNCTION_TRACER
ifdef CONFIG_FTRACE_MCOUNT_RECORD
  # gcc 5 supports generating the mcount tables directly
  ifeq ($(call cc-option-yn,-mrecord-mcount),y)
    CC_FLAGS_FTRACE	+= -mrecord-mcount
    export CC_USING_RECORD_MCOUNT := 1
  endif
  ifdef CONFIG_HAVE_NOP_MCOUNT
    ifeq ($(call cc-option-yn, -mnop-mcount),y)
      CC_FLAGS_FTRACE	+= -mnop-mcount
      CC_FLAGS_USING	+= -DCC_USING_NOP_MCOUNT
    endif
  endif
endif
ifdef CONFIG_HAVE_FENTRY
  ifeq ($(call cc-option-yn, -mfentry),y)
    CC_FLAGS_FTRACE	+= -mfentry
    CC_FLAGS_USING	+= -DCC_USING_FENTRY
  endif
endif
export CC_FLAGS_FTRACE
KBUILD_CFLAGS	+= $(CC_FLAGS_FTRACE) $(CC_FLAGS_USING)
KBUILD_AFLAGS	+= $(CC_FLAGS_USING)
ifdef CONFIG_DYNAMIC_FTRACE
	ifdef CONFIG_HAVE_C_RECORDMCOUNT
		BUILD_C_RECORDMCOUNT := y
		export BUILD_C_RECORDMCOUNT
	endif
endif
endif

# We trigger additional mismatches with less inlining
ifdef CONFIG_DEBUG_SECTION_MISMATCH
KBUILD_CFLAGS += $(call cc-option, -fno-inline-functions-called-once)
endif

ifdef CONFIG_LD_DEAD_CODE_DATA_ELIMINATION
KBUILD_CFLAGS_KERNEL += -ffunction-sections -fdata-sections
LDFLAGS_vmlinux += --gc-sections
endif

ifdef CONFIG_LIVEPATCH
KBUILD_CFLAGS += $(call cc-option, -flive-patching=inline-clone)
endif

# arch Makefile may override CC so keep this after arch Makefile is included
NOSTDINC_FLAGS += -nostdinc -isystem $(shell $(CC) -print-file-name=include)

# warn about C99 declaration after statement
KBUILD_CFLAGS += -Wdeclaration-after-statement

# Variable Length Arrays (VLAs) should not be used anywhere in the kernel
KBUILD_CFLAGS += -Wvla

# disable pointer signed / unsigned warnings in gcc 4.0
KBUILD_CFLAGS += -Wno-pointer-sign

# disable stringop warnings in gcc 8+
KBUILD_CFLAGS += $(call cc-disable-warning, stringop-truncation)

# We'll want to enable this eventually, but it's not going away for 5.7 at least
KBUILD_CFLAGS += $(call cc-disable-warning, zero-length-bounds)
KBUILD_CFLAGS += $(call cc-disable-warning, array-bounds)
KBUILD_CFLAGS += $(call cc-disable-warning, stringop-overflow)

# Another good warning that we'll want to enable eventually
KBUILD_CFLAGS += $(call cc-disable-warning, restrict)

# Enabled with W=2, disabled by default as noisy
KBUILD_CFLAGS += $(call cc-disable-warning, maybe-uninitialized)

# disable invalid "can't wrap" optimizations for signed / pointers
KBUILD_CFLAGS	+= $(call cc-option,-fno-strict-overflow)

# clang sets -fmerge-all-constants by default as optimization, but this
# is non-conforming behavior for C and in fact breaks the kernel, so we
# need to disable it here generally.
KBUILD_CFLAGS	+= $(call cc-option,-fno-merge-all-constants)

# for gcc -fno-merge-all-constants disables everything, but it is fine
# to have actual conforming behavior enabled.
KBUILD_CFLAGS	+= $(call cc-option,-fmerge-constants)

# Make sure -fstack-check isn't enabled (like gentoo apparently did)
KBUILD_CFLAGS  += $(call cc-option,-fno-stack-check,)

# conserve stack if available
KBUILD_CFLAGS   += $(call cc-option,-fconserve-stack)

# Prohibit date/time macros, which would make the build non-deterministic
KBUILD_CFLAGS   += $(call cc-option,-Werror=date-time)

# enforce correct pointer usage
KBUILD_CFLAGS   += $(call cc-option,-Werror=incompatible-pointer-types)

# Require designated initializers for all marked structures
KBUILD_CFLAGS   += $(call cc-option,-Werror=designated-init)

# change __FILE__ to the relative path from the srctree
KBUILD_CFLAGS	+= $(call cc-option,-fmacro-prefix-map=$(srctree)/=)

# ensure -fcf-protection is disabled when using retpoline as it is
# incompatible with -mindirect-branch=thunk-extern
ifdef CONFIG_RETPOLINE
KBUILD_CFLAGS += $(call cc-option,-fcf-protection=none)
endif

include scripts/Makefile.kasan
include scripts/Makefile.extrawarn
include scripts/Makefile.ubsan

# Add user supplied CPPFLAGS, AFLAGS and CFLAGS as the last assignments
KBUILD_CPPFLAGS += $(KCPPFLAGS)
KBUILD_AFLAGS   += $(KAFLAGS)
KBUILD_CFLAGS   += $(KCFLAGS)

KBUILD_LDFLAGS_MODULE += --build-id
LDFLAGS_vmlinux += --build-id

ifeq ($(CONFIG_STRIP_ASM_SYMS),y)
LDFLAGS_vmlinux	+= $(call ld-option, -X,)
endif

ifeq ($(CONFIG_RELR),y)
LDFLAGS_vmlinux	+= --pack-dyn-relocs=relr
endif

# make the checker run with the right architecture
CHECKFLAGS += --arch=$(ARCH)

# insure the checker run with the right endianness
CHECKFLAGS += $(if $(CONFIG_CPU_BIG_ENDIAN),-mbig-endian,-mlittle-endian)

# the checker needs the correct machine size
CHECKFLAGS += $(if $(CONFIG_64BIT),-m64,-m32)

# Default kernel image to build when no specific target is given.
# KBUILD_IMAGE may be overruled on the command line or
# set in the environment
# Also any assignments in arch/$(ARCH)/Makefile take precedence over
# this default value
export KBUILD_IMAGE ?= vmlinux

#
# INSTALL_PATH specifies where to place the updated kernel and system map
# images. Default is /boot, but you can set it to other values
export	INSTALL_PATH ?= /boot

#
# INSTALL_DTBS_PATH specifies a prefix for relocations required by build roots.
# Like INSTALL_MOD_PATH, it isn't defined in the Makefile, but can be passed as
# an argument if needed. Otherwise it defaults to the kernel install path
#
export INSTALL_DTBS_PATH ?= $(INSTALL_PATH)/dtbs/$(KERNELRELEASE)

#
# INSTALL_MOD_PATH specifies a prefix to MODLIB for module directory
# relocations required by build roots.  This is not defined in the
# makefile but the argument can be passed to make if needed.
#

MODLIB	= $(INSTALL_MOD_PATH)/lib/modules/$(KERNELRELEASE)
export MODLIB

#
# INSTALL_MOD_STRIP, if defined, will cause modules to be
# stripped after they are installed.  If INSTALL_MOD_STRIP is '1', then
# the default option --strip-debug will be used.  Otherwise,
# INSTALL_MOD_STRIP value will be used as the options to the strip command.

ifdef INSTALL_MOD_STRIP
ifeq ($(INSTALL_MOD_STRIP),1)
mod_strip_cmd = $(STRIP) --strip-debug
else
mod_strip_cmd = $(STRIP) $(INSTALL_MOD_STRIP)
endif # INSTALL_MOD_STRIP=1
else
mod_strip_cmd = true
endif # INSTALL_MOD_STRIP
export mod_strip_cmd

# CONFIG_MODULE_COMPRESS, if defined, will cause module to be compressed
# after they are installed in agreement with CONFIG_MODULE_COMPRESS_GZIP
# or CONFIG_MODULE_COMPRESS_XZ.

mod_compress_cmd = true
ifdef CONFIG_MODULE_COMPRESS
  ifdef CONFIG_MODULE_COMPRESS_GZIP
    mod_compress_cmd = $(KGZIP) -n -f
  endif # CONFIG_MODULE_COMPRESS_GZIP
  ifdef CONFIG_MODULE_COMPRESS_XZ
    mod_compress_cmd = $(XZ) -f
  endif # CONFIG_MODULE_COMPRESS_XZ
endif # CONFIG_MODULE_COMPRESS
export mod_compress_cmd

ifdef CONFIG_MODULE_SIG_ALL
$(eval $(call config_filename,MODULE_SIG_KEY))

mod_sign_cmd = scripts/sign-file $(CONFIG_MODULE_SIG_HASH) $(MODULE_SIG_KEY_SRCPREFIX)$(CONFIG_MODULE_SIG_KEY) certs/signing_key.x509
else
mod_sign_cmd = true
endif
export mod_sign_cmd

HOST_LIBELF_LIBS = $(shell pkg-config libelf --libs 2>/dev/null || echo -lelf)

ifdef CONFIG_STACK_VALIDATION
  has_libelf := $(call try-run,\
		echo "int main() {}" | $(HOSTCC) -xc -o /dev/null $(HOST_LIBELF_LIBS) -,1,0)
  ifeq ($(has_libelf),1)
    objtool_target := tools/objtool FORCE
  else
    SKIP_STACK_VALIDATION := 1
    export SKIP_STACK_VALIDATION
  endif
endif

PHONY += prepare0

export MODORDER := $(extmod-prefix)modules.order

ifeq ($(KBUILD_EXTMOD),)
core-y		+= kernel/ certs/ mm/ fs/ ipc/ security/ crypto/ block/

vmlinux-dirs	:= $(patsubst %/,%,$(filter %/, $(init-y) $(init-m) \
		     $(core-y) $(core-m) $(drivers-y) $(drivers-m) \
		     $(net-y) $(net-m) $(libs-y) $(libs-m) $(virt-y)))

vmlinux-alldirs	:= $(sort $(vmlinux-dirs) Documentation \
		     $(patsubst %/,%,$(filter %/, $(init-) $(core-) \
			$(drivers-) $(net-) $(libs-) $(virt-))))

build-dirs	:= $(vmlinux-dirs)
clean-dirs	:= $(vmlinux-alldirs)

init-y		:= $(patsubst %/, %/built-in.a, $(init-y))
core-y		:= $(patsubst %/, %/built-in.a, $(core-y))
drivers-y	:= $(patsubst %/, %/built-in.a, $(drivers-y))
net-y		:= $(patsubst %/, %/built-in.a, $(net-y))
libs-y1		:= $(patsubst %/, %/lib.a, $(libs-y))
libs-y2		:= $(patsubst %/, %/built-in.a, $(filter-out %.a, $(libs-y)))
virt-y		:= $(patsubst %/, %/built-in.a, $(virt-y))

# Externally visible symbols (used by link-vmlinux.sh)
export KBUILD_VMLINUX_OBJS := $(head-y) $(init-y) $(core-y) $(libs-y2) \
			      $(drivers-y) $(net-y) $(virt-y)
export KBUILD_VMLINUX_LIBS := $(libs-y1)
export KBUILD_LDS          := arch/$(SRCARCH)/kernel/vmlinux.lds
export LDFLAGS_vmlinux
# used by scripts/Makefile.package
export KBUILD_ALLDIRS := $(sort $(filter-out arch/%,$(vmlinux-alldirs)) LICENSES arch include scripts tools)

vmlinux-deps := $(KBUILD_LDS) $(KBUILD_VMLINUX_OBJS) $(KBUILD_VMLINUX_LIBS)

# Recurse until adjust_autoksyms.sh is satisfied
PHONY += autoksyms_recursive
ifdef CONFIG_TRIM_UNUSED_KSYMS
autoksyms_recursive: descend modules.order
	$(Q)$(CONFIG_SHELL) $(srctree)/scripts/adjust_autoksyms.sh \
	  "$(MAKE) -f $(srctree)/Makefile vmlinux"
endif

# For the kernel to actually contain only the needed exported symbols,
# we have to build modules as well to determine what those symbols are.
# (this can be evaluated only once include/config/auto.conf has been included)
ifdef CONFIG_TRIM_UNUSED_KSYMS
  KBUILD_MODULES := 1
endif

autoksyms_h := $(if $(CONFIG_TRIM_UNUSED_KSYMS), include/generated/autoksyms.h)

$(autoksyms_h):
	$(Q)mkdir -p $(dir $@)
	$(Q)touch $@

ARCH_POSTLINK := $(wildcard $(srctree)/arch/$(SRCARCH)/Makefile.postlink)

# Final link of vmlinux with optional arch pass after final link
cmd_link-vmlinux =                                                 \
	$(CONFIG_SHELL) $< $(LD) $(KBUILD_LDFLAGS) $(LDFLAGS_vmlinux) ;    \
	$(if $(ARCH_POSTLINK), $(MAKE) -f $(ARCH_POSTLINK) $@, true)

vmlinux: scripts/link-vmlinux.sh autoksyms_recursive $(vmlinux-deps) FORCE
	+$(call if_changed,link-vmlinux)

targets := vmlinux

# The actual objects are generated when descending,
# make sure no implicit rule kicks in
$(sort $(vmlinux-deps)): descend ;

filechk_kernel.release = \
	echo "$(KERNELVERSION)$$($(CONFIG_SHELL) $(srctree)/scripts/setlocalversion $(srctree))"

# Store (new) KERNELRELEASE string in include/config/kernel.release
include/config/kernel.release: FORCE
	$(call filechk,kernel.release)

# Additional helpers built in scripts/
# Carefully list dependencies so we do not try to build scripts twice
# in parallel
PHONY += scripts
scripts: scripts_basic scripts_dtc
	$(Q)$(MAKE) $(build)=$(@)

# Things we need to do before we recursively start building the kernel
# or the modules are listed in "prepare".
# A multi level approach is used. prepareN is processed before prepareN-1.
# archprepare is used in arch Makefiles and when processed asm symlink,
# version.h and scripts_basic is processed / created.

PHONY += prepare archprepare

archprepare: outputmakefile archheaders archscripts scripts include/config/kernel.release \
	asm-generic $(version_h) $(autoksyms_h) include/generated/utsrelease.h

prepare0: archprepare
	$(Q)$(MAKE) $(build)=scripts/mod
	$(Q)$(MAKE) $(build)=.

# All the preparing..
prepare: prepare0 prepare-objtool

# Support for using generic headers in asm-generic
asm-generic := -f $(srctree)/scripts/Makefile.asm-generic obj

PHONY += asm-generic uapi-asm-generic
asm-generic: uapi-asm-generic
	$(Q)$(MAKE) $(asm-generic)=arch/$(SRCARCH)/include/generated/asm \
	generic=include/asm-generic
uapi-asm-generic:
	$(Q)$(MAKE) $(asm-generic)=arch/$(SRCARCH)/include/generated/uapi/asm \
	generic=include/uapi/asm-generic

PHONY += prepare-objtool
prepare-objtool: $(objtool_target)
ifeq ($(SKIP_STACK_VALIDATION),1)
ifdef CONFIG_UNWINDER_ORC
	@echo "error: Cannot generate ORC metadata for CONFIG_UNWINDER_ORC=y, please install libelf-dev, libelf-devel or elfutils-libelf-devel" >&2
	@false
else
	@echo "warning: Cannot use CONFIG_STACK_VALIDATION=y, please install libelf-dev, libelf-devel or elfutils-libelf-devel" >&2
endif
endif

# Generate some files
# ---------------------------------------------------------------------------

# KERNELRELEASE can change from a few different places, meaning version.h
# needs to be updated, so this check is forced on all builds

uts_len := 64
define filechk_utsrelease.h
	if [ `echo -n "$(KERNELRELEASE)" | wc -c ` -gt $(uts_len) ]; then \
	  echo '"$(KERNELRELEASE)" exceeds $(uts_len) characters' >&2;    \
	  exit 1;                                                         \
	fi;                                                               \
	echo \#define UTS_RELEASE \"$(KERNELRELEASE)\"
endef

define filechk_version.h
	echo \#define LINUX_VERSION_CODE $(shell                         \
	expr $(VERSION) \* 65536 + 0$(PATCHLEVEL) \* 256 + 0$(SUBLEVEL)); \
	echo '#define KERNEL_VERSION(a,b,c) (((a) << 16) + ((b) << 8) + (c))'
endef

$(version_h): FORCE
	$(call filechk,version.h)
	$(Q)rm -f $(old_version_h)

include/generated/utsrelease.h: include/config/kernel.release FORCE
	$(call filechk,utsrelease.h)

PHONY += headerdep
headerdep:
	$(Q)find $(srctree)/include/ -name '*.h' | xargs --max-args 1 \
	$(srctree)/scripts/headerdep.pl -I$(srctree)/include

# ---------------------------------------------------------------------------
# Kernel headers

#Default location for installed headers
export INSTALL_HDR_PATH = $(objtree)/usr

quiet_cmd_headers_install = INSTALL $(INSTALL_HDR_PATH)/include
      cmd_headers_install = \
	mkdir -p $(INSTALL_HDR_PATH); \
	rsync -mrl --include='*/' --include='*\.h' --exclude='*' \
	usr/include $(INSTALL_HDR_PATH)

PHONY += headers_install
headers_install: headers
	$(call cmd,headers_install)

PHONY += archheaders archscripts

hdr-inst := -f $(srctree)/scripts/Makefile.headersinst obj

PHONY += headers
headers: $(version_h) scripts_unifdef uapi-asm-generic archheaders archscripts
	$(if $(wildcard $(srctree)/arch/$(SRCARCH)/include/uapi/asm/Kbuild),, \
	  $(error Headers not exportable for the $(SRCARCH) architecture))
	$(Q)$(MAKE) $(hdr-inst)=include/uapi
	$(Q)$(MAKE) $(hdr-inst)=arch/$(SRCARCH)/include/uapi

# Deprecated. It is no-op now.
PHONY += headers_check
headers_check:
	@:

ifdef CONFIG_HEADERS_INSTALL
prepare: headers
endif

PHONY += scripts_unifdef
scripts_unifdef: scripts_basic
	$(Q)$(MAKE) $(build)=scripts scripts/unifdef

# ---------------------------------------------------------------------------
# Kernel selftest

PHONY += kselftest
kselftest:
	$(Q)$(MAKE) -C $(srctree)/tools/testing/selftests run_tests

kselftest-%: FORCE
	$(Q)$(MAKE) -C $(srctree)/tools/testing/selftests $*

PHONY += kselftest-merge
kselftest-merge:
	$(if $(wildcard $(objtree)/.config),, $(error No .config exists, config your kernel first!))
	$(Q)find $(srctree)/tools/testing/selftests -name config | \
		xargs $(srctree)/scripts/kconfig/merge_config.sh -m $(objtree)/.config
	$(Q)$(MAKE) -f $(srctree)/Makefile olddefconfig

# ---------------------------------------------------------------------------
# Devicetree files

ifneq ($(wildcard $(srctree)/arch/$(SRCARCH)/boot/dts/),)
dtstree := arch/$(SRCARCH)/boot/dts
endif

ifneq ($(dtstree),)

%.dtb: include/config/kernel.release scripts_dtc
	$(Q)$(MAKE) $(build)=$(dtstree) $(dtstree)/$@

PHONY += dtbs dtbs_install dtbs_check
dtbs: include/config/kernel.release scripts_dtc
	$(Q)$(MAKE) $(build)=$(dtstree)

ifneq ($(filter dtbs_check, $(MAKECMDGOALS)),)
dtbs: dt_binding_check
endif

dtbs_check: export CHECK_DTBS=1
dtbs_check: dtbs

dtbs_install:
	$(Q)$(MAKE) $(dtbinst)=$(dtstree)

ifdef CONFIG_OF_EARLY_FLATTREE
all: dtbs
endif

endif

PHONY += scripts_dtc
scripts_dtc: scripts_basic
	$(Q)$(MAKE) $(build)=scripts/dtc

PHONY += dt_binding_check
dt_binding_check: scripts_dtc
	$(Q)$(MAKE) $(build)=Documentation/devicetree/bindings

# ---------------------------------------------------------------------------
# Modules

ifdef CONFIG_MODULES

# By default, build modules as well

all: modules

# When we're building modules with modversions, we need to consider
# the built-in objects during the descend as well, in order to
# make sure the checksums are up to date before we record them.
ifdef CONFIG_MODVERSIONS
  KBUILD_BUILTIN := 1
endif

# Build modules
#
# A module can be listed more than once in obj-m resulting in
# duplicate lines in modules.order files.  Those are removed
# using awk while concatenating to the final file.

PHONY += modules
modules: $(if $(KBUILD_BUILTIN),vmlinux) modules.order modules.builtin
	$(Q)$(MAKE) -f $(srctree)/scripts/Makefile.modpost
	$(Q)$(CONFIG_SHELL) $(srctree)/scripts/modules-check.sh

modules.order: descend
	$(Q)$(AWK) '!x[$$0]++' $(addsuffix /$@, $(build-dirs)) > $@

modbuiltin-dirs := $(addprefix _modbuiltin_, $(build-dirs))

modules.builtin: $(modbuiltin-dirs)
	$(Q)$(AWK) '!x[$$0]++' $(addsuffix /$@, $(build-dirs)) > $@

PHONY += $(modbuiltin-dirs)
# tristate.conf is not included from this Makefile. Add it as a prerequisite
# here to make it self-healing in case somebody accidentally removes it.
$(modbuiltin-dirs): include/config/tristate.conf
	$(Q)$(MAKE) $(modbuiltin)=$(patsubst _modbuiltin_%,%,$@)

# Target to prepare building external modules
PHONY += modules_prepare
modules_prepare: prepare

# Target to install modules
PHONY += modules_install
modules_install: _modinst_ _modinst_post

PHONY += _modinst_
_modinst_:
	@rm -rf $(MODLIB)/kernel
	@rm -f $(MODLIB)/source
	@mkdir -p $(MODLIB)/kernel
	@ln -s $(abspath $(srctree)) $(MODLIB)/source
	@if [ ! $(objtree) -ef  $(MODLIB)/build ]; then \
		rm -f $(MODLIB)/build ; \
		ln -s $(CURDIR) $(MODLIB)/build ; \
	fi
	@sed 's:^:kernel/:' modules.order > $(MODLIB)/modules.order
	@sed 's:^:kernel/:' modules.builtin > $(MODLIB)/modules.builtin
	@cp -f $(objtree)/modules.builtin.modinfo $(MODLIB)/
	$(Q)$(MAKE) -f $(srctree)/scripts/Makefile.modinst

# This depmod is only for convenience to give the initial
# boot a modules.dep even before / is mounted read-write.  However the
# boot script depmod is the master version.
PHONY += _modinst_post
_modinst_post: _modinst_
	$(call cmd,depmod)

ifeq ($(CONFIG_MODULE_SIG), y)
PHONY += modules_sign
modules_sign:
	$(Q)$(MAKE) -f $(srctree)/scripts/Makefile.modsign
endif

else # CONFIG_MODULES

# Modules not configured
# ---------------------------------------------------------------------------

PHONY += modules modules_install
modules modules_install:
	@echo >&2
	@echo >&2 "The present kernel configuration has modules disabled."
	@echo >&2 "Type 'make config' and enable loadable module support."
	@echo >&2 "Then build a kernel with module support enabled."
	@echo >&2
	@exit 1

endif # CONFIG_MODULES

###
# Cleaning is done on three levels.
# make clean     Delete most generated files
#                Leave enough to build external modules
# make mrproper  Delete the current configuration, and all generated files
# make distclean Remove editor backup files, patch leftover files and the like

# Directories & files removed with 'make clean'
CLEAN_DIRS  += include/ksym
CLEAN_FILES += modules.builtin.modinfo

# Directories & files removed with 'make mrproper'
MRPROPER_DIRS  += include/config include/generated          \
		  arch/$(SRCARCH)/include/generated .tmp_objdiff \
		  debian/ snap/ tar-install/
MRPROPER_FILES += .config .config.old .version \
		  Module.symvers \
		  signing_key.pem signing_key.priv signing_key.x509	\
		  x509.genkey extra_certificates signing_key.x509.keyid	\
		  signing_key.x509.signer vmlinux-gdb.py \
		  *.spec

# Directories & files removed with 'make distclean'
DISTCLEAN_DIRS  +=
DISTCLEAN_FILES += tags TAGS cscope* GPATH GTAGS GRTAGS GSYMS

# clean - Delete most, but leave enough to build external modules
#
clean: rm-dirs  := $(CLEAN_DIRS)
clean: rm-files := $(CLEAN_FILES)

PHONY += archclean vmlinuxclean

vmlinuxclean:
	$(Q)$(CONFIG_SHELL) $(srctree)/scripts/link-vmlinux.sh clean
	$(Q)$(if $(ARCH_POSTLINK), $(MAKE) -f $(ARCH_POSTLINK) clean)

clean: archclean vmlinuxclean

# mrproper - Delete all generated files, including .config
#
mrproper: rm-dirs  := $(wildcard $(MRPROPER_DIRS))
mrproper: rm-files := $(wildcard $(MRPROPER_FILES))
mrproper-dirs      := $(addprefix _mrproper_,scripts)

PHONY += $(mrproper-dirs) mrproper
$(mrproper-dirs):
	$(Q)$(MAKE) $(clean)=$(patsubst _mrproper_%,%,$@)

mrproper: clean $(mrproper-dirs)
	$(call cmd,rmdirs)
	$(call cmd,rmfiles)

# distclean
#
distclean: rm-dirs  := $(wildcard $(DISTCLEAN_DIRS))
distclean: rm-files := $(wildcard $(DISTCLEAN_FILES))

PHONY += distclean

distclean: mrproper
	$(call cmd,rmdirs)
	$(call cmd,rmfiles)
	@find $(srctree) $(RCS_FIND_IGNORE) \
		\( -name '*.orig' -o -name '*.rej' -o -name '*~' \
		-o -name '*.bak' -o -name '#*#' -o -name '*%' \
		-o -name 'core' \) \
		-type f -print | xargs rm -f


# Packaging of the kernel to various formats
# ---------------------------------------------------------------------------

%src-pkg: FORCE
	$(Q)$(MAKE) -f $(srctree)/scripts/Makefile.package $@
%pkg: include/config/kernel.release FORCE
	$(Q)$(MAKE) -f $(srctree)/scripts/Makefile.package $@

# Brief documentation of the typical targets used
# ---------------------------------------------------------------------------

boards := $(wildcard $(srctree)/arch/$(SRCARCH)/configs/*_defconfig)
boards := $(sort $(notdir $(boards)))
board-dirs := $(dir $(wildcard $(srctree)/arch/$(SRCARCH)/configs/*/*_defconfig))
board-dirs := $(sort $(notdir $(board-dirs:/=)))

PHONY += help
help:
	@echo  'Cleaning targets:'
	@echo  '  clean		  - Remove most generated files but keep the config and'
	@echo  '                    enough build support to build external modules'
	@echo  '  mrproper	  - Remove all generated files + config + various backup files'
	@echo  '  distclean	  - mrproper + remove editor backup and patch files'
	@echo  ''
	@echo  'Configuration targets:'
	@$(MAKE) -f $(srctree)/scripts/kconfig/Makefile help
	@echo  ''
	@echo  'Other generic targets:'
	@echo  '  all		  - Build all targets marked with [*]'
	@echo  '* vmlinux	  - Build the bare kernel'
	@echo  '* modules	  - Build all modules'
	@echo  '  modules_install - Install all modules to INSTALL_MOD_PATH (default: /)'
	@echo  '  dir/            - Build all files in dir and below'
	@echo  '  dir/file.[ois]  - Build specified target only'
	@echo  '  dir/file.ll     - Build the LLVM assembly file'
	@echo  '                    (requires compiler support for LLVM assembly generation)'
	@echo  '  dir/file.lst    - Build specified mixed source/assembly target only'
	@echo  '                    (requires a recent binutils and recent build (System.map))'
	@echo  '  dir/file.ko     - Build module including final link'
	@echo  '  modules_prepare - Set up for building external modules'
	@echo  '  tags/TAGS	  - Generate tags file for editors'
	@echo  '  cscope	  - Generate cscope index'
	@echo  '  gtags           - Generate GNU GLOBAL index'
	@echo  '  kernelrelease	  - Output the release version string (use with make -s)'
	@echo  '  kernelversion	  - Output the version stored in Makefile (use with make -s)'
	@echo  '  image_name	  - Output the image name (use with make -s)'
	@echo  '  headers_install - Install sanitised kernel headers to INSTALL_HDR_PATH'; \
	 echo  '                    (default: $(INSTALL_HDR_PATH))'; \
	 echo  ''
	@echo  'Static analysers:'
	@echo  '  checkstack      - Generate a list of stack hogs'
	@echo  '  namespacecheck  - Name space analysis on compiled kernel'
	@echo  '  versioncheck    - Sanity check on version.h usage'
	@echo  '  includecheck    - Check for duplicate included header files'
	@echo  '  export_report   - List the usages of all exported symbols'
	@echo  '  headerdep       - Detect inclusion cycles in headers'
	@echo  '  coccicheck      - Check with Coccinelle'
	@echo  ''
	@echo  'Tools:'
	@echo  '  nsdeps          - Generate missing symbol namespace dependencies'
	@echo  ''
	@echo  'Kernel selftest:'
	@echo  '  kselftest       - Build and run kernel selftest (run as root)'
	@echo  '                    Build, install, and boot kernel before'
	@echo  '                    running kselftest on it'
	@echo  '  kselftest-clean - Remove all generated kselftest files'
	@echo  '  kselftest-merge - Merge all the config dependencies of kselftest to existing'
	@echo  '                    .config.'
	@echo  ''
	@$(if $(dtstree), \
		echo 'Devicetree:'; \
		echo '* dtbs             - Build device tree blobs for enabled boards'; \
		echo '  dtbs_install     - Install dtbs to $(INSTALL_DTBS_PATH)'; \
		echo '  dt_binding_check - Validate device tree binding documents'; \
		echo '  dtbs_check       - Validate device tree source files';\
		echo '')

	@echo 'Userspace tools targets:'
	@echo '  use "make tools/help"'
	@echo '  or  "cd tools; make help"'
	@echo  ''
	@echo  'Kernel packaging:'
	@$(MAKE) -f $(srctree)/scripts/Makefile.package help
	@echo  ''
	@echo  'Documentation targets:'
	@$(MAKE) -f $(srctree)/Documentation/Makefile dochelp
	@echo  ''
	@echo  'Architecture specific targets ($(SRCARCH)):'
	@$(if $(archhelp),$(archhelp),\
		echo '  No architecture specific help defined for $(SRCARCH)')
	@echo  ''
	@$(if $(boards), \
		$(foreach b, $(boards), \
		printf "  %-24s - Build for %s\\n" $(b) $(subst _defconfig,,$(b));) \
		echo '')
	@$(if $(board-dirs), \
		$(foreach b, $(board-dirs), \
		printf "  %-16s - Show %s-specific targets\\n" help-$(b) $(b);) \
		printf "  %-16s - Show all of the above\\n" help-boards; \
		echo '')

	@echo  '  make V=0|1 [targets] 0 => quiet build (default), 1 => verbose build'
	@echo  '  make V=2   [targets] 2 => give reason for rebuild of target'
	@echo  '  make O=dir [targets] Locate all output files in "dir", including .config'
	@echo  '  make C=1   [targets] Check re-compiled c source with $$CHECK (sparse by default)'
	@echo  '  make C=2   [targets] Force check of all c source with $$CHECK'
	@echo  '  make RECORDMCOUNT_WARN=1 [targets] Warn about ignored mcount sections'
	@echo  '  make W=n   [targets] Enable extra build checks, n=1,2,3 where'
	@echo  '		1: warnings which may be relevant and do not occur too often'
	@echo  '		2: warnings which occur quite often but may still be relevant'
	@echo  '		3: more obscure warnings, can most likely be ignored'
	@echo  '		Multiple levels can be combined with W=12 or W=123'
	@echo  ''
	@echo  'Execute "make" or "make all" to build all targets marked with [*] '
	@echo  'For further info see the ./README file'


help-board-dirs := $(addprefix help-,$(board-dirs))

help-boards: $(help-board-dirs)

boards-per-dir = $(sort $(notdir $(wildcard $(srctree)/arch/$(SRCARCH)/configs/$*/*_defconfig)))

$(help-board-dirs): help-%:
	@echo  'Architecture specific targets ($(SRCARCH) $*):'
	@$(if $(boards-per-dir), \
		$(foreach b, $(boards-per-dir), \
		printf "  %-24s - Build for %s\\n" $*/$(b) $(subst _defconfig,,$(b));) \
		echo '')


# Documentation targets
# ---------------------------------------------------------------------------
DOC_TARGETS := xmldocs latexdocs pdfdocs htmldocs epubdocs cleandocs \
	       linkcheckdocs dochelp refcheckdocs
PHONY += $(DOC_TARGETS)
$(DOC_TARGETS):
	$(Q)$(MAKE) $(build)=Documentation $@

# Misc
# ---------------------------------------------------------------------------

PHONY += scripts_gdb
scripts_gdb: prepare0
	$(Q)$(MAKE) $(build)=scripts/gdb
	$(Q)ln -fsn $(abspath $(srctree)/scripts/gdb/vmlinux-gdb.py)

ifdef CONFIG_GDB_SCRIPTS
all: scripts_gdb
endif

else # KBUILD_EXTMOD

###
# External module support.
# When building external modules the kernel used as basis is considered
# read-only, and no consistency checks are made and the make
# system is not used on the basis kernel. If updates are required
# in the basis kernel ordinary make commands (without M=...) must
# be used.
#
# The following are the only valid targets when building external
# modules.
# make M=dir clean     Delete all automatically generated files
# make M=dir modules   Make all modules in specified dir
# make M=dir	       Same as 'make M=dir modules'
# make M=dir modules_install
#                      Install the modules built in the module directory
#                      Assumes install directory is already created

# We are always building modules
KBUILD_MODULES := 1

PHONY += $(objtree)/Module.symvers
$(objtree)/Module.symvers:
	@test -e $(objtree)/Module.symvers || ( \
	echo; \
	echo "  WARNING: Symbol version dump $(objtree)/Module.symvers"; \
	echo "           is missing; modules will have no dependencies and modversions."; \
	echo )

build-dirs := $(KBUILD_EXTMOD)
PHONY += modules
modules: descend $(objtree)/Module.symvers
	$(Q)$(MAKE) -f $(srctree)/scripts/Makefile.modpost

PHONY += modules_install
modules_install: _emodinst_ _emodinst_post

install-dir := $(if $(INSTALL_MOD_DIR),$(INSTALL_MOD_DIR),extra)
PHONY += _emodinst_
_emodinst_:
	$(Q)mkdir -p $(MODLIB)/$(install-dir)
	$(Q)$(MAKE) -f $(srctree)/scripts/Makefile.modinst

PHONY += _emodinst_post
_emodinst_post: _emodinst_
	$(call cmd,depmod)

clean-dirs := $(KBUILD_EXTMOD)
clean: rm-files := $(KBUILD_EXTMOD)/Module.symvers

PHONY += /
/:
	@echo >&2 '"$(MAKE) /" is no longer supported. Please use "$(MAKE) ./" instead.'

PHONY += help
help:
	@echo  '  Building external modules.'
	@echo  '  Syntax: make -C path/to/kernel/src M=$$PWD target'
	@echo  ''
	@echo  '  modules         - default target, build the module(s)'
	@echo  '  modules_install - install the module'
	@echo  '  clean           - remove generated files in module directory only'
	@echo  ''

PHONY += prepare
endif # KBUILD_EXTMOD

# Single targets
# ---------------------------------------------------------------------------
# To build individual files in subdirectories, you can do like this:
#
#   make foo/bar/baz.s
#
# The supported suffixes for single-target are listed in 'single-targets'
#
# To build only under specific subdirectories, you can do like this:
#
#   make foo/bar/baz/

ifdef single-build

# .ko is special because modpost is needed
single-ko := $(sort $(filter %.ko, $(MAKECMDGOALS)))
single-no-ko := $(sort $(patsubst %.ko,%.mod, $(MAKECMDGOALS)))

$(single-ko): single_modpost
	@:
$(single-no-ko): descend
	@:

ifeq ($(KBUILD_EXTMOD),)
# For the single build of in-tree modules, use a temporary file to avoid
# the situation of modules_install installing an invalid modules.order.
MODORDER := .modules.tmp
endif

PHONY += single_modpost
single_modpost: $(single-no-ko)
	$(Q){ $(foreach m, $(single-ko), echo $(extmod-prefix)$m;) } > $(MODORDER)
	$(Q)$(MAKE) -f $(srctree)/scripts/Makefile.modpost

KBUILD_MODULES := 1

export KBUILD_SINGLE_TARGETS := $(addprefix $(extmod-prefix), $(single-no-ko))

# trim unrelated directories
build-dirs := $(foreach d, $(build-dirs), \
			$(if $(filter $(d)/%, $(KBUILD_SINGLE_TARGETS)), $(d)))

endif

# Handle descending into subdirectories listed in $(build-dirs)
# Preset locale variables to speed up the build process. Limit locale
# tweaks to this spot to avoid wrong language settings when running
# make menuconfig etc.
# Error messages still appears in the original language
PHONY += descend $(build-dirs)
descend: $(build-dirs)
$(build-dirs): prepare
	$(Q)$(MAKE) $(build)=$@ \
	single-build=$(if $(filter-out $@/, $(single-no-ko)),1) \
	need-builtin=1 need-modorder=1

clean-dirs := $(addprefix _clean_, $(clean-dirs))
PHONY += $(clean-dirs) clean
$(clean-dirs):
	$(Q)$(MAKE) $(clean)=$(patsubst _clean_%,%,$@)

clean: $(clean-dirs)
	$(call cmd,rmdirs)
	$(call cmd,rmfiles)
	@find $(if $(KBUILD_EXTMOD), $(KBUILD_EXTMOD), .) $(RCS_FIND_IGNORE) \
		\( -name '*.[aios]' -o -name '*.ko' -o -name '.*.cmd' \
		-o -name '*.ko.*' \
		-o -name '*.dtb' -o -name '*.dtb.S' -o -name '*.dt.yaml' \
		-o -name '*.dwo' -o -name '*.lst' \
		-o -name '*.su' -o -name '*.mod' -o -name '*.ns_deps' \
		-o -name '.*.d' -o -name '.*.tmp' -o -name '*.mod.c' \
		-o -name '*.lex.c' -o -name '*.tab.[ch]' \
		-o -name '*.asn1.[ch]' \
		-o -name '*.symtypes' -o -name 'modules.order' \
		-o -name modules.builtin -o -name '.tmp_*.o.*' \
		-o -name '*.c.[012]*.*' \
		-o -name '*.ll' \
		-o -name '*.gcno' \) -type f -print | xargs rm -f

# Generate tags for editors
# ---------------------------------------------------------------------------
quiet_cmd_tags = GEN     $@
      cmd_tags = $(BASH) $(srctree)/scripts/tags.sh $@

tags TAGS cscope gtags: FORCE
	$(call cmd,tags)

# Script to generate missing namespace dependencies
# ---------------------------------------------------------------------------

PHONY += nsdeps

nsdeps: modules
	$(Q)$(MAKE) -f $(srctree)/scripts/Makefile.modpost nsdeps
	$(Q)$(CONFIG_SHELL) $(srctree)/scripts/$@

# Scripts to check various things for consistency
# ---------------------------------------------------------------------------

PHONY += includecheck versioncheck coccicheck namespacecheck export_report

includecheck:
	find $(srctree)/* $(RCS_FIND_IGNORE) \
		-name '*.[hcS]' -type f -print | sort \
		| xargs $(PERL) -w $(srctree)/scripts/checkincludes.pl

versioncheck:
	find $(srctree)/* $(RCS_FIND_IGNORE) \
		-name '*.[hcS]' -type f -print | sort \
		| xargs $(PERL) -w $(srctree)/scripts/checkversion.pl

coccicheck:
	$(Q)$(BASH) $(srctree)/scripts/$@

namespacecheck:
	$(PERL) $(srctree)/scripts/namespace.pl

export_report:
	$(PERL) $(srctree)/scripts/export_report.pl

PHONY += checkstack kernelrelease kernelversion image_name

# UML needs a little special treatment here.  It wants to use the host
# toolchain, so needs $(SUBARCH) passed to checkstack.pl.  Everyone
# else wants $(ARCH), including people doing cross-builds, which means
# that $(SUBARCH) doesn't work here.
ifeq ($(ARCH), um)
CHECKSTACK_ARCH := $(SUBARCH)
else
CHECKSTACK_ARCH := $(ARCH)
endif
checkstack:
	$(OBJDUMP) -d vmlinux $$(find . -name '*.ko') | \
	$(PERL) $(srctree)/scripts/checkstack.pl $(CHECKSTACK_ARCH)

kernelrelease:
	@echo "$(KERNELVERSION)$$($(CONFIG_SHELL) $(srctree)/scripts/setlocalversion $(srctree))"

kernelversion:
	@echo $(KERNELVERSION)

image_name:
	@echo $(KBUILD_IMAGE)

# Clear a bunch of variables before executing the submake

ifeq ($(quiet),silent_)
tools_silent=s
endif

tools/: FORCE
	$(Q)mkdir -p $(objtree)/tools
	$(Q)$(MAKE) LDFLAGS= MAKEFLAGS="$(tools_silent) $(filter --j% -j,$(MAKEFLAGS))" O=$(abspath $(objtree)) subdir=tools -C $(srctree)/tools/

tools/%: FORCE
	$(Q)mkdir -p $(objtree)/tools
	$(Q)$(MAKE) LDFLAGS= MAKEFLAGS="$(tools_silent) $(filter --j% -j,$(MAKEFLAGS))" O=$(abspath $(objtree)) subdir=tools -C $(srctree)/tools/ $*

# FIXME Should go into a make.lib or something
# ===========================================================================

quiet_cmd_rmdirs = $(if $(wildcard $(rm-dirs)),CLEAN   $(wildcard $(rm-dirs)))
      cmd_rmdirs = rm -rf $(rm-dirs)

quiet_cmd_rmfiles = $(if $(wildcard $(rm-files)),CLEAN   $(wildcard $(rm-files)))
      cmd_rmfiles = rm -f $(rm-files)

# Run depmod only if we have System.map and depmod is executable
quiet_cmd_depmod = DEPMOD  $(KERNELRELEASE)
      cmd_depmod = $(CONFIG_SHELL) $(srctree)/scripts/depmod.sh $(DEPMOD) \
                   $(KERNELRELEASE)

# read saved command lines for existing targets
existing-targets := $(wildcard $(sort $(targets)))

-include $(foreach f,$(existing-targets),$(dir $(f)).$(notdir $(f)).cmd)

endif # config-targets
endif # mixed-build
endif # need-sub-make

PHONY += FORCE
FORCE:

# Declare the contents of the PHONY variable as phony.  We keep that
# information in a variable so we can use it in if_changed and friends.
.PHONY: $(PHONY)<|MERGE_RESOLUTION|>--- conflicted
+++ resolved
@@ -1,13 +1,8 @@
 # SPDX-License-Identifier: GPL-2.0
 VERSION = 5
 PATCHLEVEL = 4
-<<<<<<< HEAD
-SUBLEVEL = 66
+SUBLEVEL = 67
 EXTRAVERSION = -linux4sam-2020.10-rc1
-=======
-SUBLEVEL = 67
-EXTRAVERSION =
->>>>>>> a4bea6a4
 NAME = Kleptomaniac Octopus
 
 # *DOCUMENTATION*
