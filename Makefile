# SPDX-License-Identifier: GPL-2.0
VERSION = 5
PATCHLEVEL = 4
<<<<<<< HEAD
SUBLEVEL = 101
EXTRAVERSION = -linux4sam-2020.10
=======
SUBLEVEL = 104
EXTRAVERSION =
>>>>>>> 84d5d3c9
NAME = Kleptomaniac Octopus

# *DOCUMENTATION*
# To see a list of typical targets execute "make help"
# More info can be located in ./README
# Comments in this file are targeted only to the developer, do not
# expect to learn how to build the kernel reading this file.

# That's our default target when none is given on the command line
PHONY := _all
_all:

# We are using a recursive build, so we need to do a little thinking
# to get the ordering right.
#
# Most importantly: sub-Makefiles should only ever modify files in
# their own directory. If in some directory we have a dependency on
# a file in another dir (which doesn't happen often, but it's often
# unavoidable when linking the built-in.a targets which finally
# turn into vmlinux), we will call a sub make in that other dir, and
# after that we are sure that everything which is in that other dir
# is now up to date.
#
# The only cases where we need to modify files which have global
# effects are thus separated out and done before the recursive
# descending is started. They are now explicitly listed as the
# prepare rule.

ifneq ($(sub_make_done),1)

# Do not use make's built-in rules and variables
# (this increases performance and avoids hard-to-debug behaviour)
MAKEFLAGS += -rR

# Avoid funny character set dependencies
unexport LC_ALL
LC_COLLATE=C
LC_NUMERIC=C
export LC_COLLATE LC_NUMERIC

# Avoid interference with shell env settings
unexport GREP_OPTIONS

# Beautify output
# ---------------------------------------------------------------------------
#
# Normally, we echo the whole command before executing it. By making
# that echo $($(quiet)$(cmd)), we now have the possibility to set
# $(quiet) to choose other forms of output instead, e.g.
#
#         quiet_cmd_cc_o_c = Compiling $(RELDIR)/$@
#         cmd_cc_o_c       = $(CC) $(c_flags) -c -o $@ $<
#
# If $(quiet) is empty, the whole command will be printed.
# If it is set to "quiet_", only the short version will be printed.
# If it is set to "silent_", nothing will be printed at all, since
# the variable $(silent_cmd_cc_o_c) doesn't exist.
#
# A simple variant is to prefix commands with $(Q) - that's useful
# for commands that shall be hidden in non-verbose mode.
#
#	$(Q)ln $@ :<
#
# If KBUILD_VERBOSE equals 0 then the above command will be hidden.
# If KBUILD_VERBOSE equals 1 then the above command is displayed.
#
# To put more focus on warnings, be less verbose as default
# Use 'make V=1' to see the full commands

ifeq ("$(origin V)", "command line")
  KBUILD_VERBOSE = $(V)
endif
ifndef KBUILD_VERBOSE
  KBUILD_VERBOSE = 0
endif

ifeq ($(KBUILD_VERBOSE),1)
  quiet =
  Q =
else
  quiet=quiet_
  Q = @
endif

# If the user is running make -s (silent mode), suppress echoing of
# commands

ifneq ($(findstring s,$(filter-out --%,$(MAKEFLAGS))),)
  quiet=silent_
endif

export quiet Q KBUILD_VERBOSE

# Kbuild will save output files in the current working directory.
# This does not need to match to the root of the kernel source tree.
#
# For example, you can do this:
#
#  cd /dir/to/store/output/files; make -f /dir/to/kernel/source/Makefile
#
# If you want to save output files in a different location, there are
# two syntaxes to specify it.
#
# 1) O=
# Use "make O=dir/to/store/output/files/"
#
# 2) Set KBUILD_OUTPUT
# Set the environment variable KBUILD_OUTPUT to point to the output directory.
# export KBUILD_OUTPUT=dir/to/store/output/files/; make
#
# The O= assignment takes precedence over the KBUILD_OUTPUT environment
# variable.

# Do we want to change the working directory?
ifeq ("$(origin O)", "command line")
  KBUILD_OUTPUT := $(O)
endif

ifneq ($(KBUILD_OUTPUT),)
# Make's built-in functions such as $(abspath ...), $(realpath ...) cannot
# expand a shell special character '~'. We use a somewhat tedious way here.
abs_objtree := $(shell mkdir -p $(KBUILD_OUTPUT) && cd $(KBUILD_OUTPUT) && pwd)
$(if $(abs_objtree),, \
     $(error failed to create output directory "$(KBUILD_OUTPUT)"))

# $(realpath ...) resolves symlinks
abs_objtree := $(realpath $(abs_objtree))
else
abs_objtree := $(CURDIR)
endif # ifneq ($(KBUILD_OUTPUT),)

ifeq ($(abs_objtree),$(CURDIR))
# Suppress "Entering directory ..." unless we are changing the work directory.
MAKEFLAGS += --no-print-directory
else
need-sub-make := 1
endif

abs_srctree := $(realpath $(dir $(lastword $(MAKEFILE_LIST))))

ifneq ($(words $(subst :, ,$(abs_srctree))), 1)
$(error source directory cannot contain spaces or colons)
endif

ifneq ($(abs_srctree),$(abs_objtree))
# Look for make include files relative to root of kernel src
#
# This does not become effective immediately because MAKEFLAGS is re-parsed
# once after the Makefile is read. We need to invoke sub-make.
MAKEFLAGS += --include-dir=$(abs_srctree)
need-sub-make := 1
endif

ifneq ($(filter 3.%,$(MAKE_VERSION)),)
# 'MAKEFLAGS += -rR' does not immediately become effective for GNU Make 3.x
# We need to invoke sub-make to avoid implicit rules in the top Makefile.
need-sub-make := 1
# Cancel implicit rules for this Makefile.
$(lastword $(MAKEFILE_LIST)): ;
endif

export abs_srctree abs_objtree
export sub_make_done := 1

ifeq ($(need-sub-make),1)

PHONY += $(MAKECMDGOALS) sub-make

$(filter-out _all sub-make $(lastword $(MAKEFILE_LIST)), $(MAKECMDGOALS)) _all: sub-make
	@:

# Invoke a second make in the output directory, passing relevant variables
sub-make:
	$(Q)$(MAKE) -C $(abs_objtree) -f $(abs_srctree)/Makefile $(MAKECMDGOALS)

endif # need-sub-make
endif # sub_make_done

# We process the rest of the Makefile if this is the final invocation of make
ifeq ($(need-sub-make),)

# Do not print "Entering directory ...",
# but we want to display it when entering to the output directory
# so that IDEs/editors are able to understand relative filenames.
MAKEFLAGS += --no-print-directory

# Call a source code checker (by default, "sparse") as part of the
# C compilation.
#
# Use 'make C=1' to enable checking of only re-compiled files.
# Use 'make C=2' to enable checking of *all* source files, regardless
# of whether they are re-compiled or not.
#
# See the file "Documentation/dev-tools/sparse.rst" for more details,
# including where to get the "sparse" utility.

ifeq ("$(origin C)", "command line")
  KBUILD_CHECKSRC = $(C)
endif
ifndef KBUILD_CHECKSRC
  KBUILD_CHECKSRC = 0
endif

# Use make M=dir or set the environment variable KBUILD_EXTMOD to specify the
# directory of external module to build. Setting M= takes precedence.
ifeq ("$(origin M)", "command line")
  KBUILD_EXTMOD := $(M)
endif

export KBUILD_CHECKSRC KBUILD_EXTMOD

extmod-prefix = $(if $(KBUILD_EXTMOD),$(KBUILD_EXTMOD)/)

ifeq ($(abs_srctree),$(abs_objtree))
        # building in the source tree
        srctree := .
	building_out_of_srctree :=
else
        ifeq ($(abs_srctree)/,$(dir $(abs_objtree)))
                # building in a subdirectory of the source tree
                srctree := ..
        else
                srctree := $(abs_srctree)
        endif
	building_out_of_srctree := 1
endif

ifneq ($(KBUILD_ABS_SRCTREE),)
srctree := $(abs_srctree)
endif

objtree		:= .
VPATH		:= $(srctree)

export building_out_of_srctree srctree objtree VPATH

# To make sure we do not include .config for any of the *config targets
# catch them early, and hand them over to scripts/kconfig/Makefile
# It is allowed to specify more targets when calling make, including
# mixing *config targets and build targets.
# For example 'make oldconfig all'.
# Detect when mixed targets is specified, and make a second invocation
# of make so .config is not included in this case either (for *config).

version_h := include/generated/uapi/linux/version.h
old_version_h := include/linux/version.h

clean-targets := %clean mrproper cleandocs
no-dot-config-targets := $(clean-targets) \
			 cscope gtags TAGS tags help% %docs check% coccicheck \
			 $(version_h) headers headers_% archheaders archscripts \
			 %asm-generic kernelversion %src-pkg
no-sync-config-targets := $(no-dot-config-targets) install %install \
			   kernelrelease
single-targets := %.a %.i %.ko %.lds %.ll %.lst %.mod %.o %.s %.symtypes %/

config-build	:=
mixed-build	:=
need-config	:= 1
may-sync-config	:= 1
single-build	:=

ifneq ($(filter $(no-dot-config-targets), $(MAKECMDGOALS)),)
	ifeq ($(filter-out $(no-dot-config-targets), $(MAKECMDGOALS)),)
		need-config :=
	endif
endif

ifneq ($(filter $(no-sync-config-targets), $(MAKECMDGOALS)),)
	ifeq ($(filter-out $(no-sync-config-targets), $(MAKECMDGOALS)),)
		may-sync-config :=
	endif
endif

ifneq ($(KBUILD_EXTMOD),)
	may-sync-config :=
endif

ifeq ($(KBUILD_EXTMOD),)
        ifneq ($(filter config %config,$(MAKECMDGOALS)),)
		config-build := 1
                ifneq ($(words $(MAKECMDGOALS)),1)
			mixed-build := 1
                endif
        endif
endif

# We cannot build single targets and the others at the same time
ifneq ($(filter $(single-targets), $(MAKECMDGOALS)),)
	single-build := 1
	ifneq ($(filter-out $(single-targets), $(MAKECMDGOALS)),)
		mixed-build := 1
	endif
endif

# For "make -j clean all", "make -j mrproper defconfig all", etc.
ifneq ($(filter $(clean-targets),$(MAKECMDGOALS)),)
        ifneq ($(filter-out $(clean-targets),$(MAKECMDGOALS)),)
		mixed-build := 1
        endif
endif

# install and modules_install need also be processed one by one
ifneq ($(filter install,$(MAKECMDGOALS)),)
        ifneq ($(filter modules_install,$(MAKECMDGOALS)),)
		mixed-build := 1
        endif
endif

ifdef mixed-build
# ===========================================================================
# We're called with mixed targets (*config and build targets).
# Handle them one by one.

PHONY += $(MAKECMDGOALS) __build_one_by_one

$(filter-out __build_one_by_one, $(MAKECMDGOALS)): __build_one_by_one
	@:

__build_one_by_one:
	$(Q)set -e; \
	for i in $(MAKECMDGOALS); do \
		$(MAKE) -f $(srctree)/Makefile $$i; \
	done

else # !mixed-build

include scripts/Kbuild.include

# Read KERNELRELEASE from include/config/kernel.release (if it exists)
KERNELRELEASE = $(shell cat include/config/kernel.release 2> /dev/null)
KERNELVERSION = $(VERSION)$(if $(PATCHLEVEL),.$(PATCHLEVEL)$(if $(SUBLEVEL),.$(SUBLEVEL)))$(EXTRAVERSION)
export VERSION PATCHLEVEL SUBLEVEL KERNELRELEASE KERNELVERSION

include scripts/subarch.include

# Cross compiling and selecting different set of gcc/bin-utils
# ---------------------------------------------------------------------------
#
# When performing cross compilation for other architectures ARCH shall be set
# to the target architecture. (See arch/* for the possibilities).
# ARCH can be set during invocation of make:
# make ARCH=ia64
# Another way is to have ARCH set in the environment.
# The default ARCH is the host where make is executed.

# CROSS_COMPILE specify the prefix used for all executables used
# during compilation. Only gcc and related bin-utils executables
# are prefixed with $(CROSS_COMPILE).
# CROSS_COMPILE can be set on the command line
# make CROSS_COMPILE=ia64-linux-
# Alternatively CROSS_COMPILE can be set in the environment.
# Default value for CROSS_COMPILE is not to prefix executables
# Note: Some architectures assign CROSS_COMPILE in their arch/*/Makefile
ARCH		?= $(SUBARCH)

# Architecture as present in compile.h
UTS_MACHINE 	:= $(ARCH)
SRCARCH 	:= $(ARCH)

# Additional ARCH settings for x86
ifeq ($(ARCH),i386)
        SRCARCH := x86
endif
ifeq ($(ARCH),x86_64)
        SRCARCH := x86
endif

# Additional ARCH settings for sparc
ifeq ($(ARCH),sparc32)
       SRCARCH := sparc
endif
ifeq ($(ARCH),sparc64)
       SRCARCH := sparc
endif

# Additional ARCH settings for sh
ifeq ($(ARCH),sh64)
       SRCARCH := sh
endif

KCONFIG_CONFIG	?= .config
export KCONFIG_CONFIG

# SHELL used by kbuild
CONFIG_SHELL := sh

HOST_LFS_CFLAGS := $(shell getconf LFS_CFLAGS 2>/dev/null)
HOST_LFS_LDFLAGS := $(shell getconf LFS_LDFLAGS 2>/dev/null)
HOST_LFS_LIBS := $(shell getconf LFS_LIBS 2>/dev/null)

ifneq ($(LLVM),)
HOSTCC	= clang
HOSTCXX	= clang++
else
HOSTCC	= gcc
HOSTCXX	= g++
endif
KBUILD_HOSTCFLAGS   := -Wall -Wmissing-prototypes -Wstrict-prototypes -O2 \
		-fomit-frame-pointer -std=gnu89 $(HOST_LFS_CFLAGS) \
		$(HOSTCFLAGS)
KBUILD_HOSTCXXFLAGS := -O2 $(HOST_LFS_CFLAGS) $(HOSTCXXFLAGS)
KBUILD_HOSTLDFLAGS  := $(HOST_LFS_LDFLAGS) $(HOSTLDFLAGS)
KBUILD_HOSTLDLIBS   := $(HOST_LFS_LIBS) $(HOSTLDLIBS)

# Make variables (CC, etc...)
CPP		= $(CC) -E
ifneq ($(LLVM),)
CC		= clang
LD		= ld.lld
AR		= llvm-ar
NM		= llvm-nm
OBJCOPY		= llvm-objcopy
OBJDUMP		= llvm-objdump
READELF		= llvm-readelf
OBJSIZE		= llvm-size
STRIP		= llvm-strip
else
CC		= $(CROSS_COMPILE)gcc
LD		= $(CROSS_COMPILE)ld
AR		= $(CROSS_COMPILE)ar
NM		= $(CROSS_COMPILE)nm
OBJCOPY		= $(CROSS_COMPILE)objcopy
OBJDUMP		= $(CROSS_COMPILE)objdump
READELF		= $(CROSS_COMPILE)readelf
OBJSIZE		= $(CROSS_COMPILE)size
STRIP		= $(CROSS_COMPILE)strip
endif
PAHOLE		= pahole
LEX		= flex
YACC		= bison
AWK		= awk
INSTALLKERNEL  := installkernel
DEPMOD		= depmod
PERL		= perl
PYTHON		= python
PYTHON3		= python3
CHECK		= sparse
BASH		= bash
KGZIP		= gzip
KBZIP2		= bzip2
KLZOP		= lzop
LZMA		= lzma
LZ4		= lz4c
XZ		= xz

CHECKFLAGS     := -D__linux__ -Dlinux -D__STDC__ -Dunix -D__unix__ \
		  -Wbitwise -Wno-return-void -Wno-unknown-attribute $(CF)
NOSTDINC_FLAGS :=
CFLAGS_MODULE   =
AFLAGS_MODULE   =
LDFLAGS_MODULE  =
CFLAGS_KERNEL	=
AFLAGS_KERNEL	=
LDFLAGS_vmlinux =

# Use USERINCLUDE when you must reference the UAPI directories only.
USERINCLUDE    := \
		-I$(srctree)/arch/$(SRCARCH)/include/uapi \
		-I$(objtree)/arch/$(SRCARCH)/include/generated/uapi \
		-I$(srctree)/include/uapi \
		-I$(objtree)/include/generated/uapi \
                -include $(srctree)/include/linux/kconfig.h

# Use LINUXINCLUDE when you must reference the include/ directory.
# Needed to be compatible with the O= option
LINUXINCLUDE    := \
		-I$(srctree)/arch/$(SRCARCH)/include \
		-I$(objtree)/arch/$(SRCARCH)/include/generated \
		$(if $(building_out_of_srctree),-I$(srctree)/include) \
		-I$(objtree)/include \
		$(USERINCLUDE)

KBUILD_AFLAGS   := -D__ASSEMBLY__ -fno-PIE
KBUILD_CFLAGS   := -Wall -Wundef -Werror=strict-prototypes -Wno-trigraphs \
		   -fno-strict-aliasing -fno-common -fshort-wchar -fno-PIE \
		   -Werror=implicit-function-declaration -Werror=implicit-int \
		   -Werror=return-type -Wno-format-security \
		   -std=gnu89
KBUILD_CPPFLAGS := -D__KERNEL__
KBUILD_AFLAGS_KERNEL :=
KBUILD_CFLAGS_KERNEL :=
KBUILD_AFLAGS_MODULE  := -DMODULE
KBUILD_CFLAGS_MODULE  := -DMODULE
KBUILD_LDFLAGS_MODULE :=
export KBUILD_LDS_MODULE := $(srctree)/scripts/module-common.lds
KBUILD_LDFLAGS :=
GCC_PLUGINS_CFLAGS :=
CLANG_FLAGS :=

export ARCH SRCARCH CONFIG_SHELL BASH HOSTCC KBUILD_HOSTCFLAGS CROSS_COMPILE LD CC
export CPP AR NM STRIP OBJCOPY OBJDUMP OBJSIZE READELF PAHOLE LEX YACC AWK INSTALLKERNEL
export PERL PYTHON PYTHON3 CHECK CHECKFLAGS MAKE UTS_MACHINE HOSTCXX
export KGZIP KBZIP2 KLZOP LZMA LZ4 XZ
export KBUILD_HOSTCXXFLAGS KBUILD_HOSTLDFLAGS KBUILD_HOSTLDLIBS LDFLAGS_MODULE

export KBUILD_CPPFLAGS NOSTDINC_FLAGS LINUXINCLUDE OBJCOPYFLAGS KBUILD_LDFLAGS
export KBUILD_CFLAGS CFLAGS_KERNEL CFLAGS_MODULE
export CFLAGS_KASAN CFLAGS_KASAN_NOSANITIZE CFLAGS_UBSAN
export KBUILD_AFLAGS AFLAGS_KERNEL AFLAGS_MODULE
export KBUILD_AFLAGS_MODULE KBUILD_CFLAGS_MODULE KBUILD_LDFLAGS_MODULE
export KBUILD_AFLAGS_KERNEL KBUILD_CFLAGS_KERNEL

# Files to ignore in find ... statements

export RCS_FIND_IGNORE := \( -name SCCS -o -name BitKeeper -o -name .svn -o    \
			  -name CVS -o -name .pc -o -name .hg -o -name .git \) \
			  -prune -o
export RCS_TAR_IGNORE := --exclude SCCS --exclude BitKeeper --exclude .svn \
			 --exclude CVS --exclude .pc --exclude .hg --exclude .git

# ===========================================================================
# Rules shared between *config targets and build targets

# Basic helpers built in scripts/basic/
PHONY += scripts_basic
scripts_basic:
	$(Q)$(MAKE) $(build)=scripts/basic
	$(Q)rm -f .tmp_quiet_recordmcount

PHONY += outputmakefile
# Before starting out-of-tree build, make sure the source tree is clean.
# outputmakefile generates a Makefile in the output directory, if using a
# separate output directory. This allows convenient use of make in the
# output directory.
# At the same time when output Makefile generated, generate .gitignore to
# ignore whole output directory
outputmakefile:
ifdef building_out_of_srctree
	$(Q)if [ -f $(srctree)/.config -o \
		 -d $(srctree)/include/config -o \
		 -d $(srctree)/arch/$(SRCARCH)/include/generated ]; then \
		echo >&2 "***"; \
		echo >&2 "*** The source tree is not clean, please run 'make$(if $(findstring command line, $(origin ARCH)), ARCH=$(ARCH)) mrproper'"; \
		echo >&2 "*** in $(abs_srctree)";\
		echo >&2 "***"; \
		false; \
	fi
	$(Q)ln -fsn $(srctree) source
	$(Q)$(CONFIG_SHELL) $(srctree)/scripts/mkmakefile $(srctree)
	$(Q)test -e .gitignore || \
	{ echo "# this is build directory, ignore it"; echo "*"; } > .gitignore
endif

ifneq ($(shell $(CC) --version 2>&1 | head -n 1 | grep clang),)
ifneq ($(CROSS_COMPILE),)
CLANG_FLAGS	+= --target=$(notdir $(CROSS_COMPILE:%-=%))
GCC_TOOLCHAIN_DIR := $(dir $(shell which $(CROSS_COMPILE)elfedit))
CLANG_FLAGS	+= --prefix=$(GCC_TOOLCHAIN_DIR)$(notdir $(CROSS_COMPILE))
GCC_TOOLCHAIN	:= $(realpath $(GCC_TOOLCHAIN_DIR)/..)
endif
ifneq ($(GCC_TOOLCHAIN),)
CLANG_FLAGS	+= --gcc-toolchain=$(GCC_TOOLCHAIN)
endif
ifneq ($(LLVM_IAS),1)
CLANG_FLAGS	+= -no-integrated-as
endif
CLANG_FLAGS	+= -Werror=unknown-warning-option
KBUILD_CFLAGS	+= $(CLANG_FLAGS)
KBUILD_AFLAGS	+= $(CLANG_FLAGS)
export CLANG_FLAGS
endif

# The expansion should be delayed until arch/$(SRCARCH)/Makefile is included.
# Some architectures define CROSS_COMPILE in arch/$(SRCARCH)/Makefile.
# CC_VERSION_TEXT is referenced from Kconfig (so it needs export),
# and from include/config/auto.conf.cmd to detect the compiler upgrade.
CC_VERSION_TEXT = $(shell $(CC) --version 2>/dev/null | head -n 1)

ifdef config-build
# ===========================================================================
# *config targets only - make sure prerequisites are updated, and descend
# in scripts/kconfig to make the *config target

# Read arch specific Makefile to set KBUILD_DEFCONFIG as needed.
# KBUILD_DEFCONFIG may point out an alternative default configuration
# used for 'make defconfig'
include arch/$(SRCARCH)/Makefile
export KBUILD_DEFCONFIG KBUILD_KCONFIG CC_VERSION_TEXT

config: outputmakefile scripts_basic FORCE
	$(Q)$(MAKE) $(build)=scripts/kconfig $@

%config: outputmakefile scripts_basic FORCE
	$(Q)$(MAKE) $(build)=scripts/kconfig $@

else #!config-build
# ===========================================================================
# Build targets only - this includes vmlinux, arch specific targets, clean
# targets and others. In general all targets except *config targets.

# If building an external module we do not care about the all: rule
# but instead _all depend on modules
PHONY += all
ifeq ($(KBUILD_EXTMOD),)
_all: all
else
_all: modules
endif

# Decide whether to build built-in, modular, or both.
# Normally, just do built-in.

KBUILD_MODULES :=
KBUILD_BUILTIN := 1

# If we have only "make modules", don't compile built-in objects.
ifeq ($(MAKECMDGOALS),modules)
  KBUILD_BUILTIN :=
endif

# If we have "make <whatever> modules", compile modules
# in addition to whatever we do anyway.
# Just "make" or "make all" shall build modules as well

ifneq ($(filter all _all modules nsdeps,$(MAKECMDGOALS)),)
  KBUILD_MODULES := 1
endif

ifeq ($(MAKECMDGOALS),)
  KBUILD_MODULES := 1
endif

export KBUILD_MODULES KBUILD_BUILTIN

ifdef need-config
include include/config/auto.conf
endif

ifeq ($(KBUILD_EXTMOD),)
# Objects we will link into vmlinux / subdirs we need to visit
init-y		:= init/
drivers-y	:= drivers/ sound/
drivers-$(CONFIG_SAMPLES) += samples/
net-y		:= net/
libs-y		:= lib/
core-y		:= usr/
virt-y		:= virt/
endif # KBUILD_EXTMOD

# The all: target is the default when no target is given on the
# command line.
# This allow a user to issue only 'make' to build a kernel including modules
# Defaults to vmlinux, but the arch makefile usually adds further targets
all: vmlinux

CFLAGS_GCOV	:= -fprofile-arcs -ftest-coverage \
	$(call cc-option,-fno-tree-loop-im) \
	$(call cc-disable-warning,maybe-uninitialized,)
export CFLAGS_GCOV

# The arch Makefiles can override CC_FLAGS_FTRACE. We may also append it later.
ifdef CONFIG_FUNCTION_TRACER
  CC_FLAGS_FTRACE := -pg
endif

RETPOLINE_CFLAGS_GCC := -mindirect-branch=thunk-extern -mindirect-branch-register
RETPOLINE_VDSO_CFLAGS_GCC := -mindirect-branch=thunk-inline -mindirect-branch-register
RETPOLINE_CFLAGS_CLANG := -mretpoline-external-thunk
RETPOLINE_VDSO_CFLAGS_CLANG := -mretpoline
RETPOLINE_CFLAGS := $(call cc-option,$(RETPOLINE_CFLAGS_GCC),$(call cc-option,$(RETPOLINE_CFLAGS_CLANG)))
RETPOLINE_VDSO_CFLAGS := $(call cc-option,$(RETPOLINE_VDSO_CFLAGS_GCC),$(call cc-option,$(RETPOLINE_VDSO_CFLAGS_CLANG)))
export RETPOLINE_CFLAGS
export RETPOLINE_VDSO_CFLAGS

include arch/$(SRCARCH)/Makefile

ifdef need-config
ifdef may-sync-config
# Read in dependencies to all Kconfig* files, make sure to run syncconfig if
# changes are detected. This should be included after arch/$(SRCARCH)/Makefile
# because some architectures define CROSS_COMPILE there.
include include/config/auto.conf.cmd

$(KCONFIG_CONFIG):
	@echo >&2 '***'
	@echo >&2 '*** Configuration file "$@" not found!'
	@echo >&2 '***'
	@echo >&2 '*** Please run some configurator (e.g. "make oldconfig" or'
	@echo >&2 '*** "make menuconfig" or "make xconfig").'
	@echo >&2 '***'
	@/bin/false

# The actual configuration files used during the build are stored in
# include/generated/ and include/config/. Update them if .config is newer than
# include/config/auto.conf (which mirrors .config).
#
# This exploits the 'multi-target pattern rule' trick.
# The syncconfig should be executed only once to make all the targets.
%/auto.conf %/auto.conf.cmd %/tristate.conf: $(KCONFIG_CONFIG)
	$(Q)$(MAKE) -f $(srctree)/Makefile syncconfig
else # !may-sync-config
# External modules and some install targets need include/generated/autoconf.h
# and include/config/auto.conf but do not care if they are up-to-date.
# Use auto.conf to trigger the test
PHONY += include/config/auto.conf

include/config/auto.conf:
	$(Q)test -e include/generated/autoconf.h -a -e $@ || (		\
	echo >&2;							\
	echo >&2 "  ERROR: Kernel configuration is invalid.";		\
	echo >&2 "         include/generated/autoconf.h or $@ are missing.";\
	echo >&2 "         Run 'make oldconfig && make prepare' on kernel src to fix it.";	\
	echo >&2 ;							\
	/bin/false)

endif # may-sync-config
endif # need-config

KBUILD_CFLAGS	+= $(call cc-option,-fno-delete-null-pointer-checks,)
KBUILD_CFLAGS	+= $(call cc-disable-warning,frame-address,)
KBUILD_CFLAGS	+= $(call cc-disable-warning, format-truncation)
KBUILD_CFLAGS	+= $(call cc-disable-warning, format-overflow)
KBUILD_CFLAGS	+= $(call cc-disable-warning, address-of-packed-member)

ifdef CONFIG_CC_OPTIMIZE_FOR_PERFORMANCE
KBUILD_CFLAGS += -O2
else ifdef CONFIG_CC_OPTIMIZE_FOR_PERFORMANCE_O3
KBUILD_CFLAGS += -O3
else ifdef CONFIG_CC_OPTIMIZE_FOR_SIZE
KBUILD_CFLAGS += -Os
endif

# Tell gcc to never replace conditional load with a non-conditional one
KBUILD_CFLAGS	+= $(call cc-option,--param=allow-store-data-races=0)
KBUILD_CFLAGS	+= $(call cc-option,-fno-allow-store-data-races)

include scripts/Makefile.kcov
include scripts/Makefile.gcc-plugins

ifdef CONFIG_READABLE_ASM
# Disable optimizations that make assembler listings hard to read.
# reorder blocks reorders the control in the function
# ipa clone creates specialized cloned functions
# partial inlining inlines only parts of functions
KBUILD_CFLAGS += $(call cc-option,-fno-reorder-blocks,) \
                 $(call cc-option,-fno-ipa-cp-clone,) \
                 $(call cc-option,-fno-partial-inlining)
endif

ifneq ($(CONFIG_FRAME_WARN),0)
KBUILD_CFLAGS += $(call cc-option,-Wframe-larger-than=${CONFIG_FRAME_WARN})
endif

stackp-flags-$(CONFIG_CC_HAS_STACKPROTECTOR_NONE) := -fno-stack-protector
stackp-flags-$(CONFIG_STACKPROTECTOR)             := -fstack-protector
stackp-flags-$(CONFIG_STACKPROTECTOR_STRONG)      := -fstack-protector-strong

KBUILD_CFLAGS += $(stackp-flags-y)

ifdef CONFIG_CC_IS_CLANG
KBUILD_CPPFLAGS += -Qunused-arguments
KBUILD_CFLAGS += -Wno-format-invalid-specifier
KBUILD_CFLAGS += -Wno-gnu
# Quiet clang warning: comparison of unsigned expression < 0 is always false
KBUILD_CFLAGS += -Wno-tautological-compare
# CLANG uses a _MergedGlobals as optimization, but this breaks modpost, as the
# source of a reference will be _MergedGlobals and not on of the whitelisted names.
# See modpost pattern 2
KBUILD_CFLAGS += -mno-global-merge
else

# These warnings generated too much noise in a regular build.
# Use make W=1 to enable them (see scripts/Makefile.extrawarn)
KBUILD_CFLAGS += -Wno-unused-but-set-variable

# Warn about unmarked fall-throughs in switch statement.
# Disabled for clang while comment to attribute conversion happens and
# https://github.com/ClangBuiltLinux/linux/issues/636 is discussed.
KBUILD_CFLAGS += $(call cc-option,-Wimplicit-fallthrough,)
endif

KBUILD_CFLAGS += $(call cc-disable-warning, unused-const-variable)
ifdef CONFIG_FRAME_POINTER
KBUILD_CFLAGS	+= -fno-omit-frame-pointer -fno-optimize-sibling-calls
else
# Some targets (ARM with Thumb2, for example), can't be built with frame
# pointers.  For those, we don't have FUNCTION_TRACER automatically
# select FRAME_POINTER.  However, FUNCTION_TRACER adds -pg, and this is
# incompatible with -fomit-frame-pointer with current GCC, so we don't use
# -fomit-frame-pointer with FUNCTION_TRACER.
ifndef CONFIG_FUNCTION_TRACER
KBUILD_CFLAGS	+= -fomit-frame-pointer
endif
endif

# Initialize all stack variables with a pattern, if desired.
ifdef CONFIG_INIT_STACK_ALL
KBUILD_CFLAGS	+= -ftrivial-auto-var-init=pattern
endif

DEBUG_CFLAGS	:= $(call cc-option, -fno-var-tracking-assignments)

ifdef CONFIG_DEBUG_INFO
ifdef CONFIG_DEBUG_INFO_SPLIT
DEBUG_CFLAGS	+= -gsplit-dwarf
else
DEBUG_CFLAGS	+= -g
endif
ifneq ($(LLVM_IAS),1)
KBUILD_AFLAGS	+= -Wa,-gdwarf-2
endif
endif

ifdef CONFIG_DEBUG_INFO_DWARF4
DEBUG_CFLAGS	+= -gdwarf-4
endif

ifdef CONFIG_DEBUG_INFO_REDUCED
DEBUG_CFLAGS	+= $(call cc-option, -femit-struct-debug-baseonly) \
		   $(call cc-option,-fno-var-tracking)
endif

KBUILD_CFLAGS += $(DEBUG_CFLAGS)
export DEBUG_CFLAGS

ifdef CONFIG_FUNCTION_TRACER
ifdef CONFIG_FTRACE_MCOUNT_RECORD
  # gcc 5 supports generating the mcount tables directly
  ifeq ($(call cc-option-yn,-mrecord-mcount),y)
    CC_FLAGS_FTRACE	+= -mrecord-mcount
    export CC_USING_RECORD_MCOUNT := 1
  endif
  ifdef CONFIG_HAVE_NOP_MCOUNT
    ifeq ($(call cc-option-yn, -mnop-mcount),y)
      CC_FLAGS_FTRACE	+= -mnop-mcount
      CC_FLAGS_USING	+= -DCC_USING_NOP_MCOUNT
    endif
  endif
endif
ifdef CONFIG_HAVE_FENTRY
  ifeq ($(call cc-option-yn, -mfentry),y)
    CC_FLAGS_FTRACE	+= -mfentry
    CC_FLAGS_USING	+= -DCC_USING_FENTRY
  endif
endif
export CC_FLAGS_FTRACE
KBUILD_CFLAGS	+= $(CC_FLAGS_FTRACE) $(CC_FLAGS_USING)
KBUILD_AFLAGS	+= $(CC_FLAGS_USING)
ifdef CONFIG_DYNAMIC_FTRACE
	ifdef CONFIG_HAVE_C_RECORDMCOUNT
		BUILD_C_RECORDMCOUNT := y
		export BUILD_C_RECORDMCOUNT
	endif
endif
endif

# We trigger additional mismatches with less inlining
ifdef CONFIG_DEBUG_SECTION_MISMATCH
KBUILD_CFLAGS += $(call cc-option, -fno-inline-functions-called-once)
endif

ifdef CONFIG_LD_DEAD_CODE_DATA_ELIMINATION
KBUILD_CFLAGS_KERNEL += -ffunction-sections -fdata-sections
LDFLAGS_vmlinux += --gc-sections
endif

ifdef CONFIG_LIVEPATCH
KBUILD_CFLAGS += $(call cc-option, -flive-patching=inline-clone)
endif

# arch Makefile may override CC so keep this after arch Makefile is included
NOSTDINC_FLAGS += -nostdinc -isystem $(shell $(CC) -print-file-name=include)

# warn about C99 declaration after statement
KBUILD_CFLAGS += -Wdeclaration-after-statement

# Variable Length Arrays (VLAs) should not be used anywhere in the kernel
KBUILD_CFLAGS += -Wvla

# disable pointer signed / unsigned warnings in gcc 4.0
KBUILD_CFLAGS += -Wno-pointer-sign

# disable stringop warnings in gcc 8+
KBUILD_CFLAGS += $(call cc-disable-warning, stringop-truncation)

# We'll want to enable this eventually, but it's not going away for 5.7 at least
KBUILD_CFLAGS += $(call cc-disable-warning, zero-length-bounds)
KBUILD_CFLAGS += $(call cc-disable-warning, array-bounds)
KBUILD_CFLAGS += $(call cc-disable-warning, stringop-overflow)

# Another good warning that we'll want to enable eventually
KBUILD_CFLAGS += $(call cc-disable-warning, restrict)

# Enabled with W=2, disabled by default as noisy
KBUILD_CFLAGS += $(call cc-disable-warning, maybe-uninitialized)

# disable invalid "can't wrap" optimizations for signed / pointers
KBUILD_CFLAGS	+= $(call cc-option,-fno-strict-overflow)

# clang sets -fmerge-all-constants by default as optimization, but this
# is non-conforming behavior for C and in fact breaks the kernel, so we
# need to disable it here generally.
KBUILD_CFLAGS	+= $(call cc-option,-fno-merge-all-constants)

# for gcc -fno-merge-all-constants disables everything, but it is fine
# to have actual conforming behavior enabled.
KBUILD_CFLAGS	+= $(call cc-option,-fmerge-constants)

# Make sure -fstack-check isn't enabled (like gentoo apparently did)
KBUILD_CFLAGS  += $(call cc-option,-fno-stack-check,)

# conserve stack if available
KBUILD_CFLAGS   += $(call cc-option,-fconserve-stack)

# Prohibit date/time macros, which would make the build non-deterministic
KBUILD_CFLAGS   += $(call cc-option,-Werror=date-time)

# enforce correct pointer usage
KBUILD_CFLAGS   += $(call cc-option,-Werror=incompatible-pointer-types)

# Require designated initializers for all marked structures
KBUILD_CFLAGS   += $(call cc-option,-Werror=designated-init)

# change __FILE__ to the relative path from the srctree
KBUILD_CFLAGS	+= $(call cc-option,-fmacro-prefix-map=$(srctree)/=)

include scripts/Makefile.kasan
include scripts/Makefile.extrawarn
include scripts/Makefile.ubsan

# Add user supplied CPPFLAGS, AFLAGS and CFLAGS as the last assignments
KBUILD_CPPFLAGS += $(KCPPFLAGS)
KBUILD_AFLAGS   += $(KAFLAGS)
KBUILD_CFLAGS   += $(KCFLAGS)

KBUILD_LDFLAGS_MODULE += --build-id
LDFLAGS_vmlinux += --build-id

ifeq ($(CONFIG_STRIP_ASM_SYMS),y)
LDFLAGS_vmlinux	+= $(call ld-option, -X,)
endif

ifeq ($(CONFIG_RELR),y)
LDFLAGS_vmlinux	+= --pack-dyn-relocs=relr
endif

# make the checker run with the right architecture
CHECKFLAGS += --arch=$(ARCH)

# insure the checker run with the right endianness
CHECKFLAGS += $(if $(CONFIG_CPU_BIG_ENDIAN),-mbig-endian,-mlittle-endian)

# the checker needs the correct machine size
CHECKFLAGS += $(if $(CONFIG_64BIT),-m64,-m32)

# Default kernel image to build when no specific target is given.
# KBUILD_IMAGE may be overruled on the command line or
# set in the environment
# Also any assignments in arch/$(ARCH)/Makefile take precedence over
# this default value
export KBUILD_IMAGE ?= vmlinux

#
# INSTALL_PATH specifies where to place the updated kernel and system map
# images. Default is /boot, but you can set it to other values
export	INSTALL_PATH ?= /boot

#
# INSTALL_DTBS_PATH specifies a prefix for relocations required by build roots.
# Like INSTALL_MOD_PATH, it isn't defined in the Makefile, but can be passed as
# an argument if needed. Otherwise it defaults to the kernel install path
#
export INSTALL_DTBS_PATH ?= $(INSTALL_PATH)/dtbs/$(KERNELRELEASE)

#
# INSTALL_MOD_PATH specifies a prefix to MODLIB for module directory
# relocations required by build roots.  This is not defined in the
# makefile but the argument can be passed to make if needed.
#

MODLIB	= $(INSTALL_MOD_PATH)/lib/modules/$(KERNELRELEASE)
export MODLIB

#
# INSTALL_MOD_STRIP, if defined, will cause modules to be
# stripped after they are installed.  If INSTALL_MOD_STRIP is '1', then
# the default option --strip-debug will be used.  Otherwise,
# INSTALL_MOD_STRIP value will be used as the options to the strip command.

ifdef INSTALL_MOD_STRIP
ifeq ($(INSTALL_MOD_STRIP),1)
mod_strip_cmd = $(STRIP) --strip-debug
else
mod_strip_cmd = $(STRIP) $(INSTALL_MOD_STRIP)
endif # INSTALL_MOD_STRIP=1
else
mod_strip_cmd = true
endif # INSTALL_MOD_STRIP
export mod_strip_cmd

# CONFIG_MODULE_COMPRESS, if defined, will cause module to be compressed
# after they are installed in agreement with CONFIG_MODULE_COMPRESS_GZIP
# or CONFIG_MODULE_COMPRESS_XZ.

mod_compress_cmd = true
ifdef CONFIG_MODULE_COMPRESS
  ifdef CONFIG_MODULE_COMPRESS_GZIP
    mod_compress_cmd = $(KGZIP) -n -f
  endif # CONFIG_MODULE_COMPRESS_GZIP
  ifdef CONFIG_MODULE_COMPRESS_XZ
    mod_compress_cmd = $(XZ) -f
  endif # CONFIG_MODULE_COMPRESS_XZ
endif # CONFIG_MODULE_COMPRESS
export mod_compress_cmd

ifdef CONFIG_MODULE_SIG_ALL
$(eval $(call config_filename,MODULE_SIG_KEY))

mod_sign_cmd = scripts/sign-file $(CONFIG_MODULE_SIG_HASH) $(MODULE_SIG_KEY_SRCPREFIX)$(CONFIG_MODULE_SIG_KEY) certs/signing_key.x509
else
mod_sign_cmd = true
endif
export mod_sign_cmd

HOST_LIBELF_LIBS = $(shell pkg-config libelf --libs 2>/dev/null || echo -lelf)

ifdef CONFIG_STACK_VALIDATION
  has_libelf := $(call try-run,\
		echo "int main() {}" | $(HOSTCC) -xc -o /dev/null $(HOST_LIBELF_LIBS) -,1,0)
  ifeq ($(has_libelf),1)
    objtool_target := tools/objtool FORCE
  else
    SKIP_STACK_VALIDATION := 1
    export SKIP_STACK_VALIDATION
  endif
endif

PHONY += prepare0

export MODORDER := $(extmod-prefix)modules.order

ifeq ($(KBUILD_EXTMOD),)
core-y		+= kernel/ certs/ mm/ fs/ ipc/ security/ crypto/ block/

vmlinux-dirs	:= $(patsubst %/,%,$(filter %/, $(init-y) $(init-m) \
		     $(core-y) $(core-m) $(drivers-y) $(drivers-m) \
		     $(net-y) $(net-m) $(libs-y) $(libs-m) $(virt-y)))

vmlinux-alldirs	:= $(sort $(vmlinux-dirs) Documentation \
		     $(patsubst %/,%,$(filter %/, $(init-) $(core-) \
			$(drivers-) $(net-) $(libs-) $(virt-))))

build-dirs	:= $(vmlinux-dirs)
clean-dirs	:= $(vmlinux-alldirs)

init-y		:= $(patsubst %/, %/built-in.a, $(init-y))
core-y		:= $(patsubst %/, %/built-in.a, $(core-y))
drivers-y	:= $(patsubst %/, %/built-in.a, $(drivers-y))
net-y		:= $(patsubst %/, %/built-in.a, $(net-y))
libs-y1		:= $(patsubst %/, %/lib.a, $(libs-y))
libs-y2		:= $(patsubst %/, %/built-in.a, $(filter-out %.a, $(libs-y)))
virt-y		:= $(patsubst %/, %/built-in.a, $(virt-y))

# Externally visible symbols (used by link-vmlinux.sh)
export KBUILD_VMLINUX_OBJS := $(head-y) $(init-y) $(core-y) $(libs-y2) \
			      $(drivers-y) $(net-y) $(virt-y)
export KBUILD_VMLINUX_LIBS := $(libs-y1)
export KBUILD_LDS          := arch/$(SRCARCH)/kernel/vmlinux.lds
export LDFLAGS_vmlinux
# used by scripts/Makefile.package
export KBUILD_ALLDIRS := $(sort $(filter-out arch/%,$(vmlinux-alldirs)) LICENSES arch include scripts tools)

vmlinux-deps := $(KBUILD_LDS) $(KBUILD_VMLINUX_OBJS) $(KBUILD_VMLINUX_LIBS)

# Recurse until adjust_autoksyms.sh is satisfied
PHONY += autoksyms_recursive
ifdef CONFIG_TRIM_UNUSED_KSYMS
autoksyms_recursive: descend modules.order
	$(Q)$(CONFIG_SHELL) $(srctree)/scripts/adjust_autoksyms.sh \
	  "$(MAKE) -f $(srctree)/Makefile vmlinux"
endif

# For the kernel to actually contain only the needed exported symbols,
# we have to build modules as well to determine what those symbols are.
# (this can be evaluated only once include/config/auto.conf has been included)
ifdef CONFIG_TRIM_UNUSED_KSYMS
  KBUILD_MODULES := 1
endif

autoksyms_h := $(if $(CONFIG_TRIM_UNUSED_KSYMS), include/generated/autoksyms.h)

$(autoksyms_h):
	$(Q)mkdir -p $(dir $@)
	$(Q)touch $@

ARCH_POSTLINK := $(wildcard $(srctree)/arch/$(SRCARCH)/Makefile.postlink)

# Final link of vmlinux with optional arch pass after final link
cmd_link-vmlinux =                                                 \
	$(CONFIG_SHELL) $< $(LD) $(KBUILD_LDFLAGS) $(LDFLAGS_vmlinux) ;    \
	$(if $(ARCH_POSTLINK), $(MAKE) -f $(ARCH_POSTLINK) $@, true)

vmlinux: scripts/link-vmlinux.sh autoksyms_recursive $(vmlinux-deps) FORCE
	+$(call if_changed,link-vmlinux)

targets := vmlinux

# The actual objects are generated when descending,
# make sure no implicit rule kicks in
$(sort $(vmlinux-deps)): descend ;

filechk_kernel.release = \
	echo "$(KERNELVERSION)$$($(CONFIG_SHELL) $(srctree)/scripts/setlocalversion $(srctree))"

# Store (new) KERNELRELEASE string in include/config/kernel.release
include/config/kernel.release: FORCE
	$(call filechk,kernel.release)

# Additional helpers built in scripts/
# Carefully list dependencies so we do not try to build scripts twice
# in parallel
PHONY += scripts
scripts: scripts_basic scripts_dtc
	$(Q)$(MAKE) $(build)=$(@)

# Things we need to do before we recursively start building the kernel
# or the modules are listed in "prepare".
# A multi level approach is used. prepareN is processed before prepareN-1.
# archprepare is used in arch Makefiles and when processed asm symlink,
# version.h and scripts_basic is processed / created.

PHONY += prepare archprepare

archprepare: outputmakefile archheaders archscripts scripts include/config/kernel.release \
	asm-generic $(version_h) $(autoksyms_h) include/generated/utsrelease.h

prepare0: archprepare
	$(Q)$(MAKE) $(build)=scripts/mod
	$(Q)$(MAKE) $(build)=.

# All the preparing..
prepare: prepare0 prepare-objtool

# Support for using generic headers in asm-generic
asm-generic := -f $(srctree)/scripts/Makefile.asm-generic obj

PHONY += asm-generic uapi-asm-generic
asm-generic: uapi-asm-generic
	$(Q)$(MAKE) $(asm-generic)=arch/$(SRCARCH)/include/generated/asm \
	generic=include/asm-generic
uapi-asm-generic:
	$(Q)$(MAKE) $(asm-generic)=arch/$(SRCARCH)/include/generated/uapi/asm \
	generic=include/uapi/asm-generic

PHONY += prepare-objtool
prepare-objtool: $(objtool_target)
ifeq ($(SKIP_STACK_VALIDATION),1)
ifdef CONFIG_UNWINDER_ORC
	@echo "error: Cannot generate ORC metadata for CONFIG_UNWINDER_ORC=y, please install libelf-dev, libelf-devel or elfutils-libelf-devel" >&2
	@false
else
	@echo "warning: Cannot use CONFIG_STACK_VALIDATION=y, please install libelf-dev, libelf-devel or elfutils-libelf-devel" >&2
endif
endif

# Generate some files
# ---------------------------------------------------------------------------

# KERNELRELEASE can change from a few different places, meaning version.h
# needs to be updated, so this check is forced on all builds

uts_len := 64
define filechk_utsrelease.h
	if [ `echo -n "$(KERNELRELEASE)" | wc -c ` -gt $(uts_len) ]; then \
	  echo '"$(KERNELRELEASE)" exceeds $(uts_len) characters' >&2;    \
	  exit 1;                                                         \
	fi;                                                               \
	echo \#define UTS_RELEASE \"$(KERNELRELEASE)\"
endef

define filechk_version.h
	echo \#define LINUX_VERSION_CODE $(shell                         \
	expr $(VERSION) \* 65536 + 0$(PATCHLEVEL) \* 256 + 0$(SUBLEVEL)); \
	echo '#define KERNEL_VERSION(a,b,c) (((a) << 16) + ((b) << 8) + (c))'
endef

$(version_h): FORCE
	$(call filechk,version.h)
	$(Q)rm -f $(old_version_h)

include/generated/utsrelease.h: include/config/kernel.release FORCE
	$(call filechk,utsrelease.h)

PHONY += headerdep
headerdep:
	$(Q)find $(srctree)/include/ -name '*.h' | xargs --max-args 1 \
	$(srctree)/scripts/headerdep.pl -I$(srctree)/include

# ---------------------------------------------------------------------------
# Kernel headers

#Default location for installed headers
export INSTALL_HDR_PATH = $(objtree)/usr

quiet_cmd_headers_install = INSTALL $(INSTALL_HDR_PATH)/include
      cmd_headers_install = \
	mkdir -p $(INSTALL_HDR_PATH); \
	rsync -mrl --include='*/' --include='*\.h' --exclude='*' \
	usr/include $(INSTALL_HDR_PATH)

PHONY += headers_install
headers_install: headers
	$(call cmd,headers_install)

PHONY += archheaders archscripts

hdr-inst := -f $(srctree)/scripts/Makefile.headersinst obj

PHONY += headers
headers: $(version_h) scripts_unifdef uapi-asm-generic archheaders archscripts
	$(if $(wildcard $(srctree)/arch/$(SRCARCH)/include/uapi/asm/Kbuild),, \
	  $(error Headers not exportable for the $(SRCARCH) architecture))
	$(Q)$(MAKE) $(hdr-inst)=include/uapi
	$(Q)$(MAKE) $(hdr-inst)=arch/$(SRCARCH)/include/uapi

# Deprecated. It is no-op now.
PHONY += headers_check
headers_check:
	@:

ifdef CONFIG_HEADERS_INSTALL
prepare: headers
endif

PHONY += scripts_unifdef
scripts_unifdef: scripts_basic
	$(Q)$(MAKE) $(build)=scripts scripts/unifdef

# ---------------------------------------------------------------------------
# Kernel selftest

PHONY += kselftest
kselftest:
	$(Q)$(MAKE) -C $(srctree)/tools/testing/selftests run_tests

kselftest-%: FORCE
	$(Q)$(MAKE) -C $(srctree)/tools/testing/selftests $*

PHONY += kselftest-merge
kselftest-merge:
	$(if $(wildcard $(objtree)/.config),, $(error No .config exists, config your kernel first!))
	$(Q)find $(srctree)/tools/testing/selftests -name config | \
		xargs $(srctree)/scripts/kconfig/merge_config.sh -m $(objtree)/.config
	$(Q)$(MAKE) -f $(srctree)/Makefile olddefconfig

# ---------------------------------------------------------------------------
# Devicetree files

ifneq ($(wildcard $(srctree)/arch/$(SRCARCH)/boot/dts/),)
dtstree := arch/$(SRCARCH)/boot/dts
endif

ifneq ($(dtstree),)

%.dtb: include/config/kernel.release scripts_dtc
	$(Q)$(MAKE) $(build)=$(dtstree) $(dtstree)/$@

PHONY += dtbs dtbs_install dtbs_check
dtbs: include/config/kernel.release scripts_dtc
	$(Q)$(MAKE) $(build)=$(dtstree)

ifneq ($(filter dtbs_check, $(MAKECMDGOALS)),)
dtbs: dt_binding_check
endif

dtbs_check: export CHECK_DTBS=1
dtbs_check: dtbs

dtbs_install:
	$(Q)$(MAKE) $(dtbinst)=$(dtstree)

ifdef CONFIG_OF_EARLY_FLATTREE
all: dtbs
endif

endif

PHONY += scripts_dtc
scripts_dtc: scripts_basic
	$(Q)$(MAKE) $(build)=scripts/dtc

PHONY += dt_binding_check
dt_binding_check: scripts_dtc
	$(Q)$(MAKE) $(build)=Documentation/devicetree/bindings

# ---------------------------------------------------------------------------
# Modules

ifdef CONFIG_MODULES

# By default, build modules as well

all: modules

# When we're building modules with modversions, we need to consider
# the built-in objects during the descend as well, in order to
# make sure the checksums are up to date before we record them.
ifdef CONFIG_MODVERSIONS
  KBUILD_BUILTIN := 1
endif

# Build modules
#
# A module can be listed more than once in obj-m resulting in
# duplicate lines in modules.order files.  Those are removed
# using awk while concatenating to the final file.

PHONY += modules
modules: $(if $(KBUILD_BUILTIN),vmlinux) modules.order modules.builtin
	$(Q)$(MAKE) -f $(srctree)/scripts/Makefile.modpost
	$(Q)$(CONFIG_SHELL) $(srctree)/scripts/modules-check.sh

modules.order: descend
	$(Q)$(AWK) '!x[$$0]++' $(addsuffix /$@, $(build-dirs)) > $@

modbuiltin-dirs := $(addprefix _modbuiltin_, $(build-dirs))

modules.builtin: $(modbuiltin-dirs)
	$(Q)$(AWK) '!x[$$0]++' $(addsuffix /$@, $(build-dirs)) > $@

PHONY += $(modbuiltin-dirs)
# tristate.conf is not included from this Makefile. Add it as a prerequisite
# here to make it self-healing in case somebody accidentally removes it.
$(modbuiltin-dirs): include/config/tristate.conf
	$(Q)$(MAKE) $(modbuiltin)=$(patsubst _modbuiltin_%,%,$@)

# Target to prepare building external modules
PHONY += modules_prepare
modules_prepare: prepare

# Target to install modules
PHONY += modules_install
modules_install: _modinst_ _modinst_post

PHONY += _modinst_
_modinst_:
	@rm -rf $(MODLIB)/kernel
	@rm -f $(MODLIB)/source
	@mkdir -p $(MODLIB)/kernel
	@ln -s $(abspath $(srctree)) $(MODLIB)/source
	@if [ ! $(objtree) -ef  $(MODLIB)/build ]; then \
		rm -f $(MODLIB)/build ; \
		ln -s $(CURDIR) $(MODLIB)/build ; \
	fi
	@sed 's:^:kernel/:' modules.order > $(MODLIB)/modules.order
	@sed 's:^:kernel/:' modules.builtin > $(MODLIB)/modules.builtin
	@cp -f $(objtree)/modules.builtin.modinfo $(MODLIB)/
	$(Q)$(MAKE) -f $(srctree)/scripts/Makefile.modinst

# This depmod is only for convenience to give the initial
# boot a modules.dep even before / is mounted read-write.  However the
# boot script depmod is the master version.
PHONY += _modinst_post
_modinst_post: _modinst_
	$(call cmd,depmod)

ifeq ($(CONFIG_MODULE_SIG), y)
PHONY += modules_sign
modules_sign:
	$(Q)$(MAKE) -f $(srctree)/scripts/Makefile.modsign
endif

else # CONFIG_MODULES

# Modules not configured
# ---------------------------------------------------------------------------

PHONY += modules modules_install
modules modules_install:
	@echo >&2
	@echo >&2 "The present kernel configuration has modules disabled."
	@echo >&2 "Type 'make config' and enable loadable module support."
	@echo >&2 "Then build a kernel with module support enabled."
	@echo >&2
	@exit 1

endif # CONFIG_MODULES

###
# Cleaning is done on three levels.
# make clean     Delete most generated files
#                Leave enough to build external modules
# make mrproper  Delete the current configuration, and all generated files
# make distclean Remove editor backup files, patch leftover files and the like

# Directories & files removed with 'make clean'
CLEAN_DIRS  += include/ksym
CLEAN_FILES += modules.builtin.modinfo

# Directories & files removed with 'make mrproper'
MRPROPER_DIRS  += include/config include/generated          \
		  arch/$(SRCARCH)/include/generated .tmp_objdiff \
		  debian/ snap/ tar-install/
MRPROPER_FILES += .config .config.old .version \
		  Module.symvers \
		  signing_key.pem signing_key.priv signing_key.x509	\
		  x509.genkey extra_certificates signing_key.x509.keyid	\
		  signing_key.x509.signer vmlinux-gdb.py \
		  *.spec

# Directories & files removed with 'make distclean'
DISTCLEAN_DIRS  +=
DISTCLEAN_FILES += tags TAGS cscope* GPATH GTAGS GRTAGS GSYMS

# clean - Delete most, but leave enough to build external modules
#
clean: rm-dirs  := $(CLEAN_DIRS)
clean: rm-files := $(CLEAN_FILES)

PHONY += archclean vmlinuxclean

vmlinuxclean:
	$(Q)$(CONFIG_SHELL) $(srctree)/scripts/link-vmlinux.sh clean
	$(Q)$(if $(ARCH_POSTLINK), $(MAKE) -f $(ARCH_POSTLINK) clean)

clean: archclean vmlinuxclean

# mrproper - Delete all generated files, including .config
#
mrproper: rm-dirs  := $(wildcard $(MRPROPER_DIRS))
mrproper: rm-files := $(wildcard $(MRPROPER_FILES))
mrproper-dirs      := $(addprefix _mrproper_,scripts)

PHONY += $(mrproper-dirs) mrproper
$(mrproper-dirs):
	$(Q)$(MAKE) $(clean)=$(patsubst _mrproper_%,%,$@)

mrproper: clean $(mrproper-dirs)
	$(call cmd,rmdirs)
	$(call cmd,rmfiles)

# distclean
#
distclean: rm-dirs  := $(wildcard $(DISTCLEAN_DIRS))
distclean: rm-files := $(wildcard $(DISTCLEAN_FILES))

PHONY += distclean

distclean: mrproper
	$(call cmd,rmdirs)
	$(call cmd,rmfiles)
	@find $(srctree) $(RCS_FIND_IGNORE) \
		\( -name '*.orig' -o -name '*.rej' -o -name '*~' \
		-o -name '*.bak' -o -name '#*#' -o -name '*%' \
		-o -name 'core' \) \
		-type f -print | xargs rm -f


# Packaging of the kernel to various formats
# ---------------------------------------------------------------------------

%src-pkg: FORCE
	$(Q)$(MAKE) -f $(srctree)/scripts/Makefile.package $@
%pkg: include/config/kernel.release FORCE
	$(Q)$(MAKE) -f $(srctree)/scripts/Makefile.package $@

# Brief documentation of the typical targets used
# ---------------------------------------------------------------------------

boards := $(wildcard $(srctree)/arch/$(SRCARCH)/configs/*_defconfig)
boards := $(sort $(notdir $(boards)))
board-dirs := $(dir $(wildcard $(srctree)/arch/$(SRCARCH)/configs/*/*_defconfig))
board-dirs := $(sort $(notdir $(board-dirs:/=)))

PHONY += help
help:
	@echo  'Cleaning targets:'
	@echo  '  clean		  - Remove most generated files but keep the config and'
	@echo  '                    enough build support to build external modules'
	@echo  '  mrproper	  - Remove all generated files + config + various backup files'
	@echo  '  distclean	  - mrproper + remove editor backup and patch files'
	@echo  ''
	@echo  'Configuration targets:'
	@$(MAKE) -f $(srctree)/scripts/kconfig/Makefile help
	@echo  ''
	@echo  'Other generic targets:'
	@echo  '  all		  - Build all targets marked with [*]'
	@echo  '* vmlinux	  - Build the bare kernel'
	@echo  '* modules	  - Build all modules'
	@echo  '  modules_install - Install all modules to INSTALL_MOD_PATH (default: /)'
	@echo  '  dir/            - Build all files in dir and below'
	@echo  '  dir/file.[ois]  - Build specified target only'
	@echo  '  dir/file.ll     - Build the LLVM assembly file'
	@echo  '                    (requires compiler support for LLVM assembly generation)'
	@echo  '  dir/file.lst    - Build specified mixed source/assembly target only'
	@echo  '                    (requires a recent binutils and recent build (System.map))'
	@echo  '  dir/file.ko     - Build module including final link'
	@echo  '  modules_prepare - Set up for building external modules'
	@echo  '  tags/TAGS	  - Generate tags file for editors'
	@echo  '  cscope	  - Generate cscope index'
	@echo  '  gtags           - Generate GNU GLOBAL index'
	@echo  '  kernelrelease	  - Output the release version string (use with make -s)'
	@echo  '  kernelversion	  - Output the version stored in Makefile (use with make -s)'
	@echo  '  image_name	  - Output the image name (use with make -s)'
	@echo  '  headers_install - Install sanitised kernel headers to INSTALL_HDR_PATH'; \
	 echo  '                    (default: $(INSTALL_HDR_PATH))'; \
	 echo  ''
	@echo  'Static analysers:'
	@echo  '  checkstack      - Generate a list of stack hogs'
	@echo  '  namespacecheck  - Name space analysis on compiled kernel'
	@echo  '  versioncheck    - Sanity check on version.h usage'
	@echo  '  includecheck    - Check for duplicate included header files'
	@echo  '  export_report   - List the usages of all exported symbols'
	@echo  '  headerdep       - Detect inclusion cycles in headers'
	@echo  '  coccicheck      - Check with Coccinelle'
	@echo  ''
	@echo  'Tools:'
	@echo  '  nsdeps          - Generate missing symbol namespace dependencies'
	@echo  ''
	@echo  'Kernel selftest:'
	@echo  '  kselftest       - Build and run kernel selftest (run as root)'
	@echo  '                    Build, install, and boot kernel before'
	@echo  '                    running kselftest on it'
	@echo  '  kselftest-clean - Remove all generated kselftest files'
	@echo  '  kselftest-merge - Merge all the config dependencies of kselftest to existing'
	@echo  '                    .config.'
	@echo  ''
	@$(if $(dtstree), \
		echo 'Devicetree:'; \
		echo '* dtbs             - Build device tree blobs for enabled boards'; \
		echo '  dtbs_install     - Install dtbs to $(INSTALL_DTBS_PATH)'; \
		echo '  dt_binding_check - Validate device tree binding documents'; \
		echo '  dtbs_check       - Validate device tree source files';\
		echo '')

	@echo 'Userspace tools targets:'
	@echo '  use "make tools/help"'
	@echo '  or  "cd tools; make help"'
	@echo  ''
	@echo  'Kernel packaging:'
	@$(MAKE) -f $(srctree)/scripts/Makefile.package help
	@echo  ''
	@echo  'Documentation targets:'
	@$(MAKE) -f $(srctree)/Documentation/Makefile dochelp
	@echo  ''
	@echo  'Architecture specific targets ($(SRCARCH)):'
	@$(if $(archhelp),$(archhelp),\
		echo '  No architecture specific help defined for $(SRCARCH)')
	@echo  ''
	@$(if $(boards), \
		$(foreach b, $(boards), \
		printf "  %-24s - Build for %s\\n" $(b) $(subst _defconfig,,$(b));) \
		echo '')
	@$(if $(board-dirs), \
		$(foreach b, $(board-dirs), \
		printf "  %-16s - Show %s-specific targets\\n" help-$(b) $(b);) \
		printf "  %-16s - Show all of the above\\n" help-boards; \
		echo '')

	@echo  '  make V=0|1 [targets] 0 => quiet build (default), 1 => verbose build'
	@echo  '  make V=2   [targets] 2 => give reason for rebuild of target'
	@echo  '  make O=dir [targets] Locate all output files in "dir", including .config'
	@echo  '  make C=1   [targets] Check re-compiled c source with $$CHECK (sparse by default)'
	@echo  '  make C=2   [targets] Force check of all c source with $$CHECK'
	@echo  '  make RECORDMCOUNT_WARN=1 [targets] Warn about ignored mcount sections'
	@echo  '  make W=n   [targets] Enable extra build checks, n=1,2,3 where'
	@echo  '		1: warnings which may be relevant and do not occur too often'
	@echo  '		2: warnings which occur quite often but may still be relevant'
	@echo  '		3: more obscure warnings, can most likely be ignored'
	@echo  '		Multiple levels can be combined with W=12 or W=123'
	@echo  ''
	@echo  'Execute "make" or "make all" to build all targets marked with [*] '
	@echo  'For further info see the ./README file'


help-board-dirs := $(addprefix help-,$(board-dirs))

help-boards: $(help-board-dirs)

boards-per-dir = $(sort $(notdir $(wildcard $(srctree)/arch/$(SRCARCH)/configs/$*/*_defconfig)))

$(help-board-dirs): help-%:
	@echo  'Architecture specific targets ($(SRCARCH) $*):'
	@$(if $(boards-per-dir), \
		$(foreach b, $(boards-per-dir), \
		printf "  %-24s - Build for %s\\n" $*/$(b) $(subst _defconfig,,$(b));) \
		echo '')


# Documentation targets
# ---------------------------------------------------------------------------
DOC_TARGETS := xmldocs latexdocs pdfdocs htmldocs epubdocs cleandocs \
	       linkcheckdocs dochelp refcheckdocs
PHONY += $(DOC_TARGETS)
$(DOC_TARGETS):
	$(Q)$(MAKE) $(build)=Documentation $@

# Misc
# ---------------------------------------------------------------------------

PHONY += scripts_gdb
scripts_gdb: prepare0
	$(Q)$(MAKE) $(build)=scripts/gdb
	$(Q)ln -fsn $(abspath $(srctree)/scripts/gdb/vmlinux-gdb.py)

ifdef CONFIG_GDB_SCRIPTS
all: scripts_gdb
endif

else # KBUILD_EXTMOD

###
# External module support.
# When building external modules the kernel used as basis is considered
# read-only, and no consistency checks are made and the make
# system is not used on the basis kernel. If updates are required
# in the basis kernel ordinary make commands (without M=...) must
# be used.
#
# The following are the only valid targets when building external
# modules.
# make M=dir clean     Delete all automatically generated files
# make M=dir modules   Make all modules in specified dir
# make M=dir	       Same as 'make M=dir modules'
# make M=dir modules_install
#                      Install the modules built in the module directory
#                      Assumes install directory is already created

# We are always building modules
KBUILD_MODULES := 1

PHONY += $(objtree)/Module.symvers
$(objtree)/Module.symvers:
	@test -e $(objtree)/Module.symvers || ( \
	echo; \
	echo "  WARNING: Symbol version dump $(objtree)/Module.symvers"; \
	echo "           is missing; modules will have no dependencies and modversions."; \
	echo )

build-dirs := $(KBUILD_EXTMOD)
PHONY += modules
modules: descend $(objtree)/Module.symvers
	$(Q)$(MAKE) -f $(srctree)/scripts/Makefile.modpost

PHONY += modules_install
modules_install: _emodinst_ _emodinst_post

install-dir := $(if $(INSTALL_MOD_DIR),$(INSTALL_MOD_DIR),extra)
PHONY += _emodinst_
_emodinst_:
	$(Q)mkdir -p $(MODLIB)/$(install-dir)
	$(Q)$(MAKE) -f $(srctree)/scripts/Makefile.modinst

PHONY += _emodinst_post
_emodinst_post: _emodinst_
	$(call cmd,depmod)

clean-dirs := $(KBUILD_EXTMOD)
clean: rm-files := $(KBUILD_EXTMOD)/Module.symvers

PHONY += /
/:
	@echo >&2 '"$(MAKE) /" is no longer supported. Please use "$(MAKE) ./" instead.'

PHONY += help
help:
	@echo  '  Building external modules.'
	@echo  '  Syntax: make -C path/to/kernel/src M=$$PWD target'
	@echo  ''
	@echo  '  modules         - default target, build the module(s)'
	@echo  '  modules_install - install the module'
	@echo  '  clean           - remove generated files in module directory only'
	@echo  ''

PHONY += prepare
endif # KBUILD_EXTMOD

# Single targets
# ---------------------------------------------------------------------------
# To build individual files in subdirectories, you can do like this:
#
#   make foo/bar/baz.s
#
# The supported suffixes for single-target are listed in 'single-targets'
#
# To build only under specific subdirectories, you can do like this:
#
#   make foo/bar/baz/

ifdef single-build

# .ko is special because modpost is needed
single-ko := $(sort $(filter %.ko, $(MAKECMDGOALS)))
single-no-ko := $(sort $(patsubst %.ko,%.mod, $(MAKECMDGOALS)))

$(single-ko): single_modpost
	@:
$(single-no-ko): descend
	@:

ifeq ($(KBUILD_EXTMOD),)
# For the single build of in-tree modules, use a temporary file to avoid
# the situation of modules_install installing an invalid modules.order.
MODORDER := .modules.tmp
endif

PHONY += single_modpost
single_modpost: $(single-no-ko)
	$(Q){ $(foreach m, $(single-ko), echo $(extmod-prefix)$m;) } > $(MODORDER)
	$(Q)$(MAKE) -f $(srctree)/scripts/Makefile.modpost

KBUILD_MODULES := 1

export KBUILD_SINGLE_TARGETS := $(addprefix $(extmod-prefix), $(single-no-ko))

# trim unrelated directories
build-dirs := $(foreach d, $(build-dirs), \
			$(if $(filter $(d)/%, $(KBUILD_SINGLE_TARGETS)), $(d)))

endif

# Handle descending into subdirectories listed in $(build-dirs)
# Preset locale variables to speed up the build process. Limit locale
# tweaks to this spot to avoid wrong language settings when running
# make menuconfig etc.
# Error messages still appears in the original language
PHONY += descend $(build-dirs)
descend: $(build-dirs)
$(build-dirs): prepare
	$(Q)$(MAKE) $(build)=$@ \
	single-build=$(if $(filter-out $@/, $(single-no-ko)),1) \
	need-builtin=1 need-modorder=1

clean-dirs := $(addprefix _clean_, $(clean-dirs))
PHONY += $(clean-dirs) clean
$(clean-dirs):
	$(Q)$(MAKE) $(clean)=$(patsubst _clean_%,%,$@)

clean: $(clean-dirs)
	$(call cmd,rmdirs)
	$(call cmd,rmfiles)
	@find $(if $(KBUILD_EXTMOD), $(KBUILD_EXTMOD), .) $(RCS_FIND_IGNORE) \
		\( -name '*.[aios]' -o -name '*.ko' -o -name '.*.cmd' \
		-o -name '*.ko.*' \
		-o -name '*.dtb' -o -name '*.dtb.S' -o -name '*.dt.yaml' \
		-o -name '*.dwo' -o -name '*.lst' \
		-o -name '*.su' -o -name '*.mod' -o -name '*.ns_deps' \
		-o -name '.*.d' -o -name '.*.tmp' -o -name '*.mod.c' \
		-o -name '*.lex.c' -o -name '*.tab.[ch]' \
		-o -name '*.asn1.[ch]' \
		-o -name '*.symtypes' -o -name 'modules.order' \
		-o -name modules.builtin -o -name '.tmp_*.o.*' \
		-o -name '*.c.[012]*.*' \
		-o -name '*.ll' \
		-o -name '*.gcno' \) -type f -print | xargs rm -f

# Generate tags for editors
# ---------------------------------------------------------------------------
quiet_cmd_tags = GEN     $@
      cmd_tags = $(BASH) $(srctree)/scripts/tags.sh $@

tags TAGS cscope gtags: FORCE
	$(call cmd,tags)

# Script to generate missing namespace dependencies
# ---------------------------------------------------------------------------

PHONY += nsdeps

nsdeps: modules
	$(Q)$(MAKE) -f $(srctree)/scripts/Makefile.modpost nsdeps
	$(Q)$(CONFIG_SHELL) $(srctree)/scripts/$@

# Scripts to check various things for consistency
# ---------------------------------------------------------------------------

PHONY += includecheck versioncheck coccicheck namespacecheck export_report

includecheck:
	find $(srctree)/* $(RCS_FIND_IGNORE) \
		-name '*.[hcS]' -type f -print | sort \
		| xargs $(PERL) -w $(srctree)/scripts/checkincludes.pl

versioncheck:
	find $(srctree)/* $(RCS_FIND_IGNORE) \
		-name '*.[hcS]' -type f -print | sort \
		| xargs $(PERL) -w $(srctree)/scripts/checkversion.pl

coccicheck:
	$(Q)$(BASH) $(srctree)/scripts/$@

namespacecheck:
	$(PERL) $(srctree)/scripts/namespace.pl

export_report:
	$(PERL) $(srctree)/scripts/export_report.pl

PHONY += checkstack kernelrelease kernelversion image_name

# UML needs a little special treatment here.  It wants to use the host
# toolchain, so needs $(SUBARCH) passed to checkstack.pl.  Everyone
# else wants $(ARCH), including people doing cross-builds, which means
# that $(SUBARCH) doesn't work here.
ifeq ($(ARCH), um)
CHECKSTACK_ARCH := $(SUBARCH)
else
CHECKSTACK_ARCH := $(ARCH)
endif
checkstack:
	$(OBJDUMP) -d vmlinux $$(find . -name '*.ko') | \
	$(PERL) $(srctree)/scripts/checkstack.pl $(CHECKSTACK_ARCH)

kernelrelease:
	@echo "$(KERNELVERSION)$$($(CONFIG_SHELL) $(srctree)/scripts/setlocalversion $(srctree))"

kernelversion:
	@echo $(KERNELVERSION)

image_name:
	@echo $(KBUILD_IMAGE)

# Clear a bunch of variables before executing the submake

ifeq ($(quiet),silent_)
tools_silent=s
endif

tools/: FORCE
	$(Q)mkdir -p $(objtree)/tools
	$(Q)$(MAKE) LDFLAGS= MAKEFLAGS="$(tools_silent) $(filter --j% -j,$(MAKEFLAGS))" O=$(abspath $(objtree)) subdir=tools -C $(srctree)/tools/

tools/%: FORCE
	$(Q)mkdir -p $(objtree)/tools
	$(Q)$(MAKE) LDFLAGS= MAKEFLAGS="$(tools_silent) $(filter --j% -j,$(MAKEFLAGS))" O=$(abspath $(objtree)) subdir=tools -C $(srctree)/tools/ $*

# FIXME Should go into a make.lib or something
# ===========================================================================

quiet_cmd_rmdirs = $(if $(wildcard $(rm-dirs)),CLEAN   $(wildcard $(rm-dirs)))
      cmd_rmdirs = rm -rf $(rm-dirs)

quiet_cmd_rmfiles = $(if $(wildcard $(rm-files)),CLEAN   $(wildcard $(rm-files)))
      cmd_rmfiles = rm -f $(rm-files)

# Run depmod only if we have System.map and depmod is executable
quiet_cmd_depmod = DEPMOD  $(KERNELRELEASE)
      cmd_depmod = $(CONFIG_SHELL) $(srctree)/scripts/depmod.sh $(DEPMOD) \
                   $(KERNELRELEASE)

# read saved command lines for existing targets
existing-targets := $(wildcard $(sort $(targets)))

-include $(foreach f,$(existing-targets),$(dir $(f)).$(notdir $(f)).cmd)

endif # config-targets
endif # mixed-build
endif # need-sub-make

PHONY += FORCE
FORCE:

# Declare the contents of the PHONY variable as phony.  We keep that
# information in a variable so we can use it in if_changed and friends.
.PHONY: $(PHONY)<|MERGE_RESOLUTION|>--- conflicted
+++ resolved
@@ -1,13 +1,8 @@
 # SPDX-License-Identifier: GPL-2.0
 VERSION = 5
 PATCHLEVEL = 4
-<<<<<<< HEAD
-SUBLEVEL = 101
+SUBLEVEL = 104
 EXTRAVERSION = -linux4sam-2020.10
-=======
-SUBLEVEL = 104
-EXTRAVERSION =
->>>>>>> 84d5d3c9
 NAME = Kleptomaniac Octopus
 
 # *DOCUMENTATION*
