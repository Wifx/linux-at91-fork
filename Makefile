VERSION = 4
PATCHLEVEL = 9
<<<<<<< HEAD
SUBLEVEL = 87
EXTRAVERSION = -linux4sam_5.8
=======
SUBLEVEL = 109
EXTRAVERSION =
>>>>>>> 8e52b94e
NAME = Roaring Lionus

# *DOCUMENTATION*
# To see a list of typical targets execute "make help"
# More info can be located in ./README
# Comments in this file are targeted only to the developer, do not
# expect to learn how to build the kernel reading this file.

# o Do not use make's built-in rules and variables
#   (this increases performance and avoids hard-to-debug behaviour);
# o Look for make include files relative to root of kernel src
MAKEFLAGS += -rR --include-dir=$(CURDIR)

# Avoid funny character set dependencies
unexport LC_ALL
LC_COLLATE=C
LC_NUMERIC=C
export LC_COLLATE LC_NUMERIC

# Avoid interference with shell env settings
unexport GREP_OPTIONS

# We are using a recursive build, so we need to do a little thinking
# to get the ordering right.
#
# Most importantly: sub-Makefiles should only ever modify files in
# their own directory. If in some directory we have a dependency on
# a file in another dir (which doesn't happen often, but it's often
# unavoidable when linking the built-in.o targets which finally
# turn into vmlinux), we will call a sub make in that other dir, and
# after that we are sure that everything which is in that other dir
# is now up to date.
#
# The only cases where we need to modify files which have global
# effects are thus separated out and done before the recursive
# descending is started. They are now explicitly listed as the
# prepare rule.

# Beautify output
# ---------------------------------------------------------------------------
#
# Normally, we echo the whole command before executing it. By making
# that echo $($(quiet)$(cmd)), we now have the possibility to set
# $(quiet) to choose other forms of output instead, e.g.
#
#         quiet_cmd_cc_o_c = Compiling $(RELDIR)/$@
#         cmd_cc_o_c       = $(CC) $(c_flags) -c -o $@ $<
#
# If $(quiet) is empty, the whole command will be printed.
# If it is set to "quiet_", only the short version will be printed.
# If it is set to "silent_", nothing will be printed at all, since
# the variable $(silent_cmd_cc_o_c) doesn't exist.
#
# A simple variant is to prefix commands with $(Q) - that's useful
# for commands that shall be hidden in non-verbose mode.
#
#	$(Q)ln $@ :<
#
# If KBUILD_VERBOSE equals 0 then the above command will be hidden.
# If KBUILD_VERBOSE equals 1 then the above command is displayed.
#
# To put more focus on warnings, be less verbose as default
# Use 'make V=1' to see the full commands

ifeq ("$(origin V)", "command line")
  KBUILD_VERBOSE = $(V)
endif
ifndef KBUILD_VERBOSE
  KBUILD_VERBOSE = 0
endif

ifeq ($(KBUILD_VERBOSE),1)
  quiet =
  Q =
else
  quiet=quiet_
  Q = @
endif

# If the user is running make -s (silent mode), suppress echoing of
# commands

ifneq ($(filter 4.%,$(MAKE_VERSION)),)	# make-4
ifneq ($(filter %s ,$(firstword x$(MAKEFLAGS))),)
  quiet=silent_
  tools_silent=s
endif
else					# make-3.8x
ifneq ($(filter s% -s%,$(MAKEFLAGS)),)
  quiet=silent_
  tools_silent=-s
endif
endif

export quiet Q KBUILD_VERBOSE

# kbuild supports saving output files in a separate directory.
# To locate output files in a separate directory two syntaxes are supported.
# In both cases the working directory must be the root of the kernel src.
# 1) O=
# Use "make O=dir/to/store/output/files/"
#
# 2) Set KBUILD_OUTPUT
# Set the environment variable KBUILD_OUTPUT to point to the directory
# where the output files shall be placed.
# export KBUILD_OUTPUT=dir/to/store/output/files/
# make
#
# The O= assignment takes precedence over the KBUILD_OUTPUT environment
# variable.

# KBUILD_SRC is set on invocation of make in OBJ directory
# KBUILD_SRC is not intended to be used by the regular user (for now)
ifeq ($(KBUILD_SRC),)

# OK, Make called in directory where kernel src resides
# Do we want to locate output files in a separate directory?
ifeq ("$(origin O)", "command line")
  KBUILD_OUTPUT := $(O)
endif

# That's our default target when none is given on the command line
PHONY := _all
_all:

# Cancel implicit rules on top Makefile
$(CURDIR)/Makefile Makefile: ;

ifneq ($(words $(subst :, ,$(CURDIR))), 1)
  $(error main directory cannot contain spaces nor colons)
endif

ifneq ($(KBUILD_OUTPUT),)
# Invoke a second make in the output directory, passing relevant variables
# check that the output directory actually exists
saved-output := $(KBUILD_OUTPUT)
KBUILD_OUTPUT := $(shell mkdir -p $(KBUILD_OUTPUT) && cd $(KBUILD_OUTPUT) \
								&& /bin/pwd)
$(if $(KBUILD_OUTPUT),, \
     $(error failed to create output directory "$(saved-output)"))

PHONY += $(MAKECMDGOALS) sub-make

$(filter-out _all sub-make $(CURDIR)/Makefile, $(MAKECMDGOALS)) _all: sub-make
	@:

sub-make:
	$(Q)$(MAKE) -C $(KBUILD_OUTPUT) KBUILD_SRC=$(CURDIR) \
	-f $(CURDIR)/Makefile $(filter-out _all sub-make,$(MAKECMDGOALS))

# Leave processing to above invocation of make
skip-makefile := 1
endif # ifneq ($(KBUILD_OUTPUT),)
endif # ifeq ($(KBUILD_SRC),)

# We process the rest of the Makefile if this is the final invocation of make
ifeq ($(skip-makefile),)

# Do not print "Entering directory ...",
# but we want to display it when entering to the output directory
# so that IDEs/editors are able to understand relative filenames.
MAKEFLAGS += --no-print-directory

# Call a source code checker (by default, "sparse") as part of the
# C compilation.
#
# Use 'make C=1' to enable checking of only re-compiled files.
# Use 'make C=2' to enable checking of *all* source files, regardless
# of whether they are re-compiled or not.
#
# See the file "Documentation/sparse.txt" for more details, including
# where to get the "sparse" utility.

ifeq ("$(origin C)", "command line")
  KBUILD_CHECKSRC = $(C)
endif
ifndef KBUILD_CHECKSRC
  KBUILD_CHECKSRC = 0
endif

# Use make M=dir to specify directory of external module to build
# Old syntax make ... SUBDIRS=$PWD is still supported
# Setting the environment variable KBUILD_EXTMOD take precedence
ifdef SUBDIRS
  KBUILD_EXTMOD ?= $(SUBDIRS)
endif

ifeq ("$(origin M)", "command line")
  KBUILD_EXTMOD := $(M)
endif

# If building an external module we do not care about the all: rule
# but instead _all depend on modules
PHONY += all
ifeq ($(KBUILD_EXTMOD),)
_all: all
else
_all: modules
endif

ifeq ($(KBUILD_SRC),)
        # building in the source tree
        srctree := .
else
        ifeq ($(KBUILD_SRC)/,$(dir $(CURDIR)))
                # building in a subdirectory of the source tree
                srctree := ..
        else
                srctree := $(KBUILD_SRC)
        endif
endif
objtree		:= .
src		:= $(srctree)
obj		:= $(objtree)

VPATH		:= $(srctree)$(if $(KBUILD_EXTMOD),:$(KBUILD_EXTMOD))

export srctree objtree VPATH

# SUBARCH tells the usermode build what the underlying arch is.  That is set
# first, and if a usermode build is happening, the "ARCH=um" on the command
# line overrides the setting of ARCH below.  If a native build is happening,
# then ARCH is assigned, getting whatever value it gets normally, and
# SUBARCH is subsequently ignored.

SUBARCH := $(shell uname -m | sed -e s/i.86/x86/ -e s/x86_64/x86/ \
				  -e s/sun4u/sparc64/ \
				  -e s/arm.*/arm/ -e s/sa110/arm/ \
				  -e s/s390x/s390/ -e s/parisc64/parisc/ \
				  -e s/ppc.*/powerpc/ -e s/mips.*/mips/ \
				  -e s/sh[234].*/sh/ -e s/aarch64.*/arm64/ )

# Cross compiling and selecting different set of gcc/bin-utils
# ---------------------------------------------------------------------------
#
# When performing cross compilation for other architectures ARCH shall be set
# to the target architecture. (See arch/* for the possibilities).
# ARCH can be set during invocation of make:
# make ARCH=ia64
# Another way is to have ARCH set in the environment.
# The default ARCH is the host where make is executed.

# CROSS_COMPILE specify the prefix used for all executables used
# during compilation. Only gcc and related bin-utils executables
# are prefixed with $(CROSS_COMPILE).
# CROSS_COMPILE can be set on the command line
# make CROSS_COMPILE=ia64-linux-
# Alternatively CROSS_COMPILE can be set in the environment.
# A third alternative is to store a setting in .config so that plain
# "make" in the configured kernel build directory always uses that.
# Default value for CROSS_COMPILE is not to prefix executables
# Note: Some architectures assign CROSS_COMPILE in their arch/*/Makefile
ARCH		?= $(SUBARCH)
CROSS_COMPILE	?= $(CONFIG_CROSS_COMPILE:"%"=%)

# Architecture as present in compile.h
UTS_MACHINE 	:= $(ARCH)
SRCARCH 	:= $(ARCH)

# Additional ARCH settings for x86
ifeq ($(ARCH),i386)
        SRCARCH := x86
endif
ifeq ($(ARCH),x86_64)
        SRCARCH := x86
endif

# Additional ARCH settings for sparc
ifeq ($(ARCH),sparc32)
       SRCARCH := sparc
endif
ifeq ($(ARCH),sparc64)
       SRCARCH := sparc
endif

# Additional ARCH settings for sh
ifeq ($(ARCH),sh64)
       SRCARCH := sh
endif

# Additional ARCH settings for tile
ifeq ($(ARCH),tilepro)
       SRCARCH := tile
endif
ifeq ($(ARCH),tilegx)
       SRCARCH := tile
endif

# Where to locate arch specific headers
hdr-arch  := $(SRCARCH)

KCONFIG_CONFIG	?= .config
export KCONFIG_CONFIG

# SHELL used by kbuild
CONFIG_SHELL := $(shell if [ -x "$$BASH" ]; then echo $$BASH; \
	  else if [ -x /bin/bash ]; then echo /bin/bash; \
	  else echo sh; fi ; fi)

HOSTCC       = gcc
HOSTCXX      = g++
HOSTCFLAGS   = -Wall -Wmissing-prototypes -Wstrict-prototypes -O2 -fomit-frame-pointer -std=gnu89
HOSTCXXFLAGS = -O2

ifeq ($(shell $(HOSTCC) -v 2>&1 | grep -c "clang version"), 1)
HOSTCFLAGS  += -Wno-unused-value -Wno-unused-parameter \
		-Wno-missing-field-initializers -fno-delete-null-pointer-checks
endif

# Decide whether to build built-in, modular, or both.
# Normally, just do built-in.

KBUILD_MODULES :=
KBUILD_BUILTIN := 1

# If we have only "make modules", don't compile built-in objects.
# When we're building modules with modversions, we need to consider
# the built-in objects during the descend as well, in order to
# make sure the checksums are up to date before we record them.

ifeq ($(MAKECMDGOALS),modules)
  KBUILD_BUILTIN := $(if $(CONFIG_MODVERSIONS),1)
endif

# If we have "make <whatever> modules", compile modules
# in addition to whatever we do anyway.
# Just "make" or "make all" shall build modules as well

ifneq ($(filter all _all modules,$(MAKECMDGOALS)),)
  KBUILD_MODULES := 1
endif

ifeq ($(MAKECMDGOALS),)
  KBUILD_MODULES := 1
endif

export KBUILD_MODULES KBUILD_BUILTIN
export KBUILD_CHECKSRC KBUILD_SRC KBUILD_EXTMOD

# We need some generic definitions (do not try to remake the file).
scripts/Kbuild.include: ;
include scripts/Kbuild.include

# Make variables (CC, etc...)
AS		= $(CROSS_COMPILE)as
LD		= $(CROSS_COMPILE)ld
CC		= $(CROSS_COMPILE)gcc
CPP		= $(CC) -E
AR		= $(CROSS_COMPILE)ar
NM		= $(CROSS_COMPILE)nm
STRIP		= $(CROSS_COMPILE)strip
OBJCOPY		= $(CROSS_COMPILE)objcopy
OBJDUMP		= $(CROSS_COMPILE)objdump
AWK		= awk
GENKSYMS	= scripts/genksyms/genksyms
INSTALLKERNEL  := installkernel
DEPMOD		= /sbin/depmod
PERL		= perl
PYTHON		= python
CHECK		= sparse

CHECKFLAGS     := -D__linux__ -Dlinux -D__STDC__ -Dunix -D__unix__ \
		  -Wbitwise -Wno-return-void $(CF)
NOSTDINC_FLAGS  =
CFLAGS_MODULE   =
AFLAGS_MODULE   =
LDFLAGS_MODULE  =
CFLAGS_KERNEL	=
AFLAGS_KERNEL	=
LDFLAGS_vmlinux =

# Use USERINCLUDE when you must reference the UAPI directories only.
USERINCLUDE    := \
		-I$(srctree)/arch/$(hdr-arch)/include/uapi \
		-I$(objtree)/arch/$(hdr-arch)/include/generated/uapi \
		-I$(srctree)/include/uapi \
		-I$(objtree)/include/generated/uapi \
                -include $(srctree)/include/linux/kconfig.h

# Use LINUXINCLUDE when you must reference the include/ directory.
# Needed to be compatible with the O= option
LINUXINCLUDE    := \
		-I$(srctree)/arch/$(hdr-arch)/include \
		-I$(objtree)/arch/$(hdr-arch)/include/generated/uapi \
		-I$(objtree)/arch/$(hdr-arch)/include/generated \
		$(if $(KBUILD_SRC), -I$(srctree)/include) \
		-I$(objtree)/include

LINUXINCLUDE	+= $(filter-out $(LINUXINCLUDE),$(USERINCLUDE))

KBUILD_AFLAGS   := -D__ASSEMBLY__
KBUILD_CFLAGS   := -Wall -Wundef -Wstrict-prototypes -Wno-trigraphs \
		   -fno-strict-aliasing -fno-common \
		   -Werror-implicit-function-declaration \
		   -Wno-format-security \
		   -std=gnu89
KBUILD_CPPFLAGS := -D__KERNEL__
KBUILD_AFLAGS_KERNEL :=
KBUILD_CFLAGS_KERNEL :=
KBUILD_AFLAGS_MODULE  := -DMODULE
KBUILD_CFLAGS_MODULE  := -DMODULE
KBUILD_LDFLAGS_MODULE := -T $(srctree)/scripts/module-common.lds
GCC_PLUGINS_CFLAGS :=

# Read KERNELRELEASE from include/config/kernel.release (if it exists)
KERNELRELEASE = $(shell cat include/config/kernel.release 2> /dev/null)
KERNELVERSION = $(VERSION)$(if $(PATCHLEVEL),.$(PATCHLEVEL)$(if $(SUBLEVEL),.$(SUBLEVEL)))$(EXTRAVERSION)

export VERSION PATCHLEVEL SUBLEVEL KERNELRELEASE KERNELVERSION
export ARCH SRCARCH CONFIG_SHELL HOSTCC HOSTCFLAGS CROSS_COMPILE AS LD CC
export CPP AR NM STRIP OBJCOPY OBJDUMP
export MAKE AWK GENKSYMS INSTALLKERNEL PERL PYTHON UTS_MACHINE
export HOSTCXX HOSTCXXFLAGS LDFLAGS_MODULE CHECK CHECKFLAGS

export KBUILD_CPPFLAGS NOSTDINC_FLAGS LINUXINCLUDE OBJCOPYFLAGS LDFLAGS
export KBUILD_CFLAGS CFLAGS_KERNEL CFLAGS_MODULE CFLAGS_KASAN CFLAGS_UBSAN
export KBUILD_AFLAGS AFLAGS_KERNEL AFLAGS_MODULE
export KBUILD_AFLAGS_MODULE KBUILD_CFLAGS_MODULE KBUILD_LDFLAGS_MODULE
export KBUILD_AFLAGS_KERNEL KBUILD_CFLAGS_KERNEL
export KBUILD_ARFLAGS

# When compiling out-of-tree modules, put MODVERDIR in the module
# tree rather than in the kernel tree. The kernel tree might
# even be read-only.
export MODVERDIR := $(if $(KBUILD_EXTMOD),$(firstword $(KBUILD_EXTMOD))/).tmp_versions

# Files to ignore in find ... statements

export RCS_FIND_IGNORE := \( -name SCCS -o -name BitKeeper -o -name .svn -o    \
			  -name CVS -o -name .pc -o -name .hg -o -name .git \) \
			  -prune -o
export RCS_TAR_IGNORE := --exclude SCCS --exclude BitKeeper --exclude .svn \
			 --exclude CVS --exclude .pc --exclude .hg --exclude .git

# ===========================================================================
# Rules shared between *config targets and build targets

# Basic helpers built in scripts/
PHONY += scripts_basic
scripts_basic:
	$(Q)$(MAKE) $(build)=scripts/basic
	$(Q)rm -f .tmp_quiet_recordmcount

# To avoid any implicit rule to kick in, define an empty command.
scripts/basic/%: scripts_basic ;

PHONY += outputmakefile
# outputmakefile generates a Makefile in the output directory, if using a
# separate output directory. This allows convenient use of make in the
# output directory.
outputmakefile:
ifneq ($(KBUILD_SRC),)
	$(Q)ln -fsn $(srctree) source
	$(Q)$(CONFIG_SHELL) $(srctree)/scripts/mkmakefile \
	    $(srctree) $(objtree) $(VERSION) $(PATCHLEVEL)
endif

# Support for using generic headers in asm-generic
PHONY += asm-generic
asm-generic:
	$(Q)$(MAKE) -f $(srctree)/scripts/Makefile.asm-generic \
	            src=asm obj=arch/$(SRCARCH)/include/generated/asm
	$(Q)$(MAKE) -f $(srctree)/scripts/Makefile.asm-generic \
	            src=uapi/asm obj=arch/$(SRCARCH)/include/generated/uapi/asm

# To make sure we do not include .config for any of the *config targets
# catch them early, and hand them over to scripts/kconfig/Makefile
# It is allowed to specify more targets when calling make, including
# mixing *config targets and build targets.
# For example 'make oldconfig all'.
# Detect when mixed targets is specified, and make a second invocation
# of make so .config is not included in this case either (for *config).

version_h := include/generated/uapi/linux/version.h
old_version_h := include/linux/version.h

no-dot-config-targets := clean mrproper distclean \
			 cscope gtags TAGS tags help% %docs check% coccicheck \
			 $(version_h) headers_% archheaders archscripts \
			 kernelversion %src-pkg

config-targets := 0
mixed-targets  := 0
dot-config     := 1

ifneq ($(filter $(no-dot-config-targets), $(MAKECMDGOALS)),)
	ifeq ($(filter-out $(no-dot-config-targets), $(MAKECMDGOALS)),)
		dot-config := 0
	endif
endif

ifeq ($(KBUILD_EXTMOD),)
        ifneq ($(filter config %config,$(MAKECMDGOALS)),)
                config-targets := 1
                ifneq ($(words $(MAKECMDGOALS)),1)
                        mixed-targets := 1
                endif
        endif
endif
# install and module_install need also be processed one by one
ifneq ($(filter install,$(MAKECMDGOALS)),)
        ifneq ($(filter modules_install,$(MAKECMDGOALS)),)
	        mixed-targets := 1
        endif
endif

ifeq ($(mixed-targets),1)
# ===========================================================================
# We're called with mixed targets (*config and build targets).
# Handle them one by one.

PHONY += $(MAKECMDGOALS) __build_one_by_one

$(filter-out __build_one_by_one, $(MAKECMDGOALS)): __build_one_by_one
	@:

__build_one_by_one:
	$(Q)set -e; \
	for i in $(MAKECMDGOALS); do \
		$(MAKE) -f $(srctree)/Makefile $$i; \
	done

else
ifeq ($(config-targets),1)
# ===========================================================================
# *config targets only - make sure prerequisites are updated, and descend
# in scripts/kconfig to make the *config target

# Read arch specific Makefile to set KBUILD_DEFCONFIG as needed.
# KBUILD_DEFCONFIG may point out an alternative default configuration
# used for 'make defconfig'
include arch/$(SRCARCH)/Makefile
export KBUILD_DEFCONFIG KBUILD_KCONFIG

config: scripts_basic outputmakefile FORCE
	$(Q)$(MAKE) $(build)=scripts/kconfig $@

%config: scripts_basic outputmakefile FORCE
	$(Q)$(MAKE) $(build)=scripts/kconfig $@

else
# ===========================================================================
# Build targets only - this includes vmlinux, arch specific targets, clean
# targets and others. In general all targets except *config targets.

ifeq ($(KBUILD_EXTMOD),)
# Additional helpers built in scripts/
# Carefully list dependencies so we do not try to build scripts twice
# in parallel
PHONY += scripts
scripts: scripts_basic include/config/auto.conf include/config/tristate.conf \
	 asm-generic gcc-plugins
	$(Q)$(MAKE) $(build)=$(@)

# Objects we will link into vmlinux / subdirs we need to visit
init-y		:= init/
drivers-y	:= drivers/ sound/ firmware/
net-y		:= net/
libs-y		:= lib/
core-y		:= usr/
virt-y		:= virt/
endif # KBUILD_EXTMOD

ifeq ($(dot-config),1)
# Read in config
-include include/config/auto.conf

ifeq ($(KBUILD_EXTMOD),)
# Read in dependencies to all Kconfig* files, make sure to run
# oldconfig if changes are detected.
-include include/config/auto.conf.cmd

# To avoid any implicit rule to kick in, define an empty command
$(KCONFIG_CONFIG) include/config/auto.conf.cmd: ;

# If .config is newer than include/config/auto.conf, someone tinkered
# with it and forgot to run make oldconfig.
# if auto.conf.cmd is missing then we are probably in a cleaned tree so
# we execute the config step to be sure to catch updated Kconfig files
include/config/%.conf: $(KCONFIG_CONFIG) include/config/auto.conf.cmd
	$(Q)$(MAKE) -f $(srctree)/Makefile silentoldconfig
else
# external modules needs include/generated/autoconf.h and include/config/auto.conf
# but do not care if they are up-to-date. Use auto.conf to trigger the test
PHONY += include/config/auto.conf

include/config/auto.conf:
	$(Q)test -e include/generated/autoconf.h -a -e $@ || (		\
	echo >&2;							\
	echo >&2 "  ERROR: Kernel configuration is invalid.";		\
	echo >&2 "         include/generated/autoconf.h or $@ are missing.";\
	echo >&2 "         Run 'make oldconfig && make prepare' on kernel src to fix it.";	\
	echo >&2 ;							\
	/bin/false)

endif # KBUILD_EXTMOD

else
# Dummy target needed, because used as prerequisite
include/config/auto.conf: ;
endif # $(dot-config)

# For the kernel to actually contain only the needed exported symbols,
# we have to build modules as well to determine what those symbols are.
# (this can be evaluated only once include/config/auto.conf has been included)
ifdef CONFIG_TRIM_UNUSED_KSYMS
  KBUILD_MODULES := 1
endif

# The all: target is the default when no target is given on the
# command line.
# This allow a user to issue only 'make' to build a kernel including modules
# Defaults to vmlinux, but the arch makefile usually adds further targets
all: vmlinux

KBUILD_CFLAGS	+= $(call cc-option,-fno-PIE)
KBUILD_AFLAGS	+= $(call cc-option,-fno-PIE)
CFLAGS_GCOV	:= -fprofile-arcs -ftest-coverage -fno-tree-loop-im $(call cc-disable-warning,maybe-uninitialized,)
CFLAGS_KCOV	:= $(call cc-option,-fsanitize-coverage=trace-pc,)
export CFLAGS_GCOV CFLAGS_KCOV

# The arch Makefile can set ARCH_{CPP,A,C}FLAGS to override the default
# values of the respective KBUILD_* variables
ARCH_CPPFLAGS :=
ARCH_AFLAGS :=
ARCH_CFLAGS :=
include arch/$(SRCARCH)/Makefile

KBUILD_CFLAGS	+= $(call cc-option,-fno-delete-null-pointer-checks,)
KBUILD_CFLAGS	+= $(call cc-disable-warning,frame-address,)
KBUILD_CFLAGS	+= $(call cc-disable-warning, format-truncation)
KBUILD_CFLAGS	+= $(call cc-disable-warning, format-overflow)
KBUILD_CFLAGS	+= $(call cc-disable-warning, int-in-bool-context)

ifdef CONFIG_LD_DEAD_CODE_DATA_ELIMINATION
KBUILD_CFLAGS	+= $(call cc-option,-ffunction-sections,)
KBUILD_CFLAGS	+= $(call cc-option,-fdata-sections,)
endif

ifdef CONFIG_CC_OPTIMIZE_FOR_SIZE
KBUILD_CFLAGS	+= -Os $(call cc-disable-warning,maybe-uninitialized,)
else
ifdef CONFIG_PROFILE_ALL_BRANCHES
KBUILD_CFLAGS	+= -O2 $(call cc-disable-warning,maybe-uninitialized,)
else
KBUILD_CFLAGS   += -O2
endif
endif

KBUILD_CFLAGS += $(call cc-ifversion, -lt, 0409, \
			$(call cc-disable-warning,maybe-uninitialized,))

# Tell gcc to never replace conditional load with a non-conditional one
KBUILD_CFLAGS	+= $(call cc-option,--param=allow-store-data-races=0)

# check for 'asm goto'
ifeq ($(shell $(CONFIG_SHELL) $(srctree)/scripts/gcc-goto.sh $(CC) $(KBUILD_CFLAGS)), y)
	KBUILD_CFLAGS += -DCC_HAVE_ASM_GOTO
	KBUILD_AFLAGS += -DCC_HAVE_ASM_GOTO
endif

include scripts/Makefile.gcc-plugins

ifdef CONFIG_READABLE_ASM
# Disable optimizations that make assembler listings hard to read.
# reorder blocks reorders the control in the function
# ipa clone creates specialized cloned functions
# partial inlining inlines only parts of functions
KBUILD_CFLAGS += $(call cc-option,-fno-reorder-blocks,) \
                 $(call cc-option,-fno-ipa-cp-clone,) \
                 $(call cc-option,-fno-partial-inlining)
endif

ifneq ($(CONFIG_FRAME_WARN),0)
KBUILD_CFLAGS += $(call cc-option,-Wframe-larger-than=${CONFIG_FRAME_WARN})
endif

# This selects the stack protector compiler flag. Testing it is delayed
# until after .config has been reprocessed, in the prepare-compiler-check
# target.
ifdef CONFIG_CC_STACKPROTECTOR_REGULAR
  stackp-flag := -fstack-protector
  stackp-name := REGULAR
else
ifdef CONFIG_CC_STACKPROTECTOR_STRONG
  stackp-flag := -fstack-protector-strong
  stackp-name := STRONG
else
  # Force off for distro compilers that enable stack protector by default.
  stackp-flag := $(call cc-option, -fno-stack-protector)
endif
endif
# Find arch-specific stack protector compiler sanity-checking script.
ifdef CONFIG_CC_STACKPROTECTOR
  stackp-path := $(srctree)/scripts/gcc-$(SRCARCH)_$(BITS)-has-stack-protector.sh
  stackp-check := $(wildcard $(stackp-path))
endif
KBUILD_CFLAGS += $(stackp-flag)

ifeq ($(cc-name),clang)
KBUILD_CPPFLAGS += $(call cc-option,-Qunused-arguments,)
KBUILD_CPPFLAGS += $(call cc-option,-Wno-unknown-warning-option,)
KBUILD_CFLAGS += $(call cc-disable-warning, unused-variable)
KBUILD_CFLAGS += $(call cc-disable-warning, format-invalid-specifier)
KBUILD_CFLAGS += $(call cc-disable-warning, gnu)
# Quiet clang warning: comparison of unsigned expression < 0 is always false
KBUILD_CFLAGS += $(call cc-disable-warning, tautological-compare)
# CLANG uses a _MergedGlobals as optimization, but this breaks modpost, as the
# source of a reference will be _MergedGlobals and not on of the whitelisted names.
# See modpost pattern 2
KBUILD_CFLAGS += $(call cc-option, -mno-global-merge,)
KBUILD_CFLAGS += $(call cc-option, -fcatch-undefined-behavior)
else

# These warnings generated too much noise in a regular build.
# Use make W=1 to enable them (see scripts/Makefile.build)
KBUILD_CFLAGS += $(call cc-disable-warning, unused-but-set-variable)
KBUILD_CFLAGS += $(call cc-disable-warning, unused-const-variable)
endif

ifdef CONFIG_FRAME_POINTER
KBUILD_CFLAGS	+= -fno-omit-frame-pointer -fno-optimize-sibling-calls
else
# Some targets (ARM with Thumb2, for example), can't be built with frame
# pointers.  For those, we don't have FUNCTION_TRACER automatically
# select FRAME_POINTER.  However, FUNCTION_TRACER adds -pg, and this is
# incompatible with -fomit-frame-pointer with current GCC, so we don't use
# -fomit-frame-pointer with FUNCTION_TRACER.
ifndef CONFIG_FUNCTION_TRACER
KBUILD_CFLAGS	+= -fomit-frame-pointer
endif
endif

KBUILD_CFLAGS   += $(call cc-option, -fno-var-tracking-assignments)

ifdef CONFIG_DEBUG_INFO
ifdef CONFIG_DEBUG_INFO_SPLIT
KBUILD_CFLAGS   += $(call cc-option, -gsplit-dwarf, -g)
else
KBUILD_CFLAGS	+= -g
endif
KBUILD_AFLAGS	+= -Wa,-gdwarf-2
endif
ifdef CONFIG_DEBUG_INFO_DWARF4
KBUILD_CFLAGS	+= $(call cc-option, -gdwarf-4,)
endif

ifdef CONFIG_DEBUG_INFO_REDUCED
KBUILD_CFLAGS 	+= $(call cc-option, -femit-struct-debug-baseonly) \
		   $(call cc-option,-fno-var-tracking)
endif

ifdef CONFIG_FUNCTION_TRACER
ifndef CC_FLAGS_FTRACE
CC_FLAGS_FTRACE := -pg
endif
export CC_FLAGS_FTRACE
ifdef CONFIG_HAVE_FENTRY
CC_USING_FENTRY	:= $(call cc-option, -mfentry -DCC_USING_FENTRY)
endif
KBUILD_CFLAGS	+= $(CC_FLAGS_FTRACE) $(CC_USING_FENTRY)
KBUILD_AFLAGS	+= $(CC_USING_FENTRY)
ifdef CONFIG_DYNAMIC_FTRACE
	ifdef CONFIG_HAVE_C_RECORDMCOUNT
		BUILD_C_RECORDMCOUNT := y
		export BUILD_C_RECORDMCOUNT
	endif
endif
endif

# We trigger additional mismatches with less inlining
ifdef CONFIG_DEBUG_SECTION_MISMATCH
KBUILD_CFLAGS += $(call cc-option, -fno-inline-functions-called-once)
endif

# arch Makefile may override CC so keep this after arch Makefile is included
NOSTDINC_FLAGS += -nostdinc -isystem $(shell $(CC) -print-file-name=include)
CHECKFLAGS     += $(NOSTDINC_FLAGS)

# warn about C99 declaration after statement
KBUILD_CFLAGS += $(call cc-option,-Wdeclaration-after-statement,)

# disable pointer signed / unsigned warnings in gcc 4.0
KBUILD_CFLAGS += $(call cc-disable-warning, pointer-sign)

# disable invalid "can't wrap" optimizations for signed / pointers
KBUILD_CFLAGS	+= $(call cc-option,-fno-strict-overflow)

# clang sets -fmerge-all-constants by default as optimization, but this
# is non-conforming behavior for C and in fact breaks the kernel, so we
# need to disable it here generally.
KBUILD_CFLAGS	+= $(call cc-option,-fno-merge-all-constants)

# for gcc -fno-merge-all-constants disables everything, but it is fine
# to have actual conforming behavior enabled.
KBUILD_CFLAGS	+= $(call cc-option,-fmerge-constants)

# Make sure -fstack-check isn't enabled (like gentoo apparently did)
KBUILD_CFLAGS  += $(call cc-option,-fno-stack-check,)

# conserve stack if available
KBUILD_CFLAGS   += $(call cc-option,-fconserve-stack)

# disallow errors like 'EXPORT_GPL(foo);' with missing header
KBUILD_CFLAGS   += $(call cc-option,-Werror=implicit-int)

# require functions to have arguments in prototypes, not empty 'int foo()'
KBUILD_CFLAGS   += $(call cc-option,-Werror=strict-prototypes)

# Prohibit date/time macros, which would make the build non-deterministic
KBUILD_CFLAGS   += $(call cc-option,-Werror=date-time)

# enforce correct pointer usage
KBUILD_CFLAGS   += $(call cc-option,-Werror=incompatible-pointer-types)

# use the deterministic mode of AR if available
KBUILD_ARFLAGS := $(call ar-option,D)

include scripts/Makefile.kasan
include scripts/Makefile.extrawarn
include scripts/Makefile.ubsan

# Add any arch overrides and user supplied CPPFLAGS, AFLAGS and CFLAGS as the
# last assignments
KBUILD_CPPFLAGS += $(ARCH_CPPFLAGS) $(KCPPFLAGS)
KBUILD_AFLAGS   += $(ARCH_AFLAGS)   $(KAFLAGS)
KBUILD_CFLAGS   += $(ARCH_CFLAGS)   $(KCFLAGS)

# Use --build-id when available.
LDFLAGS_BUILD_ID = $(patsubst -Wl$(comma)%,%,\
			      $(call cc-ldoption, -Wl$(comma)--build-id,))
KBUILD_LDFLAGS_MODULE += $(LDFLAGS_BUILD_ID)
LDFLAGS_vmlinux += $(LDFLAGS_BUILD_ID)

ifdef CONFIG_LD_DEAD_CODE_DATA_ELIMINATION
LDFLAGS_vmlinux	+= $(call ld-option, --gc-sections,)
endif

ifeq ($(CONFIG_STRIP_ASM_SYMS),y)
LDFLAGS_vmlinux	+= $(call ld-option, -X,)
endif

# Default kernel image to build when no specific target is given.
# KBUILD_IMAGE may be overruled on the command line or
# set in the environment
# Also any assignments in arch/$(ARCH)/Makefile take precedence over
# this default value
export KBUILD_IMAGE ?= vmlinux

#
# INSTALL_PATH specifies where to place the updated kernel and system map
# images. Default is /boot, but you can set it to other values
export	INSTALL_PATH ?= /boot

#
# INSTALL_DTBS_PATH specifies a prefix for relocations required by build roots.
# Like INSTALL_MOD_PATH, it isn't defined in the Makefile, but can be passed as
# an argument if needed. Otherwise it defaults to the kernel install path
#
export INSTALL_DTBS_PATH ?= $(INSTALL_PATH)/dtbs/$(KERNELRELEASE)

#
# INSTALL_MOD_PATH specifies a prefix to MODLIB for module directory
# relocations required by build roots.  This is not defined in the
# makefile but the argument can be passed to make if needed.
#

MODLIB	= $(INSTALL_MOD_PATH)/lib/modules/$(KERNELRELEASE)
export MODLIB

#
# INSTALL_MOD_STRIP, if defined, will cause modules to be
# stripped after they are installed.  If INSTALL_MOD_STRIP is '1', then
# the default option --strip-debug will be used.  Otherwise,
# INSTALL_MOD_STRIP value will be used as the options to the strip command.

ifdef INSTALL_MOD_STRIP
ifeq ($(INSTALL_MOD_STRIP),1)
mod_strip_cmd = $(STRIP) --strip-debug
else
mod_strip_cmd = $(STRIP) $(INSTALL_MOD_STRIP)
endif # INSTALL_MOD_STRIP=1
else
mod_strip_cmd = true
endif # INSTALL_MOD_STRIP
export mod_strip_cmd

# CONFIG_MODULE_COMPRESS, if defined, will cause module to be compressed
# after they are installed in agreement with CONFIG_MODULE_COMPRESS_GZIP
# or CONFIG_MODULE_COMPRESS_XZ.

mod_compress_cmd = true
ifdef CONFIG_MODULE_COMPRESS
  ifdef CONFIG_MODULE_COMPRESS_GZIP
    mod_compress_cmd = gzip -n -f
  endif # CONFIG_MODULE_COMPRESS_GZIP
  ifdef CONFIG_MODULE_COMPRESS_XZ
    mod_compress_cmd = xz -f
  endif # CONFIG_MODULE_COMPRESS_XZ
endif # CONFIG_MODULE_COMPRESS
export mod_compress_cmd

# Select initial ramdisk compression format, default is gzip(1).
# This shall be used by the dracut(8) tool while creating an initramfs image.
#
INITRD_COMPRESS-y                  := gzip
INITRD_COMPRESS-$(CONFIG_RD_BZIP2) := bzip2
INITRD_COMPRESS-$(CONFIG_RD_LZMA)  := lzma
INITRD_COMPRESS-$(CONFIG_RD_XZ)    := xz
INITRD_COMPRESS-$(CONFIG_RD_LZO)   := lzo
INITRD_COMPRESS-$(CONFIG_RD_LZ4)   := lz4
# do not export INITRD_COMPRESS, since we didn't actually
# choose a sane default compression above.
# export INITRD_COMPRESS := $(INITRD_COMPRESS-y)

ifdef CONFIG_MODULE_SIG_ALL
$(eval $(call config_filename,MODULE_SIG_KEY))

mod_sign_cmd = scripts/sign-file $(CONFIG_MODULE_SIG_HASH) $(MODULE_SIG_KEY_SRCPREFIX)$(CONFIG_MODULE_SIG_KEY) certs/signing_key.x509
else
mod_sign_cmd = true
endif
export mod_sign_cmd


ifeq ($(KBUILD_EXTMOD),)
core-y		+= kernel/ certs/ mm/ fs/ ipc/ security/ crypto/ block/

vmlinux-dirs	:= $(patsubst %/,%,$(filter %/, $(init-y) $(init-m) \
		     $(core-y) $(core-m) $(drivers-y) $(drivers-m) \
		     $(net-y) $(net-m) $(libs-y) $(libs-m) $(virt-y)))

vmlinux-alldirs	:= $(sort $(vmlinux-dirs) $(patsubst %/,%,$(filter %/, \
		     $(init-) $(core-) $(drivers-) $(net-) $(libs-) $(virt-))))

init-y		:= $(patsubst %/, %/built-in.o, $(init-y))
core-y		:= $(patsubst %/, %/built-in.o, $(core-y))
drivers-y	:= $(patsubst %/, %/built-in.o, $(drivers-y))
net-y		:= $(patsubst %/, %/built-in.o, $(net-y))
libs-y1		:= $(patsubst %/, %/lib.a, $(libs-y))
libs-y2		:= $(patsubst %/, %/built-in.o, $(libs-y))
libs-y		:= $(libs-y1) $(libs-y2)
virt-y		:= $(patsubst %/, %/built-in.o, $(virt-y))

# Externally visible symbols (used by link-vmlinux.sh)
export KBUILD_VMLINUX_INIT := $(head-y) $(init-y)
export KBUILD_VMLINUX_MAIN := $(core-y) $(libs-y) $(drivers-y) $(net-y) $(virt-y)
export KBUILD_LDS          := arch/$(SRCARCH)/kernel/vmlinux.lds
export LDFLAGS_vmlinux
# used by scripts/pacmage/Makefile
export KBUILD_ALLDIRS := $(sort $(filter-out arch/%,$(vmlinux-alldirs)) arch Documentation include samples scripts tools)

vmlinux-deps := $(KBUILD_LDS) $(KBUILD_VMLINUX_INIT) $(KBUILD_VMLINUX_MAIN)

# Include targets which we want to execute sequentially if the rest of the
# kernel build went well. If CONFIG_TRIM_UNUSED_KSYMS is set, this might be
# evaluated more than once.
PHONY += vmlinux_prereq
vmlinux_prereq: $(vmlinux-deps) FORCE
ifdef CONFIG_HEADERS_CHECK
	$(Q)$(MAKE) -f $(srctree)/Makefile headers_check
endif
ifdef CONFIG_GDB_SCRIPTS
	$(Q)ln -fsn `cd $(srctree) && /bin/pwd`/scripts/gdb/vmlinux-gdb.py
endif
ifdef CONFIG_TRIM_UNUSED_KSYMS
	$(Q)$(CONFIG_SHELL) $(srctree)/scripts/adjust_autoksyms.sh \
	  "$(MAKE) -f $(srctree)/Makefile vmlinux"
endif

# standalone target for easier testing
include/generated/autoksyms.h: FORCE
	$(Q)$(CONFIG_SHELL) $(srctree)/scripts/adjust_autoksyms.sh true

ARCH_POSTLINK := $(wildcard $(srctree)/arch/$(SRCARCH)/Makefile.postlink)

# Final link of vmlinux with optional arch pass after final link
    cmd_link-vmlinux =                                                 \
	$(CONFIG_SHELL) $< $(LD) $(LDFLAGS) $(LDFLAGS_vmlinux) ;       \
	$(if $(ARCH_POSTLINK), $(MAKE) -f $(ARCH_POSTLINK) $@, true)

vmlinux: scripts/link-vmlinux.sh vmlinux_prereq $(vmlinux-deps) FORCE
	+$(call if_changed,link-vmlinux)

# Build samples along the rest of the kernel
ifdef CONFIG_SAMPLES
vmlinux-dirs += samples
endif

# The actual objects are generated when descending,
# make sure no implicit rule kicks in
$(sort $(vmlinux-deps)): $(vmlinux-dirs) ;

# Handle descending into subdirectories listed in $(vmlinux-dirs)
# Preset locale variables to speed up the build process. Limit locale
# tweaks to this spot to avoid wrong language settings when running
# make menuconfig etc.
# Error messages still appears in the original language

PHONY += $(vmlinux-dirs)
$(vmlinux-dirs): prepare scripts
	$(Q)$(MAKE) $(build)=$@

define filechk_kernel.release
	echo "$(KERNELVERSION)$$($(CONFIG_SHELL) $(srctree)/scripts/setlocalversion $(srctree))"
endef

# Store (new) KERNELRELEASE string in include/config/kernel.release
include/config/kernel.release: include/config/auto.conf FORCE
	$(call filechk,kernel.release)


# Things we need to do before we recursively start building the kernel
# or the modules are listed in "prepare".
# A multi level approach is used. prepareN is processed before prepareN-1.
# archprepare is used in arch Makefiles and when processed asm symlink,
# version.h and scripts_basic is processed / created.

# Listed in dependency order
PHONY += prepare archprepare prepare0 prepare1 prepare2 prepare3

# prepare3 is used to check if we are building in a separate output directory,
# and if so do:
# 1) Check that make has not been executed in the kernel src $(srctree)
prepare3: include/config/kernel.release
ifneq ($(KBUILD_SRC),)
	@$(kecho) '  Using $(srctree) as source for kernel'
	$(Q)if [ -f $(srctree)/.config -o -d $(srctree)/include/config ]; then \
		echo >&2 "  $(srctree) is not clean, please run 'make mrproper'"; \
		echo >&2 "  in the '$(srctree)' directory.";\
		/bin/false; \
	fi;
endif

# prepare2 creates a makefile if using a separate output directory.
# From this point forward, .config has been reprocessed, so any rules
# that need to depend on updated CONFIG_* values can be checked here.
prepare2: prepare3 prepare-compiler-check outputmakefile asm-generic

prepare1: prepare2 $(version_h) include/generated/utsrelease.h \
                   include/config/auto.conf
	$(cmd_crmodverdir)

archprepare: archheaders archscripts prepare1 scripts_basic

prepare0: archprepare gcc-plugins
	$(Q)$(MAKE) $(build)=.

# All the preparing..
prepare: prepare0 prepare-objtool

ifdef CONFIG_STACK_VALIDATION
  has_libelf := $(call try-run,\
		echo "int main() {}" | $(HOSTCC) -xc -o /dev/null -lelf -,1,0)
  ifeq ($(has_libelf),1)
    objtool_target := tools/objtool FORCE
  else
    $(warning "Cannot use CONFIG_STACK_VALIDATION, please install libelf-dev, libelf-devel or elfutils-libelf-devel")
    SKIP_STACK_VALIDATION := 1
    export SKIP_STACK_VALIDATION
  endif
endif

PHONY += prepare-objtool
prepare-objtool: $(objtool_target)

# Check for CONFIG flags that require compiler support. Abort the build
# after .config has been processed, but before the kernel build starts.
#
# For security-sensitive CONFIG options, we don't want to fallback and/or
# silently change which compiler flags will be used, since that leads to
# producing kernels with different security feature characteristics
# depending on the compiler used. (For example, "But I selected
# CC_STACKPROTECTOR_STRONG! Why did it build with _REGULAR?!")
PHONY += prepare-compiler-check
prepare-compiler-check: FORCE
# Make sure compiler supports requested stack protector flag.
ifdef stackp-name
  ifeq ($(call cc-option, $(stackp-flag)),)
	@echo Cannot use CONFIG_CC_STACKPROTECTOR_$(stackp-name): \
		  $(stackp-flag) not supported by compiler >&2 && exit 1
  endif
endif
# Make sure compiler does not have buggy stack-protector support.
ifdef stackp-check
  ifneq ($(shell $(CONFIG_SHELL) $(stackp-check) $(CC) $(KBUILD_CPPFLAGS) $(biarch)),y)
	@echo Cannot use CONFIG_CC_STACKPROTECTOR_$(stackp-name): \
                  $(stackp-flag) available but compiler is broken >&2 && exit 1
  endif
endif
	@:

# Generate some files
# ---------------------------------------------------------------------------

# KERNELRELEASE can change from a few different places, meaning version.h
# needs to be updated, so this check is forced on all builds

uts_len := 64
define filechk_utsrelease.h
	if [ `echo -n "$(KERNELRELEASE)" | wc -c ` -gt $(uts_len) ]; then \
	  echo '"$(KERNELRELEASE)" exceeds $(uts_len) characters' >&2;    \
	  exit 1;                                                         \
	fi;                                                               \
	(echo \#define UTS_RELEASE \"$(KERNELRELEASE)\";)
endef

define filechk_version.h
	(echo \#define LINUX_VERSION_CODE $(shell                         \
	expr $(VERSION) \* 65536 + 0$(PATCHLEVEL) \* 256 + 0$(SUBLEVEL)); \
	echo '#define KERNEL_VERSION(a,b,c) (((a) << 16) + ((b) << 8) + (c))';)
endef

$(version_h): $(srctree)/Makefile FORCE
	$(call filechk,version.h)
	$(Q)rm -f $(old_version_h)

include/generated/utsrelease.h: include/config/kernel.release FORCE
	$(call filechk,utsrelease.h)

PHONY += headerdep
headerdep:
	$(Q)find $(srctree)/include/ -name '*.h' | xargs --max-args 1 \
	$(srctree)/scripts/headerdep.pl -I$(srctree)/include

# ---------------------------------------------------------------------------
# Firmware install
INSTALL_FW_PATH=$(INSTALL_MOD_PATH)/lib/firmware
export INSTALL_FW_PATH

PHONY += firmware_install
firmware_install:
	@mkdir -p $(objtree)/firmware
	$(Q)$(MAKE) -f $(srctree)/scripts/Makefile.fwinst obj=firmware __fw_install

# ---------------------------------------------------------------------------
# Kernel headers

#Default location for installed headers
export INSTALL_HDR_PATH = $(objtree)/usr

# If we do an all arch process set dst to asm-$(hdr-arch)
hdr-dst = $(if $(KBUILD_HEADERS), dst=include/asm-$(hdr-arch), dst=include/asm)

PHONY += archheaders
archheaders:

PHONY += archscripts
archscripts:

PHONY += __headers
__headers: $(version_h) scripts_basic asm-generic archheaders archscripts
	$(Q)$(MAKE) $(build)=scripts build_unifdef

PHONY += headers_install_all
headers_install_all:
	$(Q)$(CONFIG_SHELL) $(srctree)/scripts/headers.sh install

PHONY += headers_install
headers_install: __headers
	$(if $(wildcard $(srctree)/arch/$(hdr-arch)/include/uapi/asm/Kbuild),, \
	  $(error Headers not exportable for the $(SRCARCH) architecture))
	$(Q)$(MAKE) $(hdr-inst)=include/uapi
	$(Q)$(MAKE) $(hdr-inst)=arch/$(hdr-arch)/include/uapi/asm $(hdr-dst)

PHONY += headers_check_all
headers_check_all: headers_install_all
	$(Q)$(CONFIG_SHELL) $(srctree)/scripts/headers.sh check

PHONY += headers_check
headers_check: headers_install
	$(Q)$(MAKE) $(hdr-inst)=include/uapi HDRCHECK=1
	$(Q)$(MAKE) $(hdr-inst)=arch/$(hdr-arch)/include/uapi/asm $(hdr-dst) HDRCHECK=1

# ---------------------------------------------------------------------------
# Kernel selftest

PHONY += kselftest
kselftest:
	$(Q)$(MAKE) -C tools/testing/selftests run_tests

kselftest-clean:
	$(Q)$(MAKE) -C tools/testing/selftests clean

PHONY += kselftest-merge
kselftest-merge:
	$(if $(wildcard $(objtree)/.config),, $(error No .config exists, config your kernel first!))
	$(Q)$(CONFIG_SHELL) $(srctree)/scripts/kconfig/merge_config.sh \
		-m $(objtree)/.config \
		$(srctree)/tools/testing/selftests/*/config
	+$(Q)$(MAKE) -f $(srctree)/Makefile olddefconfig

# ---------------------------------------------------------------------------
# Modules

ifdef CONFIG_MODULES

# By default, build modules as well

all: modules

# Build modules
#
# A module can be listed more than once in obj-m resulting in
# duplicate lines in modules.order files.  Those are removed
# using awk while concatenating to the final file.

PHONY += modules
modules: $(vmlinux-dirs) $(if $(KBUILD_BUILTIN),vmlinux) modules.builtin
	$(Q)$(AWK) '!x[$$0]++' $(vmlinux-dirs:%=$(objtree)/%/modules.order) > $(objtree)/modules.order
	@$(kecho) '  Building modules, stage 2.';
	$(Q)$(MAKE) -f $(srctree)/scripts/Makefile.modpost
	$(Q)$(MAKE) -f $(srctree)/scripts/Makefile.fwinst obj=firmware __fw_modbuild

modules.builtin: $(vmlinux-dirs:%=%/modules.builtin)
	$(Q)$(AWK) '!x[$$0]++' $^ > $(objtree)/modules.builtin

%/modules.builtin: include/config/auto.conf
	$(Q)$(MAKE) $(modbuiltin)=$*


# Target to prepare building external modules
PHONY += modules_prepare
modules_prepare: prepare scripts

# Target to install modules
PHONY += modules_install
modules_install: _modinst_ _modinst_post

PHONY += _modinst_
_modinst_:
	@rm -rf $(MODLIB)/kernel
	@rm -f $(MODLIB)/source
	@mkdir -p $(MODLIB)/kernel
	@ln -s `cd $(srctree) && /bin/pwd` $(MODLIB)/source
	@if [ ! $(objtree) -ef  $(MODLIB)/build ]; then \
		rm -f $(MODLIB)/build ; \
		ln -s $(CURDIR) $(MODLIB)/build ; \
	fi
	@cp -f $(objtree)/modules.order $(MODLIB)/
	@cp -f $(objtree)/modules.builtin $(MODLIB)/
	$(Q)$(MAKE) -f $(srctree)/scripts/Makefile.modinst

# This depmod is only for convenience to give the initial
# boot a modules.dep even before / is mounted read-write.  However the
# boot script depmod is the master version.
PHONY += _modinst_post
_modinst_post: _modinst_
	$(Q)$(MAKE) -f $(srctree)/scripts/Makefile.fwinst obj=firmware __fw_modinst
	$(call cmd,depmod)

ifeq ($(CONFIG_MODULE_SIG), y)
PHONY += modules_sign
modules_sign:
	$(Q)$(MAKE) -f $(srctree)/scripts/Makefile.modsign
endif

else # CONFIG_MODULES

# Modules not configured
# ---------------------------------------------------------------------------

PHONY += modules modules_install
modules modules_install:
	@echo >&2
	@echo >&2 "The present kernel configuration has modules disabled."
	@echo >&2 "Type 'make config' and enable loadable module support."
	@echo >&2 "Then build a kernel with module support enabled."
	@echo >&2
	@exit 1

endif # CONFIG_MODULES

###
# Cleaning is done on three levels.
# make clean     Delete most generated files
#                Leave enough to build external modules
# make mrproper  Delete the current configuration, and all generated files
# make distclean Remove editor backup files, patch leftover files and the like

# Directories & files removed with 'make clean'
CLEAN_DIRS  += $(MODVERDIR)

# Directories & files removed with 'make mrproper'
MRPROPER_DIRS  += include/config usr/include include/generated          \
		  arch/*/include/generated .tmp_objdiff
MRPROPER_FILES += .config .config.old .version .old_version \
		  Module.symvers tags TAGS cscope* GPATH GTAGS GRTAGS GSYMS \
		  signing_key.pem signing_key.priv signing_key.x509	\
		  x509.genkey extra_certificates signing_key.x509.keyid	\
		  signing_key.x509.signer vmlinux-gdb.py

# clean - Delete most, but leave enough to build external modules
#
clean: rm-dirs  := $(CLEAN_DIRS)
clean: rm-files := $(CLEAN_FILES)
clean-dirs      := $(addprefix _clean_, . $(vmlinux-alldirs) Documentation samples)

PHONY += $(clean-dirs) clean archclean vmlinuxclean
$(clean-dirs):
	$(Q)$(MAKE) $(clean)=$(patsubst _clean_%,%,$@)

vmlinuxclean:
	$(Q)$(CONFIG_SHELL) $(srctree)/scripts/link-vmlinux.sh clean
	$(Q)$(if $(ARCH_POSTLINK), $(MAKE) -f $(ARCH_POSTLINK) clean)

clean: archclean vmlinuxclean

# mrproper - Delete all generated files, including .config
#
mrproper: rm-dirs  := $(wildcard $(MRPROPER_DIRS))
mrproper: rm-files := $(wildcard $(MRPROPER_FILES))
mrproper-dirs      := $(addprefix _mrproper_,Documentation/DocBook scripts)

PHONY += $(mrproper-dirs) mrproper archmrproper
$(mrproper-dirs):
	$(Q)$(MAKE) $(clean)=$(patsubst _mrproper_%,%,$@)

mrproper: clean archmrproper $(mrproper-dirs)
	$(call cmd,rmdirs)
	$(call cmd,rmfiles)

# distclean
#
PHONY += distclean

distclean: mrproper
	@find $(srctree) $(RCS_FIND_IGNORE) \
		\( -name '*.orig' -o -name '*.rej' -o -name '*~' \
		-o -name '*.bak' -o -name '#*#' -o -name '.*.orig' \
		-o -name '.*.rej' -o -name '*%'  -o -name 'core' \) \
		-type f -print | xargs rm -f


# Packaging of the kernel to various formats
# ---------------------------------------------------------------------------
# rpm target kept for backward compatibility
package-dir	:= scripts/package

%src-pkg: FORCE
	$(Q)$(MAKE) $(build)=$(package-dir) $@
%pkg: include/config/kernel.release FORCE
	$(Q)$(MAKE) $(build)=$(package-dir) $@
rpm: include/config/kernel.release FORCE
	$(Q)$(MAKE) $(build)=$(package-dir) $@


# Brief documentation of the typical targets used
# ---------------------------------------------------------------------------

boards := $(wildcard $(srctree)/arch/$(SRCARCH)/configs/*_defconfig)
boards := $(sort $(notdir $(boards)))
board-dirs := $(dir $(wildcard $(srctree)/arch/$(SRCARCH)/configs/*/*_defconfig))
board-dirs := $(sort $(notdir $(board-dirs:/=)))

PHONY += help
help:
	@echo  'Cleaning targets:'
	@echo  '  clean		  - Remove most generated files but keep the config and'
	@echo  '                    enough build support to build external modules'
	@echo  '  mrproper	  - Remove all generated files + config + various backup files'
	@echo  '  distclean	  - mrproper + remove editor backup and patch files'
	@echo  ''
	@echo  'Configuration targets:'
	@$(MAKE) -f $(srctree)/scripts/kconfig/Makefile help
	@echo  ''
	@echo  'Other generic targets:'
	@echo  '  all		  - Build all targets marked with [*]'
	@echo  '* vmlinux	  - Build the bare kernel'
	@echo  '* modules	  - Build all modules'
	@echo  '  modules_install - Install all modules to INSTALL_MOD_PATH (default: /)'
	@echo  '  firmware_install- Install all firmware to INSTALL_FW_PATH'
	@echo  '                    (default: $$(INSTALL_MOD_PATH)/lib/firmware)'
	@echo  '  dir/            - Build all files in dir and below'
	@echo  '  dir/file.[ois]  - Build specified target only'
	@echo  '  dir/file.lst    - Build specified mixed source/assembly target only'
	@echo  '                    (requires a recent binutils and recent build (System.map))'
	@echo  '  dir/file.ko     - Build module including final link'
	@echo  '  modules_prepare - Set up for building external modules'
	@echo  '  tags/TAGS	  - Generate tags file for editors'
	@echo  '  cscope	  - Generate cscope index'
	@echo  '  gtags           - Generate GNU GLOBAL index'
	@echo  '  kernelrelease	  - Output the release version string (use with make -s)'
	@echo  '  kernelversion	  - Output the version stored in Makefile (use with make -s)'
	@echo  '  image_name	  - Output the image name (use with make -s)'
	@echo  '  headers_install - Install sanitised kernel headers to INSTALL_HDR_PATH'; \
	 echo  '                    (default: $(INSTALL_HDR_PATH))'; \
	 echo  ''
	@echo  'Static analysers'
	@echo  '  checkstack      - Generate a list of stack hogs'
	@echo  '  namespacecheck  - Name space analysis on compiled kernel'
	@echo  '  versioncheck    - Sanity check on version.h usage'
	@echo  '  includecheck    - Check for duplicate included header files'
	@echo  '  export_report   - List the usages of all exported symbols'
	@echo  '  headers_check   - Sanity check on exported headers'
	@echo  '  headerdep       - Detect inclusion cycles in headers'
	@$(MAKE) -f $(srctree)/scripts/Makefile.help checker-help
	@echo  ''
	@echo  'Kernel selftest'
	@echo  '  kselftest       - Build and run kernel selftest (run as root)'
	@echo  '                    Build, install, and boot kernel before'
	@echo  '                    running kselftest on it'
	@echo  '  kselftest-clean - Remove all generated kselftest files'
	@echo  '  kselftest-merge - Merge all the config dependencies of kselftest to existed'
	@echo  '                    .config.'
	@echo  ''
	@echo  'Kernel packaging:'
	@$(MAKE) $(build)=$(package-dir) help
	@echo  ''
	@echo  'Documentation targets:'
	@$(MAKE) -f $(srctree)/Documentation/Makefile.sphinx dochelp
	@echo  ''
	@$(MAKE) -f $(srctree)/Documentation/DocBook/Makefile dochelp
	@echo  ''
	@echo  'Architecture specific targets ($(SRCARCH)):'
	@$(if $(archhelp),$(archhelp),\
		echo '  No architecture specific help defined for $(SRCARCH)')
	@echo  ''
	@$(if $(boards), \
		$(foreach b, $(boards), \
		printf "  %-24s - Build for %s\\n" $(b) $(subst _defconfig,,$(b));) \
		echo '')
	@$(if $(board-dirs), \
		$(foreach b, $(board-dirs), \
		printf "  %-16s - Show %s-specific targets\\n" help-$(b) $(b);) \
		printf "  %-16s - Show all of the above\\n" help-boards; \
		echo '')

	@echo  '  make V=0|1 [targets] 0 => quiet build (default), 1 => verbose build'
	@echo  '  make V=2   [targets] 2 => give reason for rebuild of target'
	@echo  '  make O=dir [targets] Locate all output files in "dir", including .config'
	@echo  '  make C=1   [targets] Check all c source with $$CHECK (sparse by default)'
	@echo  '  make C=2   [targets] Force check of all c source with $$CHECK'
	@echo  '  make RECORDMCOUNT_WARN=1 [targets] Warn about ignored mcount sections'
	@echo  '  make W=n   [targets] Enable extra gcc checks, n=1,2,3 where'
	@echo  '		1: warnings which may be relevant and do not occur too often'
	@echo  '		2: warnings which occur quite often but may still be relevant'
	@echo  '		3: more obscure warnings, can most likely be ignored'
	@echo  '		Multiple levels can be combined with W=12 or W=123'
	@echo  ''
	@echo  'Execute "make" or "make all" to build all targets marked with [*] '
	@echo  'For further info see the ./README file'


help-board-dirs := $(addprefix help-,$(board-dirs))

help-boards: $(help-board-dirs)

boards-per-dir = $(sort $(notdir $(wildcard $(srctree)/arch/$(SRCARCH)/configs/$*/*_defconfig)))

$(help-board-dirs): help-%:
	@echo  'Architecture specific targets ($(SRCARCH) $*):'
	@$(if $(boards-per-dir), \
		$(foreach b, $(boards-per-dir), \
		printf "  %-24s - Build for %s\\n" $*/$(b) $(subst _defconfig,,$(b));) \
		echo '')


# Documentation targets
# ---------------------------------------------------------------------------
DOC_TARGETS := xmldocs sgmldocs psdocs latexdocs pdfdocs htmldocs mandocs installmandocs epubdocs cleandocs
PHONY += $(DOC_TARGETS)
$(DOC_TARGETS): scripts_basic FORCE
	$(Q)$(MAKE) $(build)=scripts build_docproc build_check-lc_ctype
	$(Q)$(MAKE) $(build)=Documentation -f $(srctree)/Documentation/Makefile.sphinx $@
	$(Q)$(MAKE) $(build)=Documentation/DocBook $@

else # KBUILD_EXTMOD

###
# External module support.
# When building external modules the kernel used as basis is considered
# read-only, and no consistency checks are made and the make
# system is not used on the basis kernel. If updates are required
# in the basis kernel ordinary make commands (without M=...) must
# be used.
#
# The following are the only valid targets when building external
# modules.
# make M=dir clean     Delete all automatically generated files
# make M=dir modules   Make all modules in specified dir
# make M=dir	       Same as 'make M=dir modules'
# make M=dir modules_install
#                      Install the modules built in the module directory
#                      Assumes install directory is already created

# We are always building modules
KBUILD_MODULES := 1
PHONY += crmodverdir
crmodverdir:
	$(cmd_crmodverdir)

PHONY += $(objtree)/Module.symvers
$(objtree)/Module.symvers:
	@test -e $(objtree)/Module.symvers || ( \
	echo; \
	echo "  WARNING: Symbol version dump $(objtree)/Module.symvers"; \
	echo "           is missing; modules will have no dependencies and modversions."; \
	echo )

module-dirs := $(addprefix _module_,$(KBUILD_EXTMOD))
PHONY += $(module-dirs) modules
$(module-dirs): crmodverdir $(objtree)/Module.symvers
	$(Q)$(MAKE) $(build)=$(patsubst _module_%,%,$@)

modules: $(module-dirs)
	@$(kecho) '  Building modules, stage 2.';
	$(Q)$(MAKE) -f $(srctree)/scripts/Makefile.modpost

PHONY += modules_install
modules_install: _emodinst_ _emodinst_post

install-dir := $(if $(INSTALL_MOD_DIR),$(INSTALL_MOD_DIR),extra)
PHONY += _emodinst_
_emodinst_:
	$(Q)mkdir -p $(MODLIB)/$(install-dir)
	$(Q)$(MAKE) -f $(srctree)/scripts/Makefile.modinst

PHONY += _emodinst_post
_emodinst_post: _emodinst_
	$(call cmd,depmod)

clean-dirs := $(addprefix _clean_,$(KBUILD_EXTMOD))

PHONY += $(clean-dirs) clean
$(clean-dirs):
	$(Q)$(MAKE) $(clean)=$(patsubst _clean_%,%,$@)

clean:	rm-dirs := $(MODVERDIR)
clean: rm-files := $(KBUILD_EXTMOD)/Module.symvers

PHONY += help
help:
	@echo  '  Building external modules.'
	@echo  '  Syntax: make -C path/to/kernel/src M=$$PWD target'
	@echo  ''
	@echo  '  modules         - default target, build the module(s)'
	@echo  '  modules_install - install the module'
	@echo  '  clean           - remove generated files in module directory only'
	@echo  ''

# Dummies...
PHONY += prepare scripts
prepare: ;
scripts: ;
endif # KBUILD_EXTMOD

clean: $(clean-dirs)
	$(call cmd,rmdirs)
	$(call cmd,rmfiles)
	@find $(if $(KBUILD_EXTMOD), $(KBUILD_EXTMOD), .) $(RCS_FIND_IGNORE) \
		\( -name '*.[oas]' -o -name '*.ko' -o -name '.*.cmd' \
		-o -name '*.ko.*' \
		-o -name '*.dwo'  \
		-o -name '*.su'  \
		-o -name '.*.d' -o -name '.*.tmp' -o -name '*.mod.c' \
		-o -name '*.symtypes' -o -name 'modules.order' \
		-o -name modules.builtin -o -name '.tmp_*.o.*' \
		-o -name '*.c.[012]*.*' \
		-o -name '*.gcno' \) -type f -print | xargs rm -f

# Generate tags for editors
# ---------------------------------------------------------------------------
quiet_cmd_tags = GEN     $@
      cmd_tags = $(CONFIG_SHELL) $(srctree)/scripts/tags.sh $@

tags TAGS cscope gtags: FORCE
	$(call cmd,tags)

# Scripts to check various things for consistency
# ---------------------------------------------------------------------------

PHONY += includecheck versioncheck coccicheck namespacecheck export_report

includecheck:
	find $(srctree)/* $(RCS_FIND_IGNORE) \
		-name '*.[hcS]' -type f -print | sort \
		| xargs $(PERL) -w $(srctree)/scripts/checkincludes.pl

versioncheck:
	find $(srctree)/* $(RCS_FIND_IGNORE) \
		-name '*.[hcS]' -type f -print | sort \
		| xargs $(PERL) -w $(srctree)/scripts/checkversion.pl

coccicheck:
	$(Q)$(CONFIG_SHELL) $(srctree)/scripts/$@

namespacecheck:
	$(PERL) $(srctree)/scripts/namespace.pl

export_report:
	$(PERL) $(srctree)/scripts/export_report.pl

endif #ifeq ($(config-targets),1)
endif #ifeq ($(mixed-targets),1)

PHONY += checkstack kernelrelease kernelversion image_name

# UML needs a little special treatment here.  It wants to use the host
# toolchain, so needs $(SUBARCH) passed to checkstack.pl.  Everyone
# else wants $(ARCH), including people doing cross-builds, which means
# that $(SUBARCH) doesn't work here.
ifeq ($(ARCH), um)
CHECKSTACK_ARCH := $(SUBARCH)
else
CHECKSTACK_ARCH := $(ARCH)
endif
checkstack:
	$(OBJDUMP) -d vmlinux $$(find . -name '*.ko') | \
	$(PERL) $(src)/scripts/checkstack.pl $(CHECKSTACK_ARCH)

kernelrelease:
	@echo "$(KERNELVERSION)$$($(CONFIG_SHELL) $(srctree)/scripts/setlocalversion $(srctree))"

kernelversion:
	@echo $(KERNELVERSION)

image_name:
	@echo $(KBUILD_IMAGE)

# Clear a bunch of variables before executing the submake
tools/: FORCE
	$(Q)mkdir -p $(objtree)/tools
	$(Q)$(MAKE) LDFLAGS= MAKEFLAGS="$(tools_silent) $(filter --j% -j,$(MAKEFLAGS))" O=$(shell cd $(objtree) && /bin/pwd) subdir=tools -C $(src)/tools/

tools/%: FORCE
	$(Q)mkdir -p $(objtree)/tools
	$(Q)$(MAKE) LDFLAGS= MAKEFLAGS="$(tools_silent) $(filter --j% -j,$(MAKEFLAGS))" O=$(shell cd $(objtree) && /bin/pwd) subdir=tools -C $(src)/tools/ $*

# Single targets
# ---------------------------------------------------------------------------
# Single targets are compatible with:
# - build with mixed source and output
# - build with separate output dir 'make O=...'
# - external modules
#
#  target-dir => where to store outputfile
#  build-dir  => directory in kernel source tree to use

ifeq ($(KBUILD_EXTMOD),)
        build-dir  = $(patsubst %/,%,$(dir $@))
        target-dir = $(dir $@)
else
        zap-slash=$(filter-out .,$(patsubst %/,%,$(dir $@)))
        build-dir  = $(KBUILD_EXTMOD)$(if $(zap-slash),/$(zap-slash))
        target-dir = $(if $(KBUILD_EXTMOD),$(dir $<),$(dir $@))
endif

%.s: %.c prepare scripts FORCE
	$(Q)$(MAKE) $(build)=$(build-dir) $(target-dir)$(notdir $@)
%.i: %.c prepare scripts FORCE
	$(Q)$(MAKE) $(build)=$(build-dir) $(target-dir)$(notdir $@)
%.o: %.c prepare scripts FORCE
	$(Q)$(MAKE) $(build)=$(build-dir) $(target-dir)$(notdir $@)
%.lst: %.c prepare scripts FORCE
	$(Q)$(MAKE) $(build)=$(build-dir) $(target-dir)$(notdir $@)
%.s: %.S prepare scripts FORCE
	$(Q)$(MAKE) $(build)=$(build-dir) $(target-dir)$(notdir $@)
%.o: %.S prepare scripts FORCE
	$(Q)$(MAKE) $(build)=$(build-dir) $(target-dir)$(notdir $@)
%.symtypes: %.c prepare scripts FORCE
	$(Q)$(MAKE) $(build)=$(build-dir) $(target-dir)$(notdir $@)

# Modules
/: prepare scripts FORCE
	$(cmd_crmodverdir)
	$(Q)$(MAKE) KBUILD_MODULES=$(if $(CONFIG_MODULES),1) \
	$(build)=$(build-dir)
# Make sure the latest headers are built for Documentation
Documentation/ samples/: headers_install
%/: prepare scripts FORCE
	$(cmd_crmodverdir)
	$(Q)$(MAKE) KBUILD_MODULES=$(if $(CONFIG_MODULES),1) \
	$(build)=$(build-dir)
%.ko: prepare scripts FORCE
	$(cmd_crmodverdir)
	$(Q)$(MAKE) KBUILD_MODULES=$(if $(CONFIG_MODULES),1)   \
	$(build)=$(build-dir) $(@:.ko=.o)
	$(Q)$(MAKE) -f $(srctree)/scripts/Makefile.modpost

# FIXME Should go into a make.lib or something
# ===========================================================================

quiet_cmd_rmdirs = $(if $(wildcard $(rm-dirs)),CLEAN   $(wildcard $(rm-dirs)))
      cmd_rmdirs = rm -rf $(rm-dirs)

quiet_cmd_rmfiles = $(if $(wildcard $(rm-files)),CLEAN   $(wildcard $(rm-files)))
      cmd_rmfiles = rm -f $(rm-files)

# Run depmod only if we have System.map and depmod is executable
quiet_cmd_depmod = DEPMOD  $(KERNELRELEASE)
      cmd_depmod = $(CONFIG_SHELL) $(srctree)/scripts/depmod.sh $(DEPMOD) \
                   $(KERNELRELEASE) "$(patsubst y,_,$(CONFIG_HAVE_UNDERSCORE_SYMBOL_PREFIX))"

# Create temporary dir for module support files
# clean it up only when building all modules
cmd_crmodverdir = $(Q)mkdir -p $(MODVERDIR) \
                  $(if $(KBUILD_MODULES),; rm -f $(MODVERDIR)/*)

# read all saved command lines

targets := $(wildcard $(sort $(targets)))
cmd_files := $(wildcard .*.cmd $(foreach f,$(targets),$(dir $(f)).$(notdir $(f)).cmd))

ifneq ($(cmd_files),)
  $(cmd_files): ;	# Do not try to update included dependency files
  include $(cmd_files)
endif

endif	# skip-makefile

PHONY += FORCE
FORCE:

# Declare the contents of the .PHONY variable as phony.  We keep that
# information in a variable so we can use it in if_changed and friends.
.PHONY: $(PHONY)<|MERGE_RESOLUTION|>--- conflicted
+++ resolved
@@ -1,12 +1,7 @@
 VERSION = 4
 PATCHLEVEL = 9
-<<<<<<< HEAD
-SUBLEVEL = 87
-EXTRAVERSION = -linux4sam_5.8
-=======
 SUBLEVEL = 109
-EXTRAVERSION =
->>>>>>> 8e52b94e
+EXTRAVERSION = -linux4sam_5.8+
 NAME = Roaring Lionus
 
 # *DOCUMENTATION*
